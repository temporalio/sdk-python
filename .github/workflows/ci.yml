name: Continuous Integration
on:
  pull_request:
  push:
    branches:
      - main
      - "releases/*"

env:
  COLUMNS: 120

jobs:
  # Build and test the project
  build-lint-test:
    timeout-minutes: 30
    strategy:
      fail-fast: false
      matrix:
        python: ["3.14.0"]
        os: [ubuntu-latest, ubuntu-arm, macos-intel, macos-arm, windows-latest]
<<<<<<< HEAD
=======
        include:
          # On 3.9 there is a problem with import errors caused by pytests' loader that surface due
          # to a bug in CPython (https://github.com/python/cpython/issues/91351), so we avoid using
          # the assert rewriter.
          - python: "3.9"
            pytestExtraArgs: "--assert=plain"
          - os: ubuntu-latest
            python: "3.13"
            docsTarget: true
            cloudTestTarget: true
            openaiTestTarget: true
            clippyLinter: true
          - os: ubuntu-latest
            python: "3.9"
            protoCheckTarget: true
          - os: ubuntu-arm
            runsOn: ubuntu-24.04-arm64-2-core
          - os: macos-intel
            runsOn: macos-15-intel
          # On 3.13.3 there is some issue with macOS intel where it hangs after pytest with some
          # test that may have a worker that cannot properly shutdown, but it does not occur on
          # other versions, platforms, etc. See https://github.com/temporalio/sdk-python/issues/834.
          - os: macos-intel
            python: "3.13"
            pythonOverride: "3.13.2"
          - os: macos-arm
            runsOn: macos-latest
          # On 3.13.5, python3.lib is missing for the linker
          - os: windows-latest
            python: "3.13"
            pythonOverride: "3.13.4"
>>>>>>> 162cff7c
    runs-on: ${{ matrix.runsOn || matrix.os }}
    steps:
      - uses: actions/checkout@v4
        with:
          submodules: recursive
      - uses: dtolnay/rust-toolchain@stable
        with:
          components: "clippy"
      - uses: Swatinem/rust-cache@v2
        with:
          workspaces: temporalio/bridge -> target
      - uses: actions/setup-python@v5
        with:
          python-version: ${{ matrix.pythonOverride || matrix.python }}
      - uses: arduino/setup-protoc@v3
        with:
          # TODO(cretz): Can upgrade proto when https://github.com/arduino/setup-protoc/issues/99 fixed
          version: "23.x"
          repo-token: ${{ secrets.GITHUB_TOKEN }}
      - uses: astral-sh/setup-uv@v5
      - run: uv tool install poethepoet
      - run: uv sync --all-extras
      - run: poe bridge-lint
        if: ${{ matrix.clippyLinter }}
      - run: poe lint
      - run: poe build-develop
      - run: mkdir junit-xml
      - run: poe test ${{matrix.pytestExtraArgs}} -s --junit-xml=junit-xml/${{ matrix.python }}--${{ matrix.os }}.xml
        timeout-minutes: 15
      # Time skipping doesn't yet support ARM
      - if: ${{ !endsWith(matrix.os, '-arm') }}
        run: poe test ${{matrix.pytestExtraArgs}} -s --workflow-environment time-skipping --junit-xml=junit-xml/${{ matrix.python }}--${{ matrix.os }}--time-skipping.xml
        timeout-minutes: 10
      # Check cloud if proper target and not on fork
      - if: ${{ matrix.cloudTestTarget && (github.event.pull_request.head.repo.full_name == '' || github.event.pull_request.head.repo.full_name == 'temporalio/sdk-python') }}
        run: poe test ${{matrix.pytestExtraArgs}} -s -k test_cloud_client --junit-xml=junit-xml/${{ matrix.python }}--${{ matrix.os }}--cloud.xml
        timeout-minutes: 10
        env:
          TEMPORAL_CLIENT_CLOUD_API_KEY: ${{ secrets.TEMPORAL_CLIENT_CLOUD_API_KEY }}
          TEMPORAL_CLIENT_CLOUD_API_VERSION: 2024-05-13-00
          TEMPORAL_CLIENT_CLOUD_NAMESPACE: sdk-ci.a2dd6
      - if: ${{ matrix.openaiTestTarget && (github.event.pull_request.head.repo.full_name == '' || github.event.pull_request.head.repo.full_name == 'temporalio/sdk-python') }}
        run: poe test tests/contrib/openai_agents/test_openai.py ${{matrix.pytestExtraArgs}} -s  --junit-xml=junit-xml/${{ matrix.python }}--${{ matrix.os }}--openai.xml
        timeout-minutes: 10
        env:
          OPENAI_API_KEY: ${{ secrets.OPENAI_API_KEY }}
      - name: "Upload junit-xml artifacts"
        uses: actions/upload-artifact@v4
        if: always()
        with:
          name: junit-xml--${{github.run_id}}--${{github.run_attempt}}--${{ matrix.python }}--${{ matrix.os }}
          path: junit-xml
          retention-days: 14

      # Confirm protos are already generated properly with older protobuf
      # library and run test with that older version. We must downgrade protobuf
      # so we can generate 3.x and 4.x compatible API. We have to use older
      # Python to run this check because the grpcio-tools version we use
      # is <= 3.10.
      - name: Check generated protos and test protobuf 3.x
        if: ${{ matrix.protoCheckTarget }}
        env:
          TEMPORAL_TEST_PROTO3: 1
        run: |
          uv add --python 3.9 "protobuf<4"
          uv sync --all-extras
          poe build-develop
          poe gen-protos
          [[ -z $(git status --porcelain temporalio) ]] || (git diff temporalio; echo "Protos changed"; exit 1)
          poe test -s
        timeout-minutes: 10

      # Do docs stuff (only on one host)
      - name: Build API docs
        if: ${{ matrix.docsTarget }}
        run: poe gen-docs
      - name: Deploy prod API docs
        if: ${{ github.ref == 'refs/heads/main' && matrix.docsTarget }}
        env:
          VERCEL_ORG_ID: ${{ secrets.VERCEL_ORG_ID }}
          VERCEL_PROJECT_ID: ${{ secrets.VERCEL_PROJECT_ID }}
        run: npx vercel deploy build/apidocs -t ${{ secrets.VERCEL_TOKEN }} --prod --yes

      # Confirm README ToC is generated properly
      - uses: actions/setup-node@v4
      - name: Check generated README ToC
        if: ${{ matrix.docsTarget }}
        run: |
          npx doctoc README.md
          [[ -z $(git status --porcelain README.md) ]] || (git diff README.md; echo "README changed"; exit 1)
  test-latest-deps:
    timeout-minutes: 30
    runs-on: ubuntu-latest
    steps:
      - uses: actions/checkout@v4
        with:
          submodules: recursive
      - uses: dtolnay/rust-toolchain@stable
        with:
          components: "clippy"
      - uses: Swatinem/rust-cache@v2
        with:
          workspaces: temporalio/bridge -> target
      - uses: actions/setup-python@v5
        with:
          python-version: "3.13"
      - uses: arduino/setup-protoc@v3
        with:
          # TODO(cretz): Can upgrade proto when https://github.com/arduino/setup-protoc/issues/99 fixed
          version: "23.x"
          repo-token: ${{ secrets.GITHUB_TOKEN }}
      - uses: astral-sh/setup-uv@v5
      - run: uv tool install poethepoet
      - run: uv lock --upgrade
      - run: uv sync --all-extras
      - run: poe lint
      - run: poe build-develop
      - run: mkdir junit-xml
      - run: poe test  -s --junit-xml=junit-xml/latest-deps.xml
        timeout-minutes: 10
      - name: "Upload junit-xml artifacts"
        uses: actions/upload-artifact@v4
        if: always()
        with:
          name: junit-xml--${{github.run_id}}--${{github.run_attempt}}--latest-deps--time-skipping
          path: junit-xml
          retention-days: 14

  # Runs the sdk features repo tests with this repo's current SDK code
  features-tests:
    uses: temporalio/features/.github/workflows/python.yaml@main
    with:
      python-repo-path: ${{github.event.pull_request.head.repo.full_name}}
      version: ${{github.event.pull_request.head.ref}}
      version-is-repo-ref: true<|MERGE_RESOLUTION|>--- conflicted
+++ resolved
@@ -18,40 +18,6 @@
       matrix:
         python: ["3.14.0"]
         os: [ubuntu-latest, ubuntu-arm, macos-intel, macos-arm, windows-latest]
-<<<<<<< HEAD
-=======
-        include:
-          # On 3.9 there is a problem with import errors caused by pytests' loader that surface due
-          # to a bug in CPython (https://github.com/python/cpython/issues/91351), so we avoid using
-          # the assert rewriter.
-          - python: "3.9"
-            pytestExtraArgs: "--assert=plain"
-          - os: ubuntu-latest
-            python: "3.13"
-            docsTarget: true
-            cloudTestTarget: true
-            openaiTestTarget: true
-            clippyLinter: true
-          - os: ubuntu-latest
-            python: "3.9"
-            protoCheckTarget: true
-          - os: ubuntu-arm
-            runsOn: ubuntu-24.04-arm64-2-core
-          - os: macos-intel
-            runsOn: macos-15-intel
-          # On 3.13.3 there is some issue with macOS intel where it hangs after pytest with some
-          # test that may have a worker that cannot properly shutdown, but it does not occur on
-          # other versions, platforms, etc. See https://github.com/temporalio/sdk-python/issues/834.
-          - os: macos-intel
-            python: "3.13"
-            pythonOverride: "3.13.2"
-          - os: macos-arm
-            runsOn: macos-latest
-          # On 3.13.5, python3.lib is missing for the linker
-          - os: windows-latest
-            python: "3.13"
-            pythonOverride: "3.13.4"
->>>>>>> 162cff7c
     runs-on: ${{ matrix.runsOn || matrix.os }}
     steps:
       - uses: actions/checkout@v4
