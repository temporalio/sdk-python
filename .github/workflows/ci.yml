name: Continuous Integration
on:
  pull_request:
  push:
    branches:
      - main
      - "releases/*"

jobs:
  # Build and test the project
  build-lint-test:
    strategy:
      fail-fast: false
      matrix:
        python: ["3.9", "3.13"]
        os: [ubuntu-latest, ubuntu-arm, macos-intel, macos-arm, windows-latest]
        include:
          - os: ubuntu-latest
            python: "3.13"
            docsTarget: true
            cloudTestTarget: true
            clippyLinter: true
          - os: ubuntu-latest
            python: "3.9"
            protoCheckTarget: true
          - os: ubuntu-arm
            runsOn: ubuntu-24.04-arm64-2-core
          - os: macos-intel
            runsOn: macos-13
          - os: macos-arm
            runsOn: macos-latest
    runs-on: ${{ matrix.runsOn || matrix.os }}
    steps:
      - uses: actions/checkout@v4
        with:
          submodules: recursive
      - uses: dtolnay/rust-toolchain@stable
      - uses: Swatinem/rust-cache@v2
        with:
          workspaces: temporalio/bridge -> target
      - uses: actions/setup-python@v5
        with:
          python-version: ${{ matrix.python }}
      - uses: arduino/setup-protoc@v3
        with:
          # TODO(cretz): Can upgrade proto when https://github.com/arduino/setup-protoc/issues/99 fixed
          version: "23.x"
          repo-token: ${{ secrets.GITHUB_TOKEN }}
      - uses: astral-sh/setup-uv@v5
      - run: uv tool install poethepoet
      - run: uv sync --all-extras
      - run: poe bridge-lint
        if: ${{ matrix.clippyLinter }}
      - run: poe lint
      - run: poe build-develop
      - run: mkdir junit-xml
      - run: poe test -s --junit-xml=junit-xml/${{ matrix.python }}--${{ matrix.os }}.xml
      # Time skipping doesn't yet support ARM
      - if: ${{ !endsWith(matrix.os, '-arm') }}
        run: poe test -s --workflow-environment time-skipping --junit-xml=junit-xml/${{ matrix.python }}--${{ matrix.os }}--time-skipping.xml
      # Check cloud if proper target and not on fork
      - if: ${{ matrix.cloudTestTarget && (github.event.pull_request.head.repo.full_name == '' || github.event.pull_request.head.repo.full_name == 'temporalio/sdk-python') }}
        run: poe test -s -k test_cloud_client --junit-xml=junit-xml/${{ matrix.python }}--${{ matrix.os }}--cloud.xml
        env:
          TEMPORAL_CLIENT_CLOUD_API_KEY: ${{ secrets.TEMPORAL_CLIENT_CLOUD_API_KEY }}
          TEMPORAL_CLIENT_CLOUD_API_VERSION: 2024-05-13-00
          TEMPORAL_CLIENT_CLOUD_NAMESPACE: sdk-ci.a2dd6
      - name: "Upload junit-xml artifacts"
        uses: actions/upload-artifact@v4
        if: always()
        with:
          name: junit-xml--${{github.run_id}}--${{github.run_attempt}}--${{ matrix.python }}--${{ matrix.os }}
          path: junit-xml
          retention-days: 14

      # Confirm protos are already generated properly with older protobuf
      # library and run test with that older version. We must downgrade protobuf
      # so we can generate 3.x and 4.x compatible API. We have to use older
      # Python to run this check because the grpcio-tools version we use
      # is <= 3.10.
      - name: Check generated protos and test protobuf 3.x
        if: ${{ matrix.protoCheckTarget }}
        env:
          TEMPORAL_TEST_PROTO3: 1
        run: |
          uv add --python 3.9 "protobuf<4"
          uv sync --all-extras
          poe build-develop
          poe gen-protos
          poe format
          [[ -z $(git status --porcelain temporalio) ]] || (git diff temporalio; echo "Protos changed"; exit 1)
          poe test -s

      # Do docs stuff (only on one host)
      - name: Build API docs
        if: ${{ matrix.docsTarget }}
        run: poe gen-docs
      - name: Deploy prod API docs
        if: ${{ github.ref == 'refs/heads/main' && matrix.docsTarget }}
        run: npx vercel deploy build/apidocs -t ${{ secrets.VERCEL_TOKEN }} --name python --scope temporal --prod --yes

      # Confirm README ToC is generated properly
      - uses: actions/setup-node@v4
      - name: Check generated README ToC
        if: ${{ matrix.docsTarget }}
        run: |
          npx doctoc README.md
          [[ -z $(git status --porcelain README.md) ]] || (git diff README.md; echo "README changed"; exit 1)

  # Runs the sdk features repo tests with this repo's current SDK code
  features-tests:
<<<<<<< HEAD
    uses: temporalio/features/.github/workflows/python.yaml
=======
    uses: temporalio/features/.github/workflows/python.yaml@main
>>>>>>> dfc6e7fc
    with:
      python-repo-path: ${{github.event.pull_request.head.repo.full_name}}
      version: ${{github.event.pull_request.head.ref}}
      version-is-repo-ref: true<|MERGE_RESOLUTION|>--- conflicted
+++ resolved
@@ -109,11 +109,7 @@
 
   # Runs the sdk features repo tests with this repo's current SDK code
   features-tests:
-<<<<<<< HEAD
-    uses: temporalio/features/.github/workflows/python.yaml
-=======
     uses: temporalio/features/.github/workflows/python.yaml@main
->>>>>>> dfc6e7fc
     with:
       python-repo-path: ${{github.event.pull_request.head.repo.full_name}}
       version: ${{github.event.pull_request.head.ref}}
