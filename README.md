--- conflicted
+++ resolved
@@ -451,13 +451,8 @@
 
 * `workflow.get_external_workflow_handle()` inside a workflow returns a handle to interact with another workflow
 * `workflow.get_external_workflow_handle_for()` can be used instead for a type safe handle
-<<<<<<< HEAD
-* `await signal()` can be called on the handle to signal the external workflow
-* `await cancel()` can be called on the handle to send a cancel to the external workflow
-=======
 * `await handle.signal()` can be called on the handle to signal the external workflow
 * `await handle.cancel()` can be called on the handle to send a cancel to the external workflow
->>>>>>> 0f134e23
 
 ### Activities
 
@@ -576,7 +571,6 @@
 [SDK Core](https://github.com/temporalio/sdk-core/) which is written in Rust.
 
 ### Building
-<<<<<<< HEAD
 
 #### Prepare
 
@@ -584,9 +578,8 @@
 
 * [Python](https://www.python.org/) >= 3.7
 * [Rust](https://www.rust-lang.org/)
-* [pipx](https://github.com/pypa/pipx#install-pipx) (only needed for installing the two dependencies below)
-* [poetry](https://github.com/python-poetry/poetry) `pipx install poetry`
-* [poe](https://github.com/nat-n/poethepoet) `pipx install poethepoet`
+* [poetry](https://github.com/python-poetry/poetry) (e.g. `python -m pip install poetry`)
+* [poe](https://github.com/nat-n/poethepoet) (e.g. `python -m pip install poethepoet`)
 
 With the prerequisites installed, first clone the SDK repository recursively:
 
@@ -595,16 +588,11 @@
 cd sdk-python
 ```
 
-Use `poetry` to install the dependencies with `--no-root` to not install this package:
+Use `poetry` to install the dependencies with `--no-root` to not install this package (because we still need to build
+it):
 
 ```bash
 poetry install --no-root
-```
-
-Now generate the protobuf code:
-
-```bash
-poe gen-protos
 ```
 
 #### Build
@@ -686,116 +674,8 @@
 git clone --recursive https://github.com/temporalio/sdk-python.git
 cd sdk-python
 poetry install --no-root
-poe gen-protos
-```
-
-=======
-
-#### Prepare
-
-To build the SDK from source for use as a dependency, the following prerequisites are required:
-
-* [Python](https://www.python.org/) >= 3.7
-* [Rust](https://www.rust-lang.org/)
-* [poetry](https://github.com/python-poetry/poetry) (e.g. `python -m pip install poetry`)
-* [poe](https://github.com/nat-n/poethepoet) (e.g. `python -m pip install poethepoet`)
-
-With the prerequisites installed, first clone the SDK repository recursively:
-
-```bash
-git clone --recursive https://github.com/temporalio/sdk-python.git
-cd sdk-python
-```
-
-Use `poetry` to install the dependencies with `--no-root` to not install this package (because we still need to build
-it):
-
-```bash
-poetry install --no-root
-```
-
-#### Build
-
-Now perform the release build:
-
-```bash
-poetry build
-```
-
-This will take a while because Rust will compile the core project in release mode (see "Local SDK development
-environment" for the quicker approach to local development).
-
-The compiled wheel doesn't have the exact right tags yet for use, so run this script to fix it:
-
-```bash
-poe fix-wheel
-```
-
-The `whl` wheel file in `dist/` is now ready to use.
-
-#### Use
-
-The wheel can now be installed into any virtual environment.
-
-For example,
-[create a virtual environment](https://packaging.python.org/en/latest/tutorials/installing-packages/#creating-virtual-environments)
-somewhere and then run the following inside the virtual environment:
-
-```bash
-pip install /path/to/cloned/sdk-python/dist/*.whl
-```
-
-Create this Python file at `example.py`:
-
-```python
-import asyncio
-from temporalio import workflow, activity
-from temporalio.client import Client
-from temporalio.worker import Worker
-
-@workflow.defn
-class SayHello:
-    @workflow.run
-    async def run(self, name: str) -> str:
-        return f"Hello, {name}!"
-
-async def main():
-    client = await Client.connect("http://localhost:7233")
-    async with Worker(client, task_queue="my-task-queue", workflows=[SayHello]):
-        result = await client.execute_workflow(SayHello.run, "Temporal",
-            id="my-workflow-id", task_queue="my-task-queue")
-        print(f"Result: {result}")
-
-if __name__ == "__main__":
-    asyncio.run(main())
-```
-
-Assuming there is a [local Temporal server](https://docs.temporal.io/docs/server/quick-install/) running, executing the
-file with `python` (or `python3` if necessary) will give:
-
-    Result: Hello, Temporal!
-
-### Local SDK development environment
-
-For local development, it is often quicker to use debug builds and a local virtual environment.
-
-While not required, it often helps IDEs if we put the virtual environment `.venv` directory in the project itself. This
-can be configured system-wide via:
-
-```bash
-poetry config virtualenvs.in-project true
-```
-
-Now perform the same steps as the "Prepare" section above by installing the prerequisites, cloning the project,
-installing dependencies, and generating the protobuf code:
-
-```bash
-git clone --recursive https://github.com/temporalio/sdk-python.git
-cd sdk-python
-poetry install --no-root
-```
-
->>>>>>> 0f134e23
+```
+
 Now compile the Rust extension in develop mode which is quicker than release mode:
 
 ```bash
