[tool.poetry]
name = "temporalio"
version = "1.9.0"
description = "Temporal.io Python SDK"
license = "MIT"
authors = ["Temporal Technologies Inc <sdk@temporal.io>"]
readme = "README.md"
homepage = "https://github.com/temporalio/sdk-python"
repository = "https://github.com/temporalio/sdk-python"
documentation = "https://docs.temporal.io/docs/python"
keywords = ["temporal", "workflow"]
# We need to include proto source that is otherwise excluded via .gitignore.
# We have chosen to keep all source including Rust source in precompiled wheels
# for easy viewing. It is also complicated to exclude certain pieces for wheels
# with Poetry (see https://github.com/python-poetry/poetry/issues/3380).
include = ["temporalio/api/**/*", "temporalio/bridge/proto/**/*"]
exclude = ["temporalio/bridge/**/target"]

# Known undocumented API for hooking into setup. Unfortunately Poetry does not
# support this script in a subdirectory like scripts/.
[tool.poetry.build]
script = "build.py"
# In https://github.com/python-poetry/poetry-core/pull/318, Poetry stopped using
# a setup file, but we are using setuptools Rust manually in our build.py which
# needs a setup file.
# TODO(cretz): Find a way to not require a setup file since that is going away
# at some point in Poetry. Revisit Maturin or find some other approach.
generate-setup-file = true

[tool.poetry.urls]
"Bug Tracker" = "https://github.com/temporalio/sdk-python/issues"

[tool.poetry.dependencies]
grpcio = {version = "^1.48.2", optional = true}
opentelemetry-api = { version = "^1.11.1", optional = true }
opentelemetry-sdk = { version = "^1.11.1", optional = true }
protobuf = ">=3.20"
python = "^3.9"
python-dateutil = { version = "^2.8.2", python = "<3.11" }
types-protobuf = ">=3.20"
typing-extensions = "^4.2.0"

[tool.poetry.dev-dependencies]
cibuildwheel = "^2.22.0"
grpcio-tools = "^1.48.2"
mypy = "^1.0.0"
mypy-protobuf = "^3.3.0"
psutil = "^5.9.3"
pydantic = "^1.10.19"
pydocstyle = "^6.3.0"
pydoctor = "^24.11.1"
pyright = ">=1.1.377"
pytest = "^7.4"
pytest-asyncio = "^0.21"
pytest-timeout = "^2.2"
ruff = "^0.5.0"
setuptools = ">=65.0.0"
setuptools-rust = ">=1.3.0"
toml = "^0.10.2"
twine = "^4.0.1"
wheel = "^0.42.0"

[tool.poetry.extras]
opentelemetry = ["opentelemetry-api", "opentelemetry-sdk"]
grpc = ["grpcio"]

[tool.poetry.group.dev.dependencies]
ruff = "^0.5.0"

[tool.poe.tasks]
build-develop = "python scripts/setup_bridge.py develop"
build-develop-with-release = { cmd = "python scripts/setup_bridge.py develop", env = { TEMPORAL_BUILD_RELEASE = "1" }}
fix-wheel = "python scripts/fix_wheel.py"
format = [{cmd = "ruff check --select I --fix"}, {cmd = "ruff format"}, ]
gen-docs = "python scripts/gen_docs.py"
gen-protos = "python scripts/gen_protos.py"
lint = [
  {cmd = "ruff check --select I"},
  {cmd = "ruff format --check"},
  {ref = "lint-types"},
  {cmd = "pyright"},
  {ref = "lint-docs"},
]
bridge-lint = { cmd = "cargo clippy -- -D warnings", cwd = "temporalio/bridge" }
# TODO(cretz): Why does pydocstyle complain about @overload missing docs after
# https://github.com/PyCQA/pydocstyle/pull/511?
lint-docs = "pydocstyle --ignore-decorators=overload"
lint-types = "mypy --namespace-packages --check-untyped-defs ."
run-bench = "python scripts/run_bench.py"
test = "pytest"

# Install local, run single pytest with env var, uninstall local
[tool.poe.tasks.test-dist-single]
ignore_fail = "return_non_zero"
# Has to be a child table due to the Python TOML decoder in many default pips
# failing on inline table with "Invalid inline table value encountered" because
# there's a comma (see https://github.com/uiri/toml/issues/348).
[[tool.poe.tasks.test-dist-single.sequence]]
cmd = "pip install --no-index --find-links=./dist temporalio"
[[tool.poe.tasks.test-dist-single.sequence]]
cmd = "pytest -k test_activity_hello"
env = { TEMPORAL_INTEGRATION_TEST = "1" }
[[tool.poe.tasks.test-dist-single.sequence]]
cmd = "pip uninstall temporalio -y"

[tool.pytest.ini_options]
asyncio_mode = "auto"
<<<<<<< HEAD
log_cli = true
log_cli_level = "WARN"
log_cli_format = "%(asctime)s [%(levelname)8s] %(message)s (%(filename)s:%(lineno)s)"
=======
# Do not use log_cli since this shows logging for all tests, not just the ones
# that failed. Instead, show all logs for failed tests at the end.
log_level = "DEBUG"
log_format = "%(asctime)s [%(levelname)8s] %(message)s (%(filename)s:%(lineno)s)"
>>>>>>> 1a68b58c
testpaths = ["tests"]
timeout = 600
timeout_func_only = true
filterwarnings = [
  "error::temporalio.workflow.UnfinishedUpdateHandlersWarning",
  "error::temporalio.workflow.UnfinishedSignalHandlersWarning",
  "ignore::pytest.PytestDeprecationWarning",
  "ignore::DeprecationWarning",
]

[tool.cibuildwheel]
before-all = "pip install protoc-wheel-0"
build = "cp39-win_amd64 cp39-manylinux_x86_64 cp39-manylinux_aarch64 cp39-macosx_x86_64 cp39-macosx_arm64"
build-verbosity = "1"

[tool.cibuildwheel.macos]
environment = { MACOSX_DEPLOYMENT_TARGET = "10.12" }

[tool.cibuildwheel.linux]
before-all = "curl https://sh.rustup.rs -sSf | sh -s -- --default-toolchain stable -y && yum install -y openssl-devel"
before-build = "pip install protoc-wheel-0"
environment = { PATH = "$PATH:$HOME/.cargo/bin", CARGO_NET_GIT_FETCH_WITH_CLI = "true" }

[tool.mypy]
ignore_missing_imports = true
exclude = [
  # Ignore generated code
  'temporalio/api',
  'temporalio/bridge/proto'
]

[tool.pydocstyle]
convention = "google"
# https://github.com/PyCQA/pydocstyle/issues/363#issuecomment-625563088
match_dir = "^(?!(docs|scripts|tests|api|proto|\\.)).*"
add_ignore = [
  # We like to wrap at a certain number of chars, even long summary sentences.
  # https://github.com/PyCQA/pydocstyle/issues/184
  "D205", "D415"
]

[tool.pydoctor]
add-package = ["temporalio"]
docformat = "google"
html-output = "build/apidocs"
html-viewsource-base = "https://github.com/temporalio/sdk-python/tree/main"
intersphinx = [
  "https://docs.python.org/3/objects.inv",
  "https://googleapis.dev/python/protobuf/latest/objects.inv",
  "https://opentelemetry-python.readthedocs.io/en/latest/objects.inv",
]
privacy = [
  "PRIVATE:temporalio.bridge",
  "PRIVATE:temporalio.types",
  "PRIVATE:temporalio.worker.workflow_sandbox.restrictions",
  "PRIVATE:temporalio.worker.workflow_sandbox.runner",
  "HIDDEN:temporalio.testing.activity",
  "HIDDEN:temporalio.testing.workflow",
  "HIDDEN:temporalio.worker.activity",
  "HIDDEN:temporalio.worker.interceptor",
  "HIDDEN:temporalio.worker.worker",
  "HIDDEN:temporalio.worker.workflow",
  "HIDDEN:temporalio.worker.workflow_instance",
  "HIDDEN:temporalio.worker.workflow_sandbox.importer",
  "HIDDEN:temporalio.worker.workflow_sandbox.in_sandbox",
  "HIDDEN:**.*_pb2*",
]
project-name = "Temporal Python"
sidebar-expand-depth = 2

[tool.pyright]
include = ["temporalio", "tests"]
exclude = [
  "temporalio/api",
  "temporalio/bridge/proto",
  "tests/worker/workflow_sandbox/testmodules/proto",
  "temporalio/bridge/worker.py",
  "temporalio/contrib/opentelemetry.py",
  "temporalio/converter.py",
  "temporalio/testing/_workflow.py",
  "temporalio/worker/_activity.py",
  "temporalio/worker/_replayer.py",
  "temporalio/worker/_worker.py",
  "temporalio/worker/workflow_sandbox/_importer.py",
  "temporalio/worker/workflow_sandbox/_restrictions.py",
  "temporalio/workflow.py",
  "tests/api/test_grpc_stub.py",
  "tests/conftest.py",
  "tests/contrib/test_opentelemetry.py",
  "tests/test_converter.py",
  "tests/test_service.py",
  "tests/test_workflow.py",
  "tests/worker/test_activity.py",
  "tests/worker/test_workflow.py",
  "tests/worker/workflow_sandbox/test_importer.py",
  "tests/worker/workflow_sandbox/test_restrictions.py",
  # TODO: these pass locally but fail in CI with
  # error: Import "temporalio.bridge.temporal_sdk_bridge" could not be resolved
  "temporalio/bridge/client.py",
  "temporalio/bridge/metric.py",
  "temporalio/bridge/runtime.py",
  "temporalio/bridge/testing.py",
]

[tool.ruff]
target-version = "py38"

[build-system]
build-backend = "poetry.core.masonry.api"
requires = ["poetry-core>=1.0.0", "setuptools", "wheel", "setuptools-rust"]<|MERGE_RESOLUTION|>--- conflicted
+++ resolved
@@ -105,16 +105,10 @@
 
 [tool.pytest.ini_options]
 asyncio_mode = "auto"
-<<<<<<< HEAD
-log_cli = true
-log_cli_level = "WARN"
-log_cli_format = "%(asctime)s [%(levelname)8s] %(message)s (%(filename)s:%(lineno)s)"
-=======
 # Do not use log_cli since this shows logging for all tests, not just the ones
 # that failed. Instead, show all logs for failed tests at the end.
 log_level = "DEBUG"
 log_format = "%(asctime)s [%(levelname)8s] %(message)s (%(filename)s:%(lineno)s)"
->>>>>>> 1a68b58c
 testpaths = ["tests"]
 timeout = 600
 timeout_func_only = true
