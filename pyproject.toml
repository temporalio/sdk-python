--- conflicted
+++ resolved
@@ -26,11 +26,7 @@
 ]
 pydantic = ["pydantic>=2.0.0,<3"]
 openai-agents = [
-<<<<<<< HEAD
-    "openai-agents >= 0.2.9,<0.3",
-=======
     "openai-agents>=0.2.11,<0.3",
->>>>>>> e7821603
     "eval-type-backport>=0.2.2; python_version < '3.10'"
 ]
 
