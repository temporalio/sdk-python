[tool.poetry]
name = "temporalio"
version = "0.1a2"
description = "Temporal.io Python SDK"
license = "MIT"
authors = ["Temporal Technologies Inc <sdk@temporal.io>"]
readme = "README.md"
homepage = "https://github.com/temporalio/sdk-python"
repository = "https://github.com/temporalio/sdk-python"
documentation = "https://docs.temporal.io/docs/python"
keywords = ["temporal", "workflow"]
# We need to include proto source that is otherwise excluded via .gitignore.
# We have chosen to keep all source including Rust source in precompiled wheels
# for easy viewing. It is also complicated to exclude certain pieces for wheels
# with Poetry (see https://github.com/python-poetry/poetry/issues/3380).
include = ["temporalio/api/**/*", "temporalio/bridge/proto/**/*"]
exclude = ["temporalio/bridge/**/target"]

# Known undocumented API for hooking into setup. Unfortunately Poetry does not
# support this script in a subdirectory like scripts/.
[tool.poetry.build]
script = "build.py"

[tool.poetry.urls]
"Bug Tracker" = "https://github.com/temporalio/sdk-python/issues"

[tool.poetry.dependencies]
dacite = "^1.6.0"
<<<<<<< HEAD
# Due to grpcio binaries not supporting macOS ARM currently (see
# https://github.com/grpc/grpc/issues/27506,
# https://github.com/grpc/grpc/issues/28387, etc) we would have to use
# non-binary. But until Poetry 1.2 is released and
# https://github.com/python-poetry/poetry/pull/5609 merged, it is not supported.
# We cannot use a direct dependency because PyPI fails the upload.
grpcio = "^1.46.3"
opentelemetry-api = { version = "^1.11.1", optional = true }
opentelemetry-sdk = { version = "^1.11.1", optional = true }
=======
grpcio = "^1.47.0"
>>>>>>> 0392468f
protobuf = "^3.20.1"
python = "^3.7"
types-protobuf = "^3.19.21"
typing-extensions = "^4.2.0"

[tool.poetry.dev-dependencies]
black = "^22.3.0"
cibuildwheel = "^2.7.0"
grpcio-tools = "^1.47.0"
isort = "^5.10.1"
mypy = "^0.961"
mypy-protobuf = "^3.2.0"
pydocstyle = "^6.1.1"
# TODO(cretz): Update when https://github.com/twisted/pydoctor/pull/595 released
# pydoctor = "^22.5.1"
pydoctor = { git = "https://github.com/cretz/pydoctor.git", branch = "overloads" }
pytest = "^7.1.2"
pytest-asyncio = "^0.18.3"
pytest-timeout = "^2.1.0"
setuptools = "^62.3.3"
setuptools-rust = "^1.3.0"
toml = "^0.10.2"
twine = "^4.0.1"

[tool.poetry.extras]
opentelemetry = ["opentelemetry-api", "opentelemetry-sdk"]

[tool.poe.tasks]
build-develop = ["build-bridge-develop"]
build-bridge-develop = "python scripts/setup_bridge.py develop"
fix-wheel = "python scripts/fix_wheel.py"
format = [{cmd = "black ."}, {cmd = "isort ."}]
gen-docs = "pydoctor"
gen-protos = "python scripts/gen_protos.py"
lint = [
  {cmd = "black --check ."},
  {cmd = "isort --check-only ."},
  {ref = "lint-types"},
  {ref = "lint-docs"},
]
# TODO(cretz): Why does pydocstyle complain about @overload missing docs after
# https://github.com/PyCQA/pydocstyle/pull/511?
lint-docs = "pydocstyle --ignore-decorators=overload"
lint-types = "mypy --namespace-packages ."
test = "pytest"

# Install local, run single pytest with env var, uninstall local
[tool.poe.tasks.test-dist-single]
ignore_fail = "return_non_zero"
# Has to be a child table due to the Python TOML decoder in many default pips
# failing on inline table with "Invalid inline table value encountered" because
# there's a comma (see https://github.com/uiri/toml/issues/348).
[[tool.poe.tasks.test-dist-single.sequence]]
cmd = "pip install --no-index --find-links=./dist temporalio"
[[tool.poe.tasks.test-dist-single.sequence]]
cmd = "pytest -k test_activity_hello"
env = { TEMPORAL_INTEGRATION_TEST = "1" }
[[tool.poe.tasks.test-dist-single.sequence]]
cmd = "pip uninstall temporalio -y"

[tool.pytest.ini_options]
asyncio_mode = "auto"
log_cli = true
log_cli_level = "INFO"
log_cli_format = "%(asctime)s [%(levelname)8s] %(message)s (%(filename)s:%(lineno)s)"
timeout = 600
timeout_func_only = true

[tool.cibuildwheel]
# We only want the 3.7 64-bit build of each type. There is no 3.7 build of macOS
# arm, so we have to use 3.8+ there.
build = "cp37-win_amd64 cp37-manylinux_x86_64 cp37-manylinux_aarch64 cp37-macosx_x86_64 cp38-macosx_arm64"
build-verbosity = "1"

[tool.cibuildwheel.linux]
before-all = "curl https://sh.rustup.rs -sSf | sh -s -- --default-toolchain stable -y && yum install -y openssl-devel"
environment = { PATH = "$PATH:$HOME/.cargo/bin", CARGO_NET_GIT_FETCH_WITH_CLI = "true" }

[[tool.cibuildwheel.overrides]]
# We need the aarch64 target for Rust
before-all = "curl https://sh.rustup.rs -sSf | sh -s -- --default-toolchain stable --target aarch64-unknown-linux-gnu -y && yum install -y openssl-devel"
select = "*_aarch64"

[tool.isort]
profile = "black"
skip_gitignore = true

[tool.mypy]
ignore_missing_imports = true
exclude = [
  # Ignore generated code
  'temporalio/api',
  'temporalio/bridge/proto',
]

[tool.pydocstyle]
convention = "google"
# https://github.com/PyCQA/pydocstyle/issues/363#issuecomment-625563088
match_dir = "^(?!(docs|scripts|tests|api|proto|\\.)).*"
add_ignore = [
  # We like to wrap at a certain number of chars, even long summary sentences.
  # https://github.com/PyCQA/pydocstyle/issues/184
  "D205", "D415"
]

[tool.pydoctor]
add-package = ["temporalio"]
docformat = "google"
html-output = "build/apidocs"
intersphinx = [
  "https://docs.python.org/3/objects.inv",
  "https://googleapis.dev/python/protobuf/latest/objects.inv",
  "https://opentelemetry-python.readthedocs.io/en/latest/objects.inv",
]
privacy = [
  "PRIVATE:temporalio.bridge",
  "HIDDEN:temporalio.worker.activity",
  "HIDDEN:temporalio.worker.interceptor",
  "HIDDEN:temporalio.worker.worker",
  "HIDDEN:temporalio.worker.workflow",
  "HIDDEN:temporalio.worker.workflow_instance",
  "HIDDEN:**.*_pb2*",
]
project-name = "Temporal"
sidebar-expand-depth = 2

[build-system]
build-backend = "poetry.core.masonry.api"
requires = ["poetry-core>=1.0.0", "setuptools", "wheel", "setuptools-rust"]<|MERGE_RESOLUTION|>--- conflicted
+++ resolved
@@ -26,19 +26,9 @@
 
 [tool.poetry.dependencies]
 dacite = "^1.6.0"
-<<<<<<< HEAD
-# Due to grpcio binaries not supporting macOS ARM currently (see
-# https://github.com/grpc/grpc/issues/27506,
-# https://github.com/grpc/grpc/issues/28387, etc) we would have to use
-# non-binary. But until Poetry 1.2 is released and
-# https://github.com/python-poetry/poetry/pull/5609 merged, it is not supported.
-# We cannot use a direct dependency because PyPI fails the upload.
-grpcio = "^1.46.3"
+grpcio = "^1.47.0"
 opentelemetry-api = { version = "^1.11.1", optional = true }
 opentelemetry-sdk = { version = "^1.11.1", optional = true }
-=======
-grpcio = "^1.47.0"
->>>>>>> 0392468f
 protobuf = "^3.20.1"
 python = "^3.7"
 types-protobuf = "^3.19.21"
