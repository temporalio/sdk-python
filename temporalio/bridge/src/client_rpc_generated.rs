// Generated file. DO NOT EDIT

use pyo3::exceptions::PyValueError;
use pyo3::prelude::*;

use super::{
    client::{rpc_req, rpc_resp, ClientRef, RpcCall},
    rpc_call,
};

#[pymethods]
impl ClientRef {
    fn call_workflow_service<'p>(
        &self,
        py: Python<'p>,
        call: RpcCall,
    ) -> PyResult<Bound<'p, PyAny>> {
<<<<<<< HEAD
        use temporalio_client::WorkflowService;
=======
        self.runtime.assert_same_process("use client")?;
        use temporal_client::WorkflowService;
>>>>>>> 5d1630dd
        let mut retry_client = self.retry_client.clone();
        self.runtime.future_into_py(py, async move {
            let bytes = match call.rpc.as_str() {
                "count_workflow_executions" => {
                    rpc_call!(
                        retry_client,
                        call,
                        WorkflowService,
                        count_workflow_executions
                    )
                }
                "create_schedule" => {
                    rpc_call!(retry_client, call, WorkflowService, create_schedule)
                }
                "create_workflow_rule" => {
                    rpc_call!(retry_client, call, WorkflowService, create_workflow_rule)
                }
                "delete_schedule" => {
                    rpc_call!(retry_client, call, WorkflowService, delete_schedule)
                }
                "delete_worker_deployment" => {
                    rpc_call!(
                        retry_client,
                        call,
                        WorkflowService,
                        delete_worker_deployment
                    )
                }
                "delete_worker_deployment_version" => {
                    rpc_call!(
                        retry_client,
                        call,
                        WorkflowService,
                        delete_worker_deployment_version
                    )
                }
                "delete_workflow_execution" => {
                    rpc_call!(
                        retry_client,
                        call,
                        WorkflowService,
                        delete_workflow_execution
                    )
                }
                "delete_workflow_rule" => {
                    rpc_call!(retry_client, call, WorkflowService, delete_workflow_rule)
                }
                "deprecate_namespace" => {
                    rpc_call!(retry_client, call, WorkflowService, deprecate_namespace)
                }
                "describe_batch_operation" => {
                    rpc_call!(
                        retry_client,
                        call,
                        WorkflowService,
                        describe_batch_operation
                    )
                }
                "describe_deployment" => {
                    rpc_call!(retry_client, call, WorkflowService, describe_deployment)
                }
                "describe_namespace" => {
                    rpc_call!(retry_client, call, WorkflowService, describe_namespace)
                }
                "describe_schedule" => {
                    rpc_call!(retry_client, call, WorkflowService, describe_schedule)
                }
                "describe_task_queue" => {
                    rpc_call!(retry_client, call, WorkflowService, describe_task_queue)
                }
                "describe_worker_deployment" => {
                    rpc_call!(
                        retry_client,
                        call,
                        WorkflowService,
                        describe_worker_deployment
                    )
                }
                "describe_worker_deployment_version" => {
                    rpc_call!(
                        retry_client,
                        call,
                        WorkflowService,
                        describe_worker_deployment_version
                    )
                }
                "describe_workflow_execution" => {
                    rpc_call!(
                        retry_client,
                        call,
                        WorkflowService,
                        describe_workflow_execution
                    )
                }
                "describe_workflow_rule" => {
                    rpc_call!(retry_client, call, WorkflowService, describe_workflow_rule)
                }
                "execute_multi_operation" => {
                    rpc_call!(retry_client, call, WorkflowService, execute_multi_operation)
                }
                "fetch_worker_config" => {
                    rpc_call!(retry_client, call, WorkflowService, fetch_worker_config)
                }
                "get_cluster_info" => {
                    rpc_call!(retry_client, call, WorkflowService, get_cluster_info)
                }
                "get_current_deployment" => {
                    rpc_call!(retry_client, call, WorkflowService, get_current_deployment)
                }
                "get_deployment_reachability" => {
                    rpc_call!(
                        retry_client,
                        call,
                        WorkflowService,
                        get_deployment_reachability
                    )
                }
                "get_search_attributes" => {
                    rpc_call!(retry_client, call, WorkflowService, get_search_attributes)
                }
                "get_system_info" => {
                    rpc_call!(retry_client, call, WorkflowService, get_system_info)
                }
                "get_worker_build_id_compatibility" => {
                    rpc_call!(
                        retry_client,
                        call,
                        WorkflowService,
                        get_worker_build_id_compatibility
                    )
                }
                "get_worker_task_reachability" => {
                    rpc_call!(
                        retry_client,
                        call,
                        WorkflowService,
                        get_worker_task_reachability
                    )
                }
                "get_worker_versioning_rules" => {
                    rpc_call!(
                        retry_client,
                        call,
                        WorkflowService,
                        get_worker_versioning_rules
                    )
                }
                "get_workflow_execution_history" => {
                    rpc_call!(
                        retry_client,
                        call,
                        WorkflowService,
                        get_workflow_execution_history
                    )
                }
                "get_workflow_execution_history_reverse" => {
                    rpc_call!(
                        retry_client,
                        call,
                        WorkflowService,
                        get_workflow_execution_history_reverse
                    )
                }
                "list_archived_workflow_executions" => {
                    rpc_call!(
                        retry_client,
                        call,
                        WorkflowService,
                        list_archived_workflow_executions
                    )
                }
                "list_batch_operations" => {
                    rpc_call!(retry_client, call, WorkflowService, list_batch_operations)
                }
                "list_closed_workflow_executions" => {
                    rpc_call!(
                        retry_client,
                        call,
                        WorkflowService,
                        list_closed_workflow_executions
                    )
                }
                "list_deployments" => {
                    rpc_call!(retry_client, call, WorkflowService, list_deployments)
                }
                "list_namespaces" => {
                    rpc_call!(retry_client, call, WorkflowService, list_namespaces)
                }
                "list_open_workflow_executions" => {
                    rpc_call!(
                        retry_client,
                        call,
                        WorkflowService,
                        list_open_workflow_executions
                    )
                }
                "list_schedule_matching_times" => {
                    rpc_call!(
                        retry_client,
                        call,
                        WorkflowService,
                        list_schedule_matching_times
                    )
                }
                "list_schedules" => {
                    rpc_call!(retry_client, call, WorkflowService, list_schedules)
                }
                "list_task_queue_partitions" => {
                    rpc_call!(
                        retry_client,
                        call,
                        WorkflowService,
                        list_task_queue_partitions
                    )
                }
                "list_worker_deployments" => {
                    rpc_call!(retry_client, call, WorkflowService, list_worker_deployments)
                }
                "list_workers" => {
                    rpc_call!(retry_client, call, WorkflowService, list_workers)
                }
                "list_workflow_executions" => {
                    rpc_call!(
                        retry_client,
                        call,
                        WorkflowService,
                        list_workflow_executions
                    )
                }
                "list_workflow_rules" => {
                    rpc_call!(retry_client, call, WorkflowService, list_workflow_rules)
                }
                "patch_schedule" => {
                    rpc_call!(retry_client, call, WorkflowService, patch_schedule)
                }
                "pause_activity" => {
                    rpc_call!(retry_client, call, WorkflowService, pause_activity)
                }
                "poll_activity_task_queue" => {
                    rpc_call!(
                        retry_client,
                        call,
                        WorkflowService,
                        poll_activity_task_queue
                    )
                }
                "poll_nexus_task_queue" => {
                    rpc_call!(retry_client, call, WorkflowService, poll_nexus_task_queue)
                }
                "poll_workflow_execution_update" => {
                    rpc_call!(
                        retry_client,
                        call,
                        WorkflowService,
                        poll_workflow_execution_update
                    )
                }
                "poll_workflow_task_queue" => {
                    rpc_call!(
                        retry_client,
                        call,
                        WorkflowService,
                        poll_workflow_task_queue
                    )
                }
                "query_workflow" => {
                    rpc_call!(retry_client, call, WorkflowService, query_workflow)
                }
                "record_activity_task_heartbeat" => {
                    rpc_call!(
                        retry_client,
                        call,
                        WorkflowService,
                        record_activity_task_heartbeat
                    )
                }
                "record_activity_task_heartbeat_by_id" => {
                    rpc_call!(
                        retry_client,
                        call,
                        WorkflowService,
                        record_activity_task_heartbeat_by_id
                    )
                }
                "record_worker_heartbeat" => {
                    rpc_call!(retry_client, call, WorkflowService, record_worker_heartbeat)
                }
                "register_namespace" => {
                    rpc_call!(retry_client, call, WorkflowService, register_namespace)
                }
                "request_cancel_workflow_execution" => {
                    rpc_call!(
                        retry_client,
                        call,
                        WorkflowService,
                        request_cancel_workflow_execution
                    )
                }
                "reset_activity" => {
                    rpc_call!(retry_client, call, WorkflowService, reset_activity)
                }
                "reset_sticky_task_queue" => {
                    rpc_call!(retry_client, call, WorkflowService, reset_sticky_task_queue)
                }
                "reset_workflow_execution" => {
                    rpc_call!(
                        retry_client,
                        call,
                        WorkflowService,
                        reset_workflow_execution
                    )
                }
                "respond_activity_task_canceled" => {
                    rpc_call!(
                        retry_client,
                        call,
                        WorkflowService,
                        respond_activity_task_canceled
                    )
                }
                "respond_activity_task_canceled_by_id" => {
                    rpc_call!(
                        retry_client,
                        call,
                        WorkflowService,
                        respond_activity_task_canceled_by_id
                    )
                }
                "respond_activity_task_completed" => {
                    rpc_call!(
                        retry_client,
                        call,
                        WorkflowService,
                        respond_activity_task_completed
                    )
                }
                "respond_activity_task_completed_by_id" => {
                    rpc_call!(
                        retry_client,
                        call,
                        WorkflowService,
                        respond_activity_task_completed_by_id
                    )
                }
                "respond_activity_task_failed" => {
                    rpc_call!(
                        retry_client,
                        call,
                        WorkflowService,
                        respond_activity_task_failed
                    )
                }
                "respond_activity_task_failed_by_id" => {
                    rpc_call!(
                        retry_client,
                        call,
                        WorkflowService,
                        respond_activity_task_failed_by_id
                    )
                }
                "respond_nexus_task_completed" => {
                    rpc_call!(
                        retry_client,
                        call,
                        WorkflowService,
                        respond_nexus_task_completed
                    )
                }
                "respond_nexus_task_failed" => {
                    rpc_call!(
                        retry_client,
                        call,
                        WorkflowService,
                        respond_nexus_task_failed
                    )
                }
                "respond_query_task_completed" => {
                    rpc_call!(
                        retry_client,
                        call,
                        WorkflowService,
                        respond_query_task_completed
                    )
                }
                "respond_workflow_task_completed" => {
                    rpc_call!(
                        retry_client,
                        call,
                        WorkflowService,
                        respond_workflow_task_completed
                    )
                }
                "respond_workflow_task_failed" => {
                    rpc_call!(
                        retry_client,
                        call,
                        WorkflowService,
                        respond_workflow_task_failed
                    )
                }
                "scan_workflow_executions" => {
                    rpc_call!(
                        retry_client,
                        call,
                        WorkflowService,
                        scan_workflow_executions
                    )
                }
                "set_current_deployment" => {
                    rpc_call!(retry_client, call, WorkflowService, set_current_deployment)
                }
                "set_worker_deployment_current_version" => {
                    rpc_call!(
                        retry_client,
                        call,
                        WorkflowService,
                        set_worker_deployment_current_version
                    )
                }
                "set_worker_deployment_ramping_version" => {
                    rpc_call!(
                        retry_client,
                        call,
                        WorkflowService,
                        set_worker_deployment_ramping_version
                    )
                }
                "shutdown_worker" => {
                    rpc_call!(retry_client, call, WorkflowService, shutdown_worker)
                }
                "signal_with_start_workflow_execution" => {
                    rpc_call!(
                        retry_client,
                        call,
                        WorkflowService,
                        signal_with_start_workflow_execution
                    )
                }
                "signal_workflow_execution" => {
                    rpc_call!(
                        retry_client,
                        call,
                        WorkflowService,
                        signal_workflow_execution
                    )
                }
                "start_batch_operation" => {
                    rpc_call!(retry_client, call, WorkflowService, start_batch_operation)
                }
                "start_workflow_execution" => {
                    rpc_call!(
                        retry_client,
                        call,
                        WorkflowService,
                        start_workflow_execution
                    )
                }
                "stop_batch_operation" => {
                    rpc_call!(retry_client, call, WorkflowService, stop_batch_operation)
                }
                "terminate_workflow_execution" => {
                    rpc_call!(
                        retry_client,
                        call,
                        WorkflowService,
                        terminate_workflow_execution
                    )
                }
                "trigger_workflow_rule" => {
                    rpc_call!(retry_client, call, WorkflowService, trigger_workflow_rule)
                }
                "unpause_activity" => {
                    rpc_call!(retry_client, call, WorkflowService, unpause_activity)
                }
                "update_activity_options" => {
                    rpc_call!(retry_client, call, WorkflowService, update_activity_options)
                }
                "update_namespace" => {
                    rpc_call!(retry_client, call, WorkflowService, update_namespace)
                }
                "update_schedule" => {
                    rpc_call!(retry_client, call, WorkflowService, update_schedule)
                }
                "update_task_queue_config" => {
                    rpc_call!(
                        retry_client,
                        call,
                        WorkflowService,
                        update_task_queue_config
                    )
                }
                "update_worker_build_id_compatibility" => {
                    rpc_call!(
                        retry_client,
                        call,
                        WorkflowService,
                        update_worker_build_id_compatibility
                    )
                }
                "update_worker_config" => {
                    rpc_call!(retry_client, call, WorkflowService, update_worker_config)
                }
                "update_worker_deployment_version_metadata" => {
                    rpc_call!(
                        retry_client,
                        call,
                        WorkflowService,
                        update_worker_deployment_version_metadata
                    )
                }
                "update_worker_versioning_rules" => {
                    rpc_call!(
                        retry_client,
                        call,
                        WorkflowService,
                        update_worker_versioning_rules
                    )
                }
                "update_workflow_execution" => {
                    rpc_call!(
                        retry_client,
                        call,
                        WorkflowService,
                        update_workflow_execution
                    )
                }
                "update_workflow_execution_options" => {
                    rpc_call!(
                        retry_client,
                        call,
                        WorkflowService,
                        update_workflow_execution_options
                    )
                }
                _ => {
                    return Err(PyValueError::new_err(format!(
                        "Unknown RPC call {}",
                        call.rpc
                    )))
                }
            }?;
            Ok(bytes)
        })
    }

    fn call_operator_service<'p>(
        &self,
        py: Python<'p>,
        call: RpcCall,
    ) -> PyResult<Bound<'p, PyAny>> {
<<<<<<< HEAD
        use temporalio_client::OperatorService;
=======
        self.runtime.assert_same_process("use client")?;
        use temporal_client::OperatorService;
>>>>>>> 5d1630dd
        let mut retry_client = self.retry_client.clone();
        self.runtime.future_into_py(py, async move {
            let bytes = match call.rpc.as_str() {
                "add_or_update_remote_cluster" => {
                    rpc_call!(
                        retry_client,
                        call,
                        OperatorService,
                        add_or_update_remote_cluster
                    )
                }
                "add_search_attributes" => {
                    rpc_call!(retry_client, call, OperatorService, add_search_attributes)
                }
                "create_nexus_endpoint" => {
                    rpc_call!(retry_client, call, OperatorService, create_nexus_endpoint)
                }
                "delete_namespace" => {
                    rpc_call!(retry_client, call, OperatorService, delete_namespace)
                }
                "delete_nexus_endpoint" => {
                    rpc_call!(retry_client, call, OperatorService, delete_nexus_endpoint)
                }
                "get_nexus_endpoint" => {
                    rpc_call!(retry_client, call, OperatorService, get_nexus_endpoint)
                }
                "list_clusters" => {
                    rpc_call!(retry_client, call, OperatorService, list_clusters)
                }
                "list_nexus_endpoints" => {
                    rpc_call!(retry_client, call, OperatorService, list_nexus_endpoints)
                }
                "list_search_attributes" => {
                    rpc_call!(retry_client, call, OperatorService, list_search_attributes)
                }
                "remove_remote_cluster" => {
                    rpc_call!(retry_client, call, OperatorService, remove_remote_cluster)
                }
                "remove_search_attributes" => {
                    rpc_call!(
                        retry_client,
                        call,
                        OperatorService,
                        remove_search_attributes
                    )
                }
                "update_nexus_endpoint" => {
                    rpc_call!(retry_client, call, OperatorService, update_nexus_endpoint)
                }
                _ => {
                    return Err(PyValueError::new_err(format!(
                        "Unknown RPC call {}",
                        call.rpc
                    )))
                }
            }?;
            Ok(bytes)
        })
    }

    fn call_cloud_service<'p>(&self, py: Python<'p>, call: RpcCall) -> PyResult<Bound<'p, PyAny>> {
<<<<<<< HEAD
        use temporalio_client::CloudService;
=======
        self.runtime.assert_same_process("use client")?;
        use temporal_client::CloudService;
>>>>>>> 5d1630dd
        let mut retry_client = self.retry_client.clone();
        self.runtime.future_into_py(py, async move {
            let bytes = match call.rpc.as_str() {
                "add_namespace_region" => {
                    rpc_call!(retry_client, call, CloudService, add_namespace_region)
                }
                "add_user_group_member" => {
                    rpc_call!(retry_client, call, CloudService, add_user_group_member)
                }
                "create_api_key" => {
                    rpc_call!(retry_client, call, CloudService, create_api_key)
                }
                "create_connectivity_rule" => {
                    rpc_call!(retry_client, call, CloudService, create_connectivity_rule)
                }
                "create_namespace" => {
                    rpc_call!(retry_client, call, CloudService, create_namespace)
                }
                "create_namespace_export_sink" => {
                    rpc_call!(
                        retry_client,
                        call,
                        CloudService,
                        create_namespace_export_sink
                    )
                }
                "create_nexus_endpoint" => {
                    rpc_call!(retry_client, call, CloudService, create_nexus_endpoint)
                }
                "create_service_account" => {
                    rpc_call!(retry_client, call, CloudService, create_service_account)
                }
                "create_user" => {
                    rpc_call!(retry_client, call, CloudService, create_user)
                }
                "create_user_group" => {
                    rpc_call!(retry_client, call, CloudService, create_user_group)
                }
                "delete_api_key" => {
                    rpc_call!(retry_client, call, CloudService, delete_api_key)
                }
                "delete_connectivity_rule" => {
                    rpc_call!(retry_client, call, CloudService, delete_connectivity_rule)
                }
                "delete_namespace" => {
                    rpc_call!(retry_client, call, CloudService, delete_namespace)
                }
                "delete_namespace_export_sink" => {
                    rpc_call!(
                        retry_client,
                        call,
                        CloudService,
                        delete_namespace_export_sink
                    )
                }
                "delete_namespace_region" => {
                    rpc_call!(retry_client, call, CloudService, delete_namespace_region)
                }
                "delete_nexus_endpoint" => {
                    rpc_call!(retry_client, call, CloudService, delete_nexus_endpoint)
                }
                "delete_service_account" => {
                    rpc_call!(retry_client, call, CloudService, delete_service_account)
                }
                "delete_user" => {
                    rpc_call!(retry_client, call, CloudService, delete_user)
                }
                "delete_user_group" => {
                    rpc_call!(retry_client, call, CloudService, delete_user_group)
                }
                "failover_namespace_region" => {
                    rpc_call!(retry_client, call, CloudService, failover_namespace_region)
                }
                "get_account" => {
                    rpc_call!(retry_client, call, CloudService, get_account)
                }
                "get_api_key" => {
                    rpc_call!(retry_client, call, CloudService, get_api_key)
                }
                "get_api_keys" => {
                    rpc_call!(retry_client, call, CloudService, get_api_keys)
                }
                "get_async_operation" => {
                    rpc_call!(retry_client, call, CloudService, get_async_operation)
                }
                "get_connectivity_rule" => {
                    rpc_call!(retry_client, call, CloudService, get_connectivity_rule)
                }
                "get_connectivity_rules" => {
                    rpc_call!(retry_client, call, CloudService, get_connectivity_rules)
                }
                "get_namespace" => {
                    rpc_call!(retry_client, call, CloudService, get_namespace)
                }
                "get_namespace_export_sink" => {
                    rpc_call!(retry_client, call, CloudService, get_namespace_export_sink)
                }
                "get_namespace_export_sinks" => {
                    rpc_call!(retry_client, call, CloudService, get_namespace_export_sinks)
                }
                "get_namespaces" => {
                    rpc_call!(retry_client, call, CloudService, get_namespaces)
                }
                "get_nexus_endpoint" => {
                    rpc_call!(retry_client, call, CloudService, get_nexus_endpoint)
                }
                "get_nexus_endpoints" => {
                    rpc_call!(retry_client, call, CloudService, get_nexus_endpoints)
                }
                "get_region" => {
                    rpc_call!(retry_client, call, CloudService, get_region)
                }
                "get_regions" => {
                    rpc_call!(retry_client, call, CloudService, get_regions)
                }
                "get_service_account" => {
                    rpc_call!(retry_client, call, CloudService, get_service_account)
                }
                "get_service_accounts" => {
                    rpc_call!(retry_client, call, CloudService, get_service_accounts)
                }
                "get_usage" => {
                    rpc_call!(retry_client, call, CloudService, get_usage)
                }
                "get_user" => {
                    rpc_call!(retry_client, call, CloudService, get_user)
                }
                "get_user_group" => {
                    rpc_call!(retry_client, call, CloudService, get_user_group)
                }
                "get_user_group_members" => {
                    rpc_call!(retry_client, call, CloudService, get_user_group_members)
                }
                "get_user_groups" => {
                    rpc_call!(retry_client, call, CloudService, get_user_groups)
                }
                "get_users" => {
                    rpc_call!(retry_client, call, CloudService, get_users)
                }
                "remove_user_group_member" => {
                    rpc_call!(retry_client, call, CloudService, remove_user_group_member)
                }
                "rename_custom_search_attribute" => {
                    rpc_call!(
                        retry_client,
                        call,
                        CloudService,
                        rename_custom_search_attribute
                    )
                }
                "set_user_group_namespace_access" => {
                    rpc_call!(
                        retry_client,
                        call,
                        CloudService,
                        set_user_group_namespace_access
                    )
                }
                "set_user_namespace_access" => {
                    rpc_call!(retry_client, call, CloudService, set_user_namespace_access)
                }
                "update_account" => {
                    rpc_call!(retry_client, call, CloudService, update_account)
                }
                "update_api_key" => {
                    rpc_call!(retry_client, call, CloudService, update_api_key)
                }
                "update_namespace" => {
                    rpc_call!(retry_client, call, CloudService, update_namespace)
                }
                "update_namespace_export_sink" => {
                    rpc_call!(
                        retry_client,
                        call,
                        CloudService,
                        update_namespace_export_sink
                    )
                }
                "update_namespace_tags" => {
                    rpc_call!(retry_client, call, CloudService, update_namespace_tags)
                }
                "update_nexus_endpoint" => {
                    rpc_call!(retry_client, call, CloudService, update_nexus_endpoint)
                }
                "update_service_account" => {
                    rpc_call!(retry_client, call, CloudService, update_service_account)
                }
                "update_user" => {
                    rpc_call!(retry_client, call, CloudService, update_user)
                }
                "update_user_group" => {
                    rpc_call!(retry_client, call, CloudService, update_user_group)
                }
                "validate_namespace_export_sink" => {
                    rpc_call!(
                        retry_client,
                        call,
                        CloudService,
                        validate_namespace_export_sink
                    )
                }
                _ => {
                    return Err(PyValueError::new_err(format!(
                        "Unknown RPC call {}",
                        call.rpc
                    )))
                }
            }?;
            Ok(bytes)
        })
    }

    fn call_test_service<'p>(&self, py: Python<'p>, call: RpcCall) -> PyResult<Bound<'p, PyAny>> {
<<<<<<< HEAD
        use temporalio_client::TestService;
=======
        self.runtime.assert_same_process("use client")?;
        use temporal_client::TestService;
>>>>>>> 5d1630dd
        let mut retry_client = self.retry_client.clone();
        self.runtime.future_into_py(py, async move {
            let bytes = match call.rpc.as_str() {
                "get_current_time" => {
                    rpc_call!(retry_client, call, TestService, get_current_time)
                }
                "lock_time_skipping" => {
                    rpc_call!(retry_client, call, TestService, lock_time_skipping)
                }
                "sleep" => {
                    rpc_call!(retry_client, call, TestService, sleep)
                }
                "sleep_until" => {
                    rpc_call!(retry_client, call, TestService, sleep_until)
                }
                "unlock_time_skipping" => {
                    rpc_call!(retry_client, call, TestService, unlock_time_skipping)
                }
                "unlock_time_skipping_with_sleep" => {
                    rpc_call!(
                        retry_client,
                        call,
                        TestService,
                        unlock_time_skipping_with_sleep
                    )
                }
                _ => {
                    return Err(PyValueError::new_err(format!(
                        "Unknown RPC call {}",
                        call.rpc
                    )))
                }
            }?;
            Ok(bytes)
        })
    }

    fn call_health_service<'p>(&self, py: Python<'p>, call: RpcCall) -> PyResult<Bound<'p, PyAny>> {
<<<<<<< HEAD
        use temporalio_client::HealthService;
=======
        self.runtime.assert_same_process("use client")?;
        use temporal_client::HealthService;
>>>>>>> 5d1630dd
        let mut retry_client = self.retry_client.clone();
        self.runtime.future_into_py(py, async move {
            let bytes = match call.rpc.as_str() {
                "check" => {
                    rpc_call!(retry_client, call, HealthService, check)
                }
                _ => {
                    return Err(PyValueError::new_err(format!(
                        "Unknown RPC call {}",
                        call.rpc
                    )))
                }
            }?;
            Ok(bytes)
        })
    }
}<|MERGE_RESOLUTION|>--- conflicted
+++ resolved
@@ -15,12 +15,8 @@
         py: Python<'p>,
         call: RpcCall,
     ) -> PyResult<Bound<'p, PyAny>> {
-<<<<<<< HEAD
+        self.runtime.assert_same_process("use client")?;
         use temporalio_client::WorkflowService;
-=======
-        self.runtime.assert_same_process("use client")?;
-        use temporal_client::WorkflowService;
->>>>>>> 5d1630dd
         let mut retry_client = self.retry_client.clone();
         self.runtime.future_into_py(py, async move {
             let bytes = match call.rpc.as_str() {
@@ -571,12 +567,8 @@
         py: Python<'p>,
         call: RpcCall,
     ) -> PyResult<Bound<'p, PyAny>> {
-<<<<<<< HEAD
+        self.runtime.assert_same_process("use client")?;
         use temporalio_client::OperatorService;
-=======
-        self.runtime.assert_same_process("use client")?;
-        use temporal_client::OperatorService;
->>>>>>> 5d1630dd
         let mut retry_client = self.retry_client.clone();
         self.runtime.future_into_py(py, async move {
             let bytes = match call.rpc.as_str() {
@@ -638,12 +630,8 @@
     }
 
     fn call_cloud_service<'p>(&self, py: Python<'p>, call: RpcCall) -> PyResult<Bound<'p, PyAny>> {
-<<<<<<< HEAD
+        self.runtime.assert_same_process("use client")?;
         use temporalio_client::CloudService;
-=======
-        self.runtime.assert_same_process("use client")?;
-        use temporal_client::CloudService;
->>>>>>> 5d1630dd
         let mut retry_client = self.retry_client.clone();
         self.runtime.future_into_py(py, async move {
             let bytes = match call.rpc.as_str() {
@@ -857,12 +845,8 @@
     }
 
     fn call_test_service<'p>(&self, py: Python<'p>, call: RpcCall) -> PyResult<Bound<'p, PyAny>> {
-<<<<<<< HEAD
+        self.runtime.assert_same_process("use client")?;
         use temporalio_client::TestService;
-=======
-        self.runtime.assert_same_process("use client")?;
-        use temporal_client::TestService;
->>>>>>> 5d1630dd
         let mut retry_client = self.retry_client.clone();
         self.runtime.future_into_py(py, async move {
             let bytes = match call.rpc.as_str() {
@@ -901,12 +885,8 @@
     }
 
     fn call_health_service<'p>(&self, py: Python<'p>, call: RpcCall) -> PyResult<Bound<'p, PyAny>> {
-<<<<<<< HEAD
+        self.runtime.assert_same_process("use client")?;
         use temporalio_client::HealthService;
-=======
-        self.runtime.assert_same_process("use client")?;
-        use temporal_client::HealthService;
->>>>>>> 5d1630dd
         let mut retry_client = self.retry_client.clone();
         self.runtime.future_into_py(py, async move {
             let bytes = match call.rpc.as_str() {
