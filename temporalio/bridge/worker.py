--- conflicted
+++ resolved
@@ -299,19 +299,4 @@
                     command.start_child_workflow_execution.input, codec
                 )
                 for val in command.start_child_workflow_execution.memo.values():
-<<<<<<< HEAD
-                    await _encode_payload(val, codec)
-=======
-                    await _encode_bridge_payload(val, codec)
-
-
-def encode_search_attributes(
-    attrs: temporalio.common.SearchAttributes,
-    payloads: Mapping[str, temporalio.bridge.proto.common.Payload],
-) -> None:
-    """Encode search attributes as bridge payloads."""
-    for k, vals in attrs.items():
-        payloads[k].CopyFrom(
-            to_bridge_payload(temporalio.converter.encode_search_attribute_values(vals))
-        )
->>>>>>> 8ffa58e0
+                    await _encode_payload(val, codec)