--- conflicted
+++ resolved
@@ -2177,15 +2177,6 @@
         This will target the workflow with :py:attr:`run_id` if present. To use a
         different run ID, create a new handle with via :py:meth:`Client.get_workflow_handle`.
 
-        .. warning::
-<<<<<<< HEAD
-            WorkflowHandles created as a result of :py:meth:`Client.start_workflow` will
-            send updates to the latest workflow with the same workflow ID even if it is
-            unrelated to the started workflow.
-=======
-           This API is experimental
->>>>>>> 3901cb70
-
         Args:
             update: Update function or name on the workflow.
             arg: Single argument to the update.
@@ -2289,15 +2280,6 @@
 
         This will target the workflow with :py:attr:`run_id` if present. To use a
         different run ID, create a new handle with via :py:meth:`Client.get_workflow_handle`.
-
-        .. warning::
-<<<<<<< HEAD
-            WorkflowHandles created as a result of :py:meth:`Client.start_workflow` will
-            send updates to the latest workflow with the same workflow ID even if it is
-            unrelated to the started workflow.
-=======
-           This API is experimental
->>>>>>> 3901cb70
 
         Args:
             update: Update function or name on the workflow. arg: Single argument to the
