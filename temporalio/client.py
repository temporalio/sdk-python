--- conflicted
+++ resolved
@@ -190,11 +190,7 @@
         )
 
         root_plugin: Plugin = _RootPlugin()
-<<<<<<< HEAD
-        for plugin in reversed(list(plugins)):
-=======
         for plugin in reversed(plugins):
->>>>>>> 126bcd84
             root_plugin = plugin.init_client_plugin(root_plugin)
 
         service_client = await root_plugin.connect_service_client(connect_config)
@@ -238,16 +234,6 @@
         )
 
         root_plugin: Plugin = _RootPlugin()
-<<<<<<< HEAD
-        for plugin in reversed(list(plugins)):
-            root_plugin = plugin.init_client_plugin(root_plugin)
-
-        self._config = root_plugin.on_create_client(config)
-
-        # Iterate over interceptors in reverse building the impl
-        self._impl: OutboundInterceptor = _ClientImpl(self)
-        for interceptor in reversed(list(interceptors)):
-=======
         for plugin in reversed(plugins):
             root_plugin = plugin.init_client_plugin(root_plugin)
 
@@ -259,7 +245,6 @@
         # Iterate over interceptors in reverse building the impl
         self._impl: OutboundInterceptor = _ClientImpl(self)
         for interceptor in reversed(list(self._config["interceptors"])):
->>>>>>> 126bcd84
             self._impl = interceptor.intercept_client(self._impl)
 
     def config(self) -> ClientConfig:
@@ -7403,15 +7388,6 @@
     )
 
 
-<<<<<<< HEAD
-class Plugin:
-    def init_client_plugin(self, next: Plugin) -> Plugin:
-        self.next_client_plugin = next
-        return self
-
-    def on_create_client(self, config: ClientConfig) -> ClientConfig:
-        return self.next_client_plugin.on_create_client(config)
-=======
 class Plugin(abc.ABC):
     """Base class for client plugins that can intercept and modify client behavior.
 
@@ -7461,13 +7437,10 @@
             The modified client configuration.
         """
         return self.next_client_plugin.configure_client(config)
->>>>>>> 126bcd84
 
     async def connect_service_client(
         self, config: temporalio.service.ConnectConfig
     ) -> temporalio.service.ServiceClient:
-<<<<<<< HEAD
-=======
         """Hook called when connecting to the Temporal service.
 
         This method is called during service client connection and allows plugins
@@ -7480,16 +7453,11 @@
         Returns:
             The connected service client.
         """
->>>>>>> 126bcd84
         return await self.next_client_plugin.connect_service_client(config)
 
 
 class _RootPlugin(Plugin):
-<<<<<<< HEAD
-    def on_create_client(self, config: ClientConfig) -> ClientConfig:
-=======
     def configure_client(self, config: ClientConfig) -> ClientConfig:
->>>>>>> 126bcd84
         return config
 
     async def connect_service_client(
