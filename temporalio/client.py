"""Client for accessing Temporal."""

from __future__ import annotations

import uuid
import warnings
from dataclasses import dataclass
from datetime import datetime, timedelta, timezone
from enum import IntEnum
from typing import (
    Any,
    Awaitable,
    Callable,
    Generic,
    Iterable,
    Mapping,
    Optional,
    Type,
    TypeVar,
    Union,
    cast,
    overload,
)

from typing_extensions import Concatenate, ParamSpec, TypedDict

import temporalio.api.common.v1
import temporalio.api.enums.v1
import temporalio.api.failure.v1
import temporalio.api.history.v1
import temporalio.api.taskqueue.v1
import temporalio.api.workflowservice.v1
import temporalio.common
import temporalio.converter
import temporalio.exceptions
import temporalio.workflow
import temporalio.workflow_service
from temporalio.workflow_service import RetryConfig, RPCError, RPCStatusCode, TLSConfig

from .types import (
    LocalReturnType,
    MethodAsyncNoParam,
    MethodAsyncSingleParam,
    MethodSyncOrAsyncNoParam,
    MethodSyncOrAsyncSingleParam,
    MultiParamSpec,
    ParamType,
    ReturnType,
    SelfType,
)


class Client:
    """Client for accessing Temporal.

    Most users will use :py:meth:`connect` to create a client. The
    :py:attr:`service` property provides access to a raw gRPC client. To create
    another client, like for a different namespace, :py:func:`Client` may be
    directly instantiated with a :py:attr:`service` of another.
    """

    @staticmethod
    async def connect(
        target_url: str,
        *,
        namespace: str = "default",
        data_converter: temporalio.converter.DataConverter = temporalio.converter.default(),
        interceptors: Iterable[
            Union[Interceptor, Callable[[OutboundInterceptor], OutboundInterceptor]]
        ] = [],
        default_workflow_query_reject_condition: Optional[
            temporalio.common.QueryRejectCondition
        ] = None,
        type_hint_eval_str: bool = True,
        tls_config: Optional[TLSConfig] = None,
        retry_config: Optional[RetryConfig] = None,
        static_headers: Mapping[str, str] = {},
        identity: Optional[str] = None,
    ) -> Client:
        """Connect to a Temporal server.

        Args:
            target_url: URL for the Temporal server. For local development, this
                is often "http://localhost:7233".
            namespace: Namespace to use for client calls.
            data_converter: Data converter to use for all data conversions
                to/from payloads.
            interceptors: Set of interceptors that are chained together to allow
                intercepting of client calls. The earlier interceptors wrap the
                later ones.

                Any interceptors that also implement
                :py:class:`temporalio.worker.Interceptor` will be used as worker
                interceptors too so they should not be given when creating a
                worker.
            default_workflow_query_reject_condition: The default rejection
                condition for workflow queries if not set during query. See
                :py:meth:`WorkflowHandle.query` for details on the rejection
                condition.
            type_hint_eval_str: Whether the type hinting that is used to
                determine dataclass parameters for decoding uses evaluation on
                stringified annotations. This corresponds to the eval_str
                parameter on :py:meth:`inspect.get_annotations`.
            tls_config: TLS configuration for connecting to the server. If unset
                no TLS connection will be used.
            retry_config: Retry configuration for direct service calls (when
                opted in) or all high-level calls made by this client (which all
                opt-in to retries by default). If unset, a default retry
                configuration is used.
            static_headers: Static headers to use for all calls to the server.
            identity: Identity for this client. If unset, a default is created
                based on the version of the SDK.
        """
        connect_config = temporalio.workflow_service.ConnectConfig(
            target_url=target_url,
            tls_config=tls_config,
            retry_config=retry_config,
            static_headers=static_headers,
            identity=identity or "",
        )
        return Client(
            await temporalio.workflow_service.WorkflowService.connect(connect_config),
            namespace=namespace,
            data_converter=data_converter,
            interceptors=interceptors,
            default_workflow_query_reject_condition=default_workflow_query_reject_condition,
            type_hint_eval_str=type_hint_eval_str,
        )

    def __init__(
        self,
        service: temporalio.workflow_service.WorkflowService,
        *,
        namespace: str = "default",
        data_converter: temporalio.converter.DataConverter = temporalio.converter.default(),
        interceptors: Iterable[
            Union[Interceptor, Callable[[OutboundInterceptor], OutboundInterceptor]]
        ] = [],
        default_workflow_query_reject_condition: Optional[
            temporalio.common.QueryRejectCondition
        ] = None,
        type_hint_eval_str: bool = True,
    ):
        """Create a Temporal client from a workflow service.

        See :py:meth:`connect` for details on the parameters.
        """
        self._type_lookup = temporalio.converter._FunctionTypeLookup(type_hint_eval_str)
        # Iterate over interceptors in reverse building the impl
        self._impl: OutboundInterceptor = _ClientImpl(self)
        for interceptor in reversed(list(interceptors)):
            if isinstance(interceptor, Interceptor):
                self._impl = interceptor.intercept_client(self._impl)
            elif callable(interceptor):
                self._impl = interceptor(self._impl)
            else:
                raise TypeError("interceptor neither OutboundInterceptor nor callable")

        # Store the config for tracking
        self._config = ClientConfig(
            service=service,
            namespace=namespace,
            data_converter=data_converter,
            interceptors=interceptors,
            default_workflow_query_reject_condition=default_workflow_query_reject_condition,
            type_hint_eval_str=type_hint_eval_str,
        )

    def config(self) -> ClientConfig:
        """Config, as a dictionary, used to create this client.

        This makes a shallow copy of the config each call.
        """
        config = self._config.copy()
        config["interceptors"] = list(config["interceptors"])
        return config

    @property
    def service(self) -> temporalio.workflow_service.WorkflowService:
        """Raw gRPC service for this client."""
        return self._config["service"]

    @property
    def namespace(self) -> str:
        """Namespace used in calls by this client."""
        return self._config["namespace"]

    @property
    def identity(self) -> str:
        """Identity used in calls by this client."""
        return self.service.config.identity

    @property
    def data_converter(self) -> temporalio.converter.DataConverter:
        """Data converter used by this client."""
        return self._config["data_converter"]

    # Overload for no-param workflow
    @overload
    async def start_workflow(
        self,
        workflow: MethodAsyncNoParam[SelfType, ReturnType],
        *,
        id: str,
        task_queue: str,
        execution_timeout: Optional[timedelta] = None,
        run_timeout: Optional[timedelta] = None,
        task_timeout: Optional[timedelta] = None,
        id_reuse_policy: temporalio.common.WorkflowIDReusePolicy = temporalio.common.WorkflowIDReusePolicy.ALLOW_DUPLICATE,
        retry_policy: Optional[temporalio.common.RetryPolicy] = None,
        cron_schedule: str = "",
        memo: Optional[Mapping[str, Any]] = None,
        search_attributes: Optional[temporalio.common.SearchAttributes] = None,
        start_signal: Optional[str] = None,
        start_signal_args: Iterable[Any] = [],
    ) -> WorkflowHandle[SelfType, ReturnType]:
        ...

    # Overload for single-param workflow
    @overload
    async def start_workflow(
        self,
        workflow: MethodAsyncSingleParam[SelfType, ParamType, ReturnType],
        arg: ParamType,
        *,
        id: str,
        task_queue: str,
        execution_timeout: Optional[timedelta] = None,
        run_timeout: Optional[timedelta] = None,
        task_timeout: Optional[timedelta] = None,
        id_reuse_policy: temporalio.common.WorkflowIDReusePolicy = temporalio.common.WorkflowIDReusePolicy.ALLOW_DUPLICATE,
        retry_policy: Optional[temporalio.common.RetryPolicy] = None,
        cron_schedule: str = "",
        memo: Optional[Mapping[str, Any]] = None,
        search_attributes: Optional[temporalio.common.SearchAttributes] = None,
        start_signal: Optional[str] = None,
        start_signal_args: Iterable[Any] = [],
    ) -> WorkflowHandle[SelfType, ReturnType]:
        ...

    # Overload for multi-param workflow
    @overload
    async def start_workflow(
        self,
        workflow: Callable[
            Concatenate[SelfType, MultiParamSpec], Awaitable[ReturnType]
        ],
        *,
        args: Iterable[Any],
        id: str,
        task_queue: str,
        execution_timeout: Optional[timedelta] = None,
        run_timeout: Optional[timedelta] = None,
        task_timeout: Optional[timedelta] = None,
        id_reuse_policy: temporalio.common.WorkflowIDReusePolicy = temporalio.common.WorkflowIDReusePolicy.ALLOW_DUPLICATE,
        retry_policy: Optional[temporalio.common.RetryPolicy] = None,
        cron_schedule: str = "",
        memo: Optional[Mapping[str, Any]] = None,
        search_attributes: Optional[temporalio.common.SearchAttributes] = None,
        start_signal: Optional[str] = None,
        start_signal_args: Iterable[Any] = [],
    ) -> WorkflowHandle[SelfType, ReturnType]:
        ...

    # Overload for string-name workflow
    @overload
    async def start_workflow(
        self,
        workflow: str,
        arg: Any = temporalio.common._arg_unset,
        *,
        args: Iterable[Any] = [],
        id: str,
        task_queue: str,
        execution_timeout: Optional[timedelta] = None,
        run_timeout: Optional[timedelta] = None,
        task_timeout: Optional[timedelta] = None,
        id_reuse_policy: temporalio.common.WorkflowIDReusePolicy = temporalio.common.WorkflowIDReusePolicy.ALLOW_DUPLICATE,
        retry_policy: Optional[temporalio.common.RetryPolicy] = None,
        cron_schedule: str = "",
        memo: Optional[Mapping[str, Any]] = None,
        search_attributes: Optional[temporalio.common.SearchAttributes] = None,
        start_signal: Optional[str] = None,
        start_signal_args: Iterable[Any] = [],
    ) -> WorkflowHandle[Any, Any]:
        ...

    async def start_workflow(
        self,
        workflow: Union[str, Callable[..., Awaitable[Any]]],
        arg: Any = temporalio.common._arg_unset,
        *,
        args: Iterable[Any] = [],
        id: str,
        task_queue: str,
        execution_timeout: Optional[timedelta] = None,
        run_timeout: Optional[timedelta] = None,
        task_timeout: Optional[timedelta] = None,
        id_reuse_policy: temporalio.common.WorkflowIDReusePolicy = temporalio.common.WorkflowIDReusePolicy.ALLOW_DUPLICATE,
        retry_policy: Optional[temporalio.common.RetryPolicy] = None,
        cron_schedule: str = "",
        memo: Optional[Mapping[str, Any]] = None,
        search_attributes: Optional[temporalio.common.SearchAttributes] = None,
        start_signal: Optional[str] = None,
        start_signal_args: Iterable[Any] = [],
    ) -> WorkflowHandle[Any, Any]:
        """Start a workflow and return its handle.

        Args:
            workflow: String name or class method decorated with
                ``@workflow.run`` for the workflow to start.
            arg: Single argument to the workflow.
            args: Multiple arguments to the workflow. Cannot be set if arg is.
            id: Unique identifier for the workflow execution.
            task_queue: Task queue to run the workflow on.
            execution_timeout: Total workflow execution timeout including
                retries and continue as new.
            run_timeout: Timeout of a single workflow run.
            task_timeout: Timeout of a single workflow task.
            id_reuse_policy: How already-existing IDs are treated.
            retry_policy: Retry policy for the workflow.
            cron_schedule: See https://docs.temporal.io/docs/content/what-is-a-temporal-cron-job/
            memo: Memo for the workflow.
            search_attributes: Search attributes for the workflow.
            start_signal: If present, this signal is sent as signal-with-start
                instead of traditional workflow start.
            start_signal_args: Arguments for start_signal if start_signal
                present.

        Returns:
            A workflow handle to the started/existing workflow.

        Raises:
            RPCError: Workflow could not be started.
        """
        # Use definition if callable
        name: str
        ret_type: Optional[Type] = None
        if isinstance(workflow, str):
            name = workflow
        elif callable(workflow):
            defn = temporalio.workflow._Definition.must_from_run_fn(workflow)
            name = defn.name
            _, ret_type = self._type_lookup.get_type_hints(defn.run_fn)
        else:
            raise TypeError("Workflow must be a string or callable")

        return await self._impl.start_workflow(
            StartWorkflowInput(
                workflow=name,
                args=temporalio.common._arg_or_args(arg, args),
                id=id,
                task_queue=task_queue,
                execution_timeout=execution_timeout,
                run_timeout=run_timeout,
                task_timeout=task_timeout,
                id_reuse_policy=id_reuse_policy,
                retry_policy=retry_policy,
                cron_schedule=cron_schedule,
                memo=memo,
                search_attributes=search_attributes,
                headers=None,
                start_signal=start_signal,
                start_signal_args=start_signal_args,
                ret_type=ret_type,
            )
        )

    # Overload for no-param workflow
    @overload
    async def execute_workflow(
        self,
        workflow: MethodAsyncNoParam[SelfType, ReturnType],
        *,
        id: str,
        task_queue: str,
        execution_timeout: Optional[timedelta] = None,
        run_timeout: Optional[timedelta] = None,
        task_timeout: Optional[timedelta] = None,
        id_reuse_policy: temporalio.common.WorkflowIDReusePolicy = temporalio.common.WorkflowIDReusePolicy.ALLOW_DUPLICATE,
        retry_policy: Optional[temporalio.common.RetryPolicy] = None,
        cron_schedule: str = "",
        memo: Optional[Mapping[str, Any]] = None,
        search_attributes: Optional[temporalio.common.SearchAttributes] = None,
        start_signal: Optional[str] = None,
        start_signal_args: Iterable[Any] = [],
    ) -> ReturnType:
        ...

    # Overload for single-param workflow
    @overload
    async def execute_workflow(
        self,
        workflow: MethodAsyncSingleParam[SelfType, ParamType, ReturnType],
        arg: ParamType,
        *,
        id: str,
        task_queue: str,
        execution_timeout: Optional[timedelta] = None,
        run_timeout: Optional[timedelta] = None,
        task_timeout: Optional[timedelta] = None,
        id_reuse_policy: temporalio.common.WorkflowIDReusePolicy = temporalio.common.WorkflowIDReusePolicy.ALLOW_DUPLICATE,
        retry_policy: Optional[temporalio.common.RetryPolicy] = None,
        cron_schedule: str = "",
        memo: Optional[Mapping[str, Any]] = None,
        search_attributes: Optional[temporalio.common.SearchAttributes] = None,
        start_signal: Optional[str] = None,
        start_signal_args: Iterable[Any] = [],
    ) -> ReturnType:
        ...

    # Overload for multi-param workflow
    @overload
    async def execute_workflow(
        self,
        workflow: Callable[
            Concatenate[SelfType, MultiParamSpec], Awaitable[ReturnType]
        ],
        *,
        args: Iterable[Any],
        id: str,
        task_queue: str,
        execution_timeout: Optional[timedelta] = None,
        run_timeout: Optional[timedelta] = None,
        task_timeout: Optional[timedelta] = None,
        id_reuse_policy: temporalio.common.WorkflowIDReusePolicy = temporalio.common.WorkflowIDReusePolicy.ALLOW_DUPLICATE,
        retry_policy: Optional[temporalio.common.RetryPolicy] = None,
        cron_schedule: str = "",
        memo: Optional[Mapping[str, Any]] = None,
        search_attributes: Optional[temporalio.common.SearchAttributes] = None,
        start_signal: Optional[str] = None,
        start_signal_args: Iterable[Any] = [],
    ) -> ReturnType:
        ...

    # Overload for string-name workflow
    @overload
    async def execute_workflow(
        self,
        workflow: str,
        arg: Any = temporalio.common._arg_unset,
        *,
        args: Iterable[Any] = [],
        id: str,
        task_queue: str,
        execution_timeout: Optional[timedelta] = None,
        run_timeout: Optional[timedelta] = None,
        task_timeout: Optional[timedelta] = None,
        id_reuse_policy: temporalio.common.WorkflowIDReusePolicy = temporalio.common.WorkflowIDReusePolicy.ALLOW_DUPLICATE,
        retry_policy: Optional[temporalio.common.RetryPolicy] = None,
        cron_schedule: str = "",
        memo: Optional[Mapping[str, Any]] = None,
        search_attributes: Optional[temporalio.common.SearchAttributes] = None,
        start_signal: Optional[str] = None,
        start_signal_args: Iterable[Any] = [],
    ) -> Any:
        ...

    async def execute_workflow(
        self,
        workflow: Union[str, Callable[..., Awaitable[Any]]],
        arg: Any = temporalio.common._arg_unset,
        *,
        args: Iterable[Any] = [],
        id: str,
        task_queue: str,
        execution_timeout: Optional[timedelta] = None,
        run_timeout: Optional[timedelta] = None,
        task_timeout: Optional[timedelta] = None,
        id_reuse_policy: temporalio.common.WorkflowIDReusePolicy = temporalio.common.WorkflowIDReusePolicy.ALLOW_DUPLICATE,
        retry_policy: Optional[temporalio.common.RetryPolicy] = None,
        cron_schedule: str = "",
        memo: Optional[Mapping[str, Any]] = None,
        search_attributes: Optional[temporalio.common.SearchAttributes] = None,
        start_signal: Optional[str] = None,
        start_signal_args: Iterable[Any] = [],
    ) -> Any:
        """Start a workflow and wait for completion.

        This is a shortcut for :py:meth:`start_workflow` +
        :py:meth:`WorkflowHandle.result`.
        """
        return await (
            # We have to tell MyPy to ignore errors here because we want to call
            # the non-@overload form of this and MyPy does not support that
            await self.start_workflow(  # type: ignore
                workflow,  # type: ignore[arg-type]
                arg,
                args=args,
                task_queue=task_queue,
                id=id,
                execution_timeout=execution_timeout,
                run_timeout=run_timeout,
                task_timeout=task_timeout,
                id_reuse_policy=id_reuse_policy,
                retry_policy=retry_policy,
                cron_schedule=cron_schedule,
                memo=memo,
                search_attributes=search_attributes,
                start_signal=start_signal,
                start_signal_args=start_signal_args,
            )
        ).result()

    def get_workflow_handle(
        self,
        workflow_id: str,
        *,
        run_id: Optional[str] = None,
        first_execution_run_id: Optional[str] = None,
    ) -> WorkflowHandle[Any, Any]:
        """Get a workflow handle to an existing workflow by its ID.

        Args:
            workflow_id: Workflow ID to get a handle to.
            run_id: Run ID that will be used for all calls.
            first_execution_run_id: First execution run ID used for cancellation
                and termination.

        Returns:
            The workflow handle.
        """
        return WorkflowHandle(
            self,
            workflow_id,
            run_id=run_id,
            result_run_id=run_id,
            first_execution_run_id=first_execution_run_id,
        )

    def get_workflow_handle_for(
        self,
        workflow: Union[
            MethodAsyncNoParam[SelfType, ReturnType],
            MethodAsyncSingleParam[SelfType, Any, ReturnType],
        ],
        workflow_id: str,
        *,
        run_id: Optional[str] = None,
        first_execution_run_id: Optional[str] = None,
    ) -> WorkflowHandle[SelfType, ReturnType]:
        """Get a typed workflow handle to an existing workflow by its ID.

        This is the same as :py:meth:`get_workflow_handle` but typed. Note, the
        workflow type given is not validated, it is only for typing.

        Args:
            workflow: The workflow run method to use for typing the handle.
            workflow_id: Workflow ID to get a handle to.
            run_id: Run ID that will be used for all calls.
            first_execution_run_id: First execution run ID used for cancellation
                and termination.

        Returns:
            The workflow handle.
        """
        return self.get_workflow_handle(
            workflow_id, run_id=run_id, first_execution_run_id=first_execution_run_id
        )

    @overload
    def get_async_activity_handle(
        self, *, workflow_id: str, run_id: Optional[str], activity_id: str
    ) -> AsyncActivityHandle:
        pass

    @overload
    def get_async_activity_handle(self, *, task_token: bytes) -> AsyncActivityHandle:
        pass

    def get_async_activity_handle(
        self,
        *,
        workflow_id: Optional[str] = None,
        run_id: Optional[str] = None,
        activity_id: Optional[str] = None,
        task_token: Optional[bytes] = None,
    ) -> AsyncActivityHandle:
        """Get an async activity handle.

        Either the workflow_id, run_id, and activity_id can be provided, or a
        singular task_token can be provided.

        Args:
            workflow_id: Workflow ID for the activity. Cannot be set if
                task_token is set.
            run_id: Run ID for the activity. Cannot be set if task_token is set.
            activity_id: ID for the activity. Cannot be set if task_token is
                set.
            task_token: Task token for the activity. Cannot be set if any of the
                id parameters are set.

        Returns:
            A handle that can be used for completion or heartbeat.
        """
        if task_token is not None:
            if workflow_id is not None or run_id is not None or activity_id is not None:
                raise ValueError("Task token cannot be present with other IDs")
            return AsyncActivityHandle(self, task_token)
        elif workflow_id is not None:
            if activity_id is None:
                raise ValueError(
                    "Workflow ID, run ID, and activity ID must all be given together"
                )
            return AsyncActivityHandle(
                self,
                AsyncActivityIDReference(
                    workflow_id=workflow_id, run_id=run_id, activity_id=activity_id
                ),
            )
        raise ValueError("Task token or workflow/run/activity ID must be present")


class ClientConfig(TypedDict, total=False):
    """TypedDict of config originally passed to :py:meth:`Client`."""

    service: temporalio.workflow_service.WorkflowService
    namespace: str
    data_converter: temporalio.converter.DataConverter
    interceptors: Iterable[
        Union[Interceptor, Callable[[OutboundInterceptor], OutboundInterceptor]]
    ]
    default_workflow_query_reject_condition: Optional[
        temporalio.common.QueryRejectCondition
    ]
    type_hint_eval_str: bool


class WorkflowHandle(Generic[SelfType, ReturnType]):
    """Handle for interacting with a workflow.

    This is usually created via :py:meth:`Client.get_workflow_handle` or
    returned from :py:meth:`Client.start_workflow`.
    """

    def __init__(
        self,
        client: Client,
        id: str,
        *,
        run_id: Optional[str] = None,
        result_run_id: Optional[str] = None,
        first_execution_run_id: Optional[str] = None,
        result_type: Optional[Type] = None,
    ) -> None:
        """Create workflow handle."""
        self._client = client
        self._id = id
        self._run_id = run_id
        self._result_run_id = result_run_id
        self._first_execution_run_id = first_execution_run_id
        self._result_type = result_type

    @property
    def id(self) -> str:
        """ID for the workflow."""
        return self._id

    @property
    def run_id(self) -> Optional[str]:
        """Run ID used for :py:meth:`signal` and :py:meth:`query` calls if
        present to ensure the query or signal happen on this exact run.

        This is only created via :py:meth:`Client.get_workflow_handle`.
        :py:meth:`Client.start_workflow` will not set this value.

        This cannot be mutated. If a different run ID is needed,
        :py:meth:`Client.get_workflow_handle` must be used instead.
        """
        return self._run_id

    @property
    def result_run_id(self) -> Optional[str]:
        """Run ID used for :py:meth:`result` calls if present to ensure result
        is for a workflow starting from this run.

        When this handle is created via :py:meth:`Client.get_workflow_handle`,
        this is the same as run_id. When this handle is created via
        :py:meth:`Client.start_workflow`, this value will be the resulting run
        ID.

        This cannot be mutated. If a different run ID is needed,
        :py:meth:`Client.get_workflow_handle` must be used instead.
        """
        return self._result_run_id

    @property
    def first_execution_run_id(self) -> Optional[str]:
        """Run ID used for :py:meth:`cancel` and :py:meth:`terminate` calls if
        present to ensure the cancel and terminate happen for a workflow ID
        started with this run ID.

        This can be set when using :py:meth:`Client.get_workflow_handle`. When
        :py:meth:`Client.start_workflow` is called without a start signal, this
        is set to the resulting run.

        This cannot be mutated. If a different first execution run ID is needed,
        :py:meth:`Client.get_workflow_handle` must be used instead.
        """
        return self._first_execution_run_id

    async def result(self, *, follow_runs: bool = True) -> ReturnType:
        """Wait for result of the workflow.

        This will use :py:attr:`result_run_id` if present to base the result on.
        To use another run ID, a new handle must be created via
        :py:meth:`Client.get_workflow_handle`.

        Args:
            follow_runs: If true (default), workflow runs will be continually
                fetched, until the most recent one is found. If false, the first
                result is used.

        Returns:
            Result of the workflow after being converted by the data converter.

        Raises:
            WorkflowFailureError: Workflow failed, was cancelled, was
                terminated, or timed out. Use the
                :py:attr:`WorkflowFailureError.cause` to see the underlying
                reason.
            Exception: Other possible failures during result fetching.
        """
        req = temporalio.api.workflowservice.v1.GetWorkflowExecutionHistoryRequest(
            namespace=self._client.namespace,
            execution=temporalio.api.common.v1.WorkflowExecution(
                workflow_id=self._id, run_id=self._result_run_id or ""
            ),
            wait_new_event=True,
            history_event_filter_type=temporalio.api.enums.v1.HistoryEventFilterType.HISTORY_EVENT_FILTER_TYPE_CLOSE_EVENT,
            skip_archival=True,
        )
        while True:
            resp = await self._client.service.get_workflow_execution_history(
                req, retry=True
            )
            # Continually ask for pages until we get close
            if len(resp.history.events) == 0:
                req.next_page_token = resp.next_page_token
                continue
            elif len(resp.history.events) != 1:
                raise RuntimeError(
                    f"Expected single close event, got {len(resp.history.events)}"
                )
            event = resp.history.events[0]
            if event.HasField("workflow_execution_completed_event_attributes"):
                complete_attr = event.workflow_execution_completed_event_attributes
                # Follow execution
                if follow_runs and complete_attr.new_execution_run_id:
                    req.execution.run_id = complete_attr.new_execution_run_id
                    req.next_page_token = b""
                    continue
                # Ignoring anything after the first response like TypeScript
                type_hints = [self._result_type] if self._result_type else None
                results = await self._client.data_converter.decode_wrapper(
                    complete_attr.result,
                    type_hints,
                )
                if not results:
                    return cast(ReturnType, None)
                elif len(results) > 1:
                    warnings.warn(f"Expected single result, got {len(results)}")
                return cast(ReturnType, results[0])
            elif event.HasField("workflow_execution_failed_event_attributes"):
                fail_attr = event.workflow_execution_failed_event_attributes
                # Follow execution
                if follow_runs and fail_attr.new_execution_run_id:
                    req.execution.run_id = fail_attr.new_execution_run_id
                    req.next_page_token = b""
                    continue
                raise WorkflowFailureError(
                    cause=await temporalio.exceptions.decode_failure_to_error(
                        fail_attr.failure, self._client.data_converter
                    ),
                )
            elif event.HasField("workflow_execution_canceled_event_attributes"):
                cancel_attr = event.workflow_execution_canceled_event_attributes
                raise WorkflowFailureError(
                    cause=temporalio.exceptions.CancelledError(
                        "Workflow cancelled",
                        *(
                            await self._client.data_converter.decode_wrapper(
                                cancel_attr.details
                            )
                        ),
                    )
                )
            elif event.HasField("workflow_execution_terminated_event_attributes"):
                term_attr = event.workflow_execution_terminated_event_attributes
                raise WorkflowFailureError(
                    cause=temporalio.exceptions.TerminatedError(
                        term_attr.reason or "Workflow terminated",
                        *(
                            await self._client.data_converter.decode_wrapper(
                                term_attr.details
                            )
                        ),
                    ),
                )
            elif event.HasField("workflow_execution_timed_out_event_attributes"):
                time_attr = event.workflow_execution_timed_out_event_attributes
                # Follow execution
                if follow_runs and time_attr.new_execution_run_id:
                    req.execution.run_id = time_attr.new_execution_run_id
                    req.next_page_token = b""
                    continue
                raise WorkflowFailureError(
                    cause=temporalio.exceptions.TimeoutError(
                        "Workflow timed out",
                        type=temporalio.exceptions.TimeoutType.START_TO_CLOSE,
                        last_heartbeat_details=[],
                    ),
                )
            elif event.HasField("workflow_execution_continued_as_new_event_attributes"):
                cont_attr = event.workflow_execution_continued_as_new_event_attributes
                if not cont_attr.new_execution_run_id:
                    raise RuntimeError(
                        "Unexpectedly missing new run ID from continue as new"
                    )
                # Follow execution
                if follow_runs:
                    req.execution.run_id = cont_attr.new_execution_run_id
                    req.next_page_token = b""
                    continue
                raise WorkflowContinuedAsNewError(cont_attr.new_execution_run_id)

    async def cancel(self) -> None:
        """Cancel the workflow.

        This will issue a cancellation for :py:attr:`run_id` if present. This
        call will make sure to use the run chain starting from
        :py:attr:`first_execution_run_id` if present. To create handles with
        these values, use :py:meth:`Client.get_workflow_handle`.

        .. warning::
            Handles created as a result of :py:meth:`Client.start_workflow` with
            a start signal will cancel the latest workflow with the same
            workflow ID even if it is unrelated to the started workflow.

        Raises:
            RPCError: Workflow could not be cancelled.
        """
        await self._client._impl.cancel_workflow(
            CancelWorkflowInput(
                id=self._id,
                run_id=self._run_id,
                first_execution_run_id=self._first_execution_run_id,
            )
        )

    async def describe(
        self,
    ) -> WorkflowExecutionDescription:
        """Get workflow details.

        This will get details for :py:attr:`run_id` if present. To use a
        different run ID, create a new handle with via
        :py:meth:`Client.get_workflow_handle`.

        .. warning::
            Handles created as a result of :py:meth:`Client.start_workflow` will
            describe the latest workflow with the same workflow ID even if it is
            unrelated to the started workflow.

        Returns:
            Workflow details.

        Raises:
            RPCError: Workflow details could not be fetched.
        """
        return await self._client._impl.describe_workflow(
            DescribeWorkflowInput(id=self._id, run_id=self._run_id)
        )

    # Overload for no-param query
    @overload
    async def query(
        self,
        query: MethodSyncOrAsyncNoParam[SelfType, LocalReturnType],
        *,
        reject_condition: Optional[temporalio.common.QueryRejectCondition] = None,
    ) -> LocalReturnType:
        ...

    # Overload for single-param query
    @overload
    async def query(
        self,
        query: MethodSyncOrAsyncSingleParam[SelfType, ParamType, LocalReturnType],
        arg: ParamType,
        *,
        reject_condition: Optional[temporalio.common.QueryRejectCondition] = None,
    ) -> LocalReturnType:
        ...

    # Overload for multi-param query
    @overload
    async def query(
        self,
        query: Callable[
            Concatenate[SelfType, MultiParamSpec],
            Union[Awaitable[LocalReturnType], LocalReturnType],
        ],
        *,
        args: Iterable[Any],
        reject_condition: Optional[temporalio.common.QueryRejectCondition] = None,
    ) -> LocalReturnType:
        ...

    # Overload for string-name query
    @overload
    async def query(
        self,
        query: str,
        arg: Any = temporalio.common._arg_unset,
        *,
        args: Iterable[Any] = [],
        reject_condition: Optional[temporalio.common.QueryRejectCondition] = None,
    ) -> Any:
        ...

    async def query(
        self,
        query: Union[str, Callable],
        arg: Any = temporalio.common._arg_unset,
        *,
        args: Iterable[Any] = [],
        reject_condition: Optional[temporalio.common.QueryRejectCondition] = None,
    ) -> Any:
        """Query the workflow.

        This will query for :py:attr:`run_id` if present. To use a different
        run ID, create a new handle with via
        :py:meth:`Client.get_workflow_handle`.

        .. warning::
            Handles created as a result of :py:meth:`Client.start_workflow` will
            query the latest workflow with the same workflow ID even if it is
            unrelated to the started workflow.

        Args:
            query: Query function or name on the workflow.
            arg: Single argument to the query.
            args: Multiple arguments to the query. Cannot be set if arg is.
            reject_condition: Condition for rejecting the query. If unset/None,
                defaults to the client's default (which is defaulted to None).

        Returns:
            Result of the query.

        Raises:
            WorkflowQueryRejectedError: A query reject condition was satisfied.
            RPCError: Workflow details could not be fetched.
        """
        query_name: str
        ret_type: Optional[Type] = None
        if callable(query):
            defn = temporalio.workflow._QueryDefinition.from_fn(query)
            if not defn:
                raise RuntimeError(
                    f"Query definition not found on {query.__qualname__}, "
                    "is it decorated with @workflow.query?"
                )
            elif not defn.name:
                raise RuntimeError("Cannot invoke dynamic query definition")
            # TODO(cretz): Check count/type of args at runtime?
            query_name = defn.name
            _, ret_type = self._client._type_lookup.get_type_hints(defn.fn)
        else:
            query_name = str(query)

        return await self._client._impl.query_workflow(
            QueryWorkflowInput(
                id=self._id,
                run_id=self._run_id,
                query=query_name,
                args=temporalio.common._arg_or_args(arg, args),
                reject_condition=reject_condition
                or self._client._config["default_workflow_query_reject_condition"],
                headers=None,
                ret_type=ret_type,
            )
        )

    # Overload for no-param signal
    @overload
    async def signal(
        self,
        signal: MethodSyncOrAsyncNoParam[SelfType, None],
    ) -> None:
        ...

    # Overload for single-param signal
    @overload
    async def signal(
        self,
        signal: MethodSyncOrAsyncSingleParam[SelfType, ParamType, None],
        arg: ParamType,
    ) -> None:
        ...

    # Overload for multi-param signal
    @overload
    async def signal(
        self,
        signal: Callable[
            Concatenate[SelfType, MultiParamSpec], Union[Awaitable[None], None]
        ],
        *,
        args: Iterable[Any],
    ) -> None:
        ...

    # Overload for string-name signal
    @overload
    async def signal(
        self,
        signal: str,
        arg: Any = temporalio.common._arg_unset,
        *,
        args: Iterable[Any] = [],
    ) -> None:
        ...

    async def signal(
        self,
        signal: Union[str, Callable],
        arg: Any = temporalio.common._arg_unset,
        *,
        args: Iterable[Any] = [],
    ) -> None:
        """Send a signal to the workflow.

        This will signal for :py:attr:`run_id` if present. To use a different
        run ID, create a new handle with via
        :py:meth:`Client.get_workflow_handle`.

        .. warning::
            Handles created as a result of :py:meth:`Client.start_workflow` will
            signal the latest workflow with the same workflow ID even if it is
            unrelated to the started workflow.

        Args:
            signal: Signal function or name on the workflow.
            arg: Single argument to the signal.
            args: Multiple arguments to the signal. Cannot be set if arg is.

        Raises:
            RPCError: Workflow could not be signalled.
        """
        await self._client._impl.signal_workflow(
            SignalWorkflowInput(
                id=self._id,
                run_id=self._run_id,
                signal=temporalio.workflow._SignalDefinition.must_name_from_fn_or_str(
                    signal
                ),
                args=temporalio.common._arg_or_args(arg, args),
                headers=None,
            )
        )

    async def terminate(
        self,
        *args: Any,
        reason: Optional[str] = None,
    ) -> None:
        """Terminate the workflow.

        This will issue a termination for :py:attr:`run_id` if present. This
        call will make sure to use the run chain starting from
        :py:attr:`first_execution_run_id` if present. To create handles with
        these values, use :py:meth:`Client.get_workflow_handle`.

        .. warning::
            Handles created as a result of :py:meth:`Client.start_workflow` with
            a start signal will terminate the latest workflow with the same
            workflow ID even if it is unrelated to the started workflow.

        Args:
            args: Details to store on the termination.
            reason: Reason for the termination.

        Raises:
            RPCError: Workflow could not be terminated.
        """
        await self._client._impl.terminate_workflow(
            TerminateWorkflowInput(
                id=self._id,
                run_id=self._run_id,
                args=args,
                reason=reason,
                first_execution_run_id=self._first_execution_run_id,
            )
        )


@dataclass(frozen=True)
class AsyncActivityIDReference:
    """Reference to an async activity by its qualified ID."""

    workflow_id: str
    run_id: Optional[str]
    activity_id: str


class AsyncActivityHandle:
    """Handle representing an external activity for completion and heartbeat."""

    def __init__(
        self, client: Client, id_or_token: Union[AsyncActivityIDReference, bytes]
    ) -> None:
        """Create an async activity handle."""
        self._client = client
        self._id_or_token = id_or_token

    async def heartbeat(self, *details: Any) -> None:
        """Record a heartbeat for the activity."""
        await self._client._impl.heartbeat_async_activity(
            HeartbeatAsyncActivityInput(id_or_token=self._id_or_token, details=details),
        )

    async def complete(self, result: Optional[Any] = None) -> None:
        """Complete the activity."""
        await self._client._impl.complete_async_activity(
            CompleteAsyncActivityInput(id_or_token=self._id_or_token, result=result),
        )

    async def fail(
        self, error: Exception, *, last_heartbeat_details: Iterable[Any] = []
    ) -> None:
        """Fail the activity."""
        await self._client._impl.fail_async_activity(
            FailAsyncActivityInput(
                id_or_token=self._id_or_token,
                error=error,
                last_heartbeat_details=last_heartbeat_details,
            ),
        )

    async def report_cancellation(self, *details: Any) -> None:
        """Report the activity as cancelled."""
        await self._client._impl.report_cancellation_async_activity(
            ReportCancellationAsyncActivityInput(
                id_or_token=self._id_or_token, details=details
            ),
        )


@dataclass
class WorkflowExecutionDescription:
    """Description for a single workflow execution run."""

    close_time: Optional[datetime]
    """When the workflow was closed if closed."""

    execution_time: Optional[datetime]
    """When this workflow run started or should start."""

    history_length: int
    """Number of events in the history."""

    id: str
    """ID for the workflow."""

    memo: Mapping[str, Any]
    """Memo values on the workflow if any."""

    parent_id: Optional[str]
    """ID for the parent workflow if this was started as a child."""

    parent_run_id: Optional[str]
    """Run ID for the parent workflow if this was started as a child."""

    raw: temporalio.api.workflowservice.v1.DescribeWorkflowExecutionResponse
    """Underlying API describe response."""

    run_id: str
    """Run ID for this workflow run."""

    search_attributes: temporalio.common.SearchAttributes
    """Current set of search attributes if any."""

    start_time: datetime
    """When the workflow was created."""

    status: Optional[WorkflowExecutionStatus]
    """Status for the workflow."""

    task_queue: str
    """Task queue for the workflow."""

    workflow_type: str
    """Type name for the workflow."""

    @staticmethod
    async def from_raw(
        raw: temporalio.api.workflowservice.v1.DescribeWorkflowExecutionResponse,
        converter: temporalio.converter.DataConverter,
    ) -> WorkflowExecutionDescription:
        """Create a description from a raw description response."""
        return WorkflowExecutionDescription(
            close_time=raw.workflow_execution_info.close_time.ToDatetime().replace(
                tzinfo=timezone.utc
            )
            if raw.workflow_execution_info.HasField("close_time")
            else None,
            execution_time=raw.workflow_execution_info.execution_time.ToDatetime().replace(
                tzinfo=timezone.utc
            )
            if raw.workflow_execution_info.HasField("execution_time")
            else None,
            history_length=raw.workflow_execution_info.history_length,
            id=raw.workflow_execution_info.execution.workflow_id,
            memo={
                k: (await converter.decode([v]))[0]
                for k, v in raw.workflow_execution_info.memo.fields.items()
            },
            parent_id=raw.workflow_execution_info.parent_execution.workflow_id
            if raw.workflow_execution_info.HasField("parent_execution")
            else None,
            parent_run_id=raw.workflow_execution_info.parent_execution.run_id
            if raw.workflow_execution_info.HasField("parent_execution")
            else None,
            raw=raw,
            run_id=raw.workflow_execution_info.execution.run_id,
            search_attributes=temporalio.converter.decode_search_attributes(
                raw.workflow_execution_info.search_attributes
            ),
            start_time=raw.workflow_execution_info.start_time.ToDatetime().replace(
                tzinfo=timezone.utc
            ),
            status=WorkflowExecutionStatus(raw.workflow_execution_info.status)
            if raw.workflow_execution_info.status
            else None,
            task_queue=raw.workflow_execution_info.task_queue,
            workflow_type=raw.workflow_execution_info.type.name,
        )


class WorkflowExecutionStatus(IntEnum):
    """Status of a workflow execution.

    See :py:class:`temporalio.api.enums.v1.WorkflowExecutionStatus`.
    """

    RUNNING = int(
        temporalio.api.enums.v1.WorkflowExecutionStatus.WORKFLOW_EXECUTION_STATUS_RUNNING
    )
    """See :py:attr:`temporalio.api.enums.v1.WorkflowExecutionStatus.WORKFLOW_EXECUTION_STATUS_RUNNING`."""

    COMPLETED = int(
        temporalio.api.enums.v1.WorkflowExecutionStatus.WORKFLOW_EXECUTION_STATUS_COMPLETED
    )
    """See :py:attr:`temporalio.api.enums.v1.WorkflowExecutionStatus.WORKFLOW_EXECUTION_STATUS_COMPLETED`."""

    FAILED = int(
        temporalio.api.enums.v1.WorkflowExecutionStatus.WORKFLOW_EXECUTION_STATUS_FAILED
    )
    """See :py:attr:`temporalio.api.enums.v1.WorkflowExecutionStatus.WORKFLOW_EXECUTION_STATUS_FAILED`."""

    CANCELED = int(
        temporalio.api.enums.v1.WorkflowExecutionStatus.WORKFLOW_EXECUTION_STATUS_CANCELED
    )
    """See :py:attr:`temporalio.api.enums.v1.WorkflowExecutionStatus.WORKFLOW_EXECUTION_STATUS_CANCELED`."""

    TERMINATED = int(
        temporalio.api.enums.v1.WorkflowExecutionStatus.WORKFLOW_EXECUTION_STATUS_TERMINATED
    )
    """See :py:attr:`temporalio.api.enums.v1.WorkflowExecutionStatus.WORKFLOW_EXECUTION_STATUS_TERMINATED`."""

    CONTINUED_AS_NEW = int(
        temporalio.api.enums.v1.WorkflowExecutionStatus.WORKFLOW_EXECUTION_STATUS_CONTINUED_AS_NEW
    )
    """See :py:attr:`temporalio.api.enums.v1.WorkflowExecutionStatus.WORKFLOW_EXECUTION_STATUS_CONTINUED_AS_NEW`."""

    TIMED_OUT = int(
        temporalio.api.enums.v1.WorkflowExecutionStatus.WORKFLOW_EXECUTION_STATUS_TIMED_OUT
    )
    """See :py:attr:`temporalio.api.enums.v1.WorkflowExecutionStatus.WORKFLOW_EXECUTION_STATUS_TIMED_OUT`."""


class WorkflowFailureError(temporalio.exceptions.TemporalError):
    """Error that occurs when a workflow is unsuccessful."""

    def __init__(self, *, cause: temporalio.exceptions.FailureError) -> None:
        """Create workflow failure error."""
        super().__init__("Workflow execution failed")
        self.__cause__ = cause

    @property
    def cause(self) -> temporalio.exceptions.FailureError:
        """Cause of the workflow failure."""
        return cast(temporalio.exceptions.FailureError, self.__cause__)


class WorkflowContinuedAsNewError(temporalio.exceptions.TemporalError):
    """Error that occurs when a workflow was continued as new."""

    def __init__(self, new_execution_run_id: str) -> None:
        """Create workflow continue as new error."""
        super().__init__("Workflow continued as new")
        self._new_execution_run_id = new_execution_run_id

    @property
    def new_execution_run_id(self) -> str:
        """New execution run ID the workflow continued to"""
        return self._new_execution_run_id


class WorkflowQueryRejectedError(temporalio.exceptions.TemporalError):
    """Error that occurs when a query was rejected."""

    def __init__(self, status: Optional[WorkflowExecutionStatus]) -> None:
        """Create workflow query rejected error."""
        super().__init__(f"Query rejected, status: {status}")
        self._status = status

    @property
    def status(self) -> Optional[WorkflowExecutionStatus]:
        """Get workflow execution status causing rejection."""
        return self._status


class AsyncActivityCancelledError(temporalio.exceptions.TemporalError):
    """Error that occurs when async activity attempted heartbeat but was cancelled."""

    def __init__(self) -> None:
        """Create async activity cancelled error."""
        super().__init__("Activity cancelled")


@dataclass
class StartWorkflowInput:
    """Input for :py:meth:`OutboundInterceptor.start_workflow`."""

    workflow: str
    args: Iterable[Any]
    id: str
    task_queue: str
    execution_timeout: Optional[timedelta]
    run_timeout: Optional[timedelta]
    task_timeout: Optional[timedelta]
    id_reuse_policy: temporalio.common.WorkflowIDReusePolicy
    retry_policy: Optional[temporalio.common.RetryPolicy]
    cron_schedule: str
    memo: Optional[Mapping[str, Any]]
    search_attributes: Optional[temporalio.common.SearchAttributes]
    headers: Optional[Mapping[str, temporalio.api.common.v1.Payload]]
    start_signal: Optional[str]
    start_signal_args: Iterable[Any]
    # Type may be absent
    ret_type: Optional[Type]


@dataclass
class CancelWorkflowInput:
    """Input for :py:meth:`OutboundInterceptor.cancel_workflow`."""

    id: str
    run_id: Optional[str]
    first_execution_run_id: Optional[str]


@dataclass
class DescribeWorkflowInput:
    """Input for :py:meth:`OutboundInterceptor.describe_workflow`."""

    id: str
    run_id: Optional[str]


@dataclass
class QueryWorkflowInput:
    """Input for :py:meth:`OutboundInterceptor.query_workflow`."""

    id: str
    run_id: Optional[str]
    query: str
    args: Iterable[Any]
    reject_condition: Optional[temporalio.common.QueryRejectCondition]
    headers: Optional[Mapping[str, temporalio.api.common.v1.Payload]]
    # Type may be absent
    ret_type: Optional[Type]


@dataclass
class SignalWorkflowInput:
    """Input for :py:meth:`OutboundInterceptor.signal_workflow`."""

    id: str
    run_id: Optional[str]
    signal: str
    args: Iterable[Any]
    headers: Optional[Mapping[str, temporalio.api.common.v1.Payload]]


@dataclass
class TerminateWorkflowInput:
    """Input for :py:meth:`OutboundInterceptor.terminate_workflow`."""

    id: str
    run_id: Optional[str]
    first_execution_run_id: Optional[str]
    args: Iterable[Any]
    reason: Optional[str]


@dataclass
class HeartbeatAsyncActivityInput:
    """Input for :py:meth:`OutboundInterceptor.heartbeat_async_activity`."""

    id_or_token: Union[AsyncActivityIDReference, bytes]
    details: Iterable[Any]


@dataclass
class CompleteAsyncActivityInput:
    """Input for :py:meth:`OutboundInterceptor.complete_async_activity`."""

    id_or_token: Union[AsyncActivityIDReference, bytes]
    result: Optional[Any]


@dataclass
class FailAsyncActivityInput:
    """Input for :py:meth:`OutboundInterceptor.fail_async_activity`."""

    id_or_token: Union[AsyncActivityIDReference, bytes]
    error: Exception
    last_heartbeat_details: Iterable[Any]


@dataclass
class ReportCancellationAsyncActivityInput:
    """Input for :py:meth:`OutboundInterceptor.report_cancellation_async_activity`."""

    id_or_token: Union[AsyncActivityIDReference, bytes]
    details: Iterable[Any]


class Interceptor:
    """Interceptor for clients.

    This should be extended by any client interceptors.
    """

    def intercept_client(self, next: OutboundInterceptor) -> OutboundInterceptor:
        """Method called for intercepting a client.

        Args:
            next: The underlying outbound interceptor this interceptor should
                delegate to.

        Returns:
            The new interceptor that will be called for each client call.
        """
        return next


class OutboundInterceptor:
    """OutboundInterceptor for intercepting client calls.

    This should be extended by any client outbound interceptors.
    """

    def __init__(self, next: OutboundInterceptor) -> None:
        """Create the outbound interceptor.

        Args:
            next: The next interceptor in the chain. The default implementation
                of all calls is to delegate to the next interceptor.
        """
        self.next = next

    ### Workflow calls

    async def start_workflow(
        self, input: StartWorkflowInput
    ) -> WorkflowHandle[Any, Any]:
        """Called for every :py:meth:`Client.start_workflow` call."""
        return await self.next.start_workflow(input)

    async def cancel_workflow(self, input: CancelWorkflowInput) -> None:
        """Called for every :py:meth:`WorkflowHandle.cancel` call."""
        await self.next.cancel_workflow(input)

    async def describe_workflow(
        self, input: DescribeWorkflowInput
    ) -> WorkflowExecutionDescription:
        """Called for every :py:meth:`WorkflowHandle.describe` call."""
        return await self.next.describe_workflow(input)

    async def query_workflow(self, input: QueryWorkflowInput) -> Any:
        """Called for every :py:meth:`WorkflowHandle.query` call."""
        return await self.next.query_workflow(input)

    async def signal_workflow(self, input: SignalWorkflowInput) -> None:
        """Called for every :py:meth:`WorkflowHandle.signal` call."""
        await self.next.signal_workflow(input)

    async def terminate_workflow(self, input: TerminateWorkflowInput) -> None:
        """Called for every :py:meth:`WorkflowHandle.terminate` call."""
        await self.next.terminate_workflow(input)

    ### Async activity calls

    async def heartbeat_async_activity(
        self, input: HeartbeatAsyncActivityInput
    ) -> None:
        """Called for every :py:meth:`AsyncActivityHandle.heartbeat` call."""
        await self.next.heartbeat_async_activity(input)

    async def complete_async_activity(self, input: CompleteAsyncActivityInput) -> None:
        """Called for every :py:meth:`AsyncActivityHandle.complete` call."""
        await self.next.complete_async_activity(input)

    async def fail_async_activity(self, input: FailAsyncActivityInput) -> None:
        """Called for every :py:meth:`AsyncActivityHandle.fail` call."""
        await self.next.fail_async_activity(input)

    async def report_cancellation_async_activity(
        self, input: ReportCancellationAsyncActivityInput
    ) -> None:
        """Called for every :py:meth:`AsyncActivityHandle.report_cancellation` call."""
        await self.next.report_cancellation_async_activity(input)


class _ClientImpl(OutboundInterceptor):
    def __init__(self, client: Client) -> None:
        # We are intentionally not calling the base class's __init__ here
        self._client = client

    ### Workflow calls

    async def start_workflow(
        self, input: StartWorkflowInput
    ) -> WorkflowHandle[Any, Any]:
        # Build request
        req: Union[
            temporalio.api.workflowservice.v1.StartWorkflowExecutionRequest,
            temporalio.api.workflowservice.v1.SignalWithStartWorkflowExecutionRequest,
        ]
        if input.start_signal is not None:
            req = temporalio.api.workflowservice.v1.SignalWithStartWorkflowExecutionRequest(
                signal_name=input.start_signal
            )
            if input.start_signal_args:
                req.signal_input.payloads.extend(
                    await self._client.data_converter.encode(input.start_signal_args)
                )
        else:
            req = temporalio.api.workflowservice.v1.StartWorkflowExecutionRequest()
        req.namespace = self._client.namespace
        req.workflow_id = input.id
        req.workflow_type.name = input.workflow
        req.task_queue.name = input.task_queue
        if input.args:
            req.input.payloads.extend(
                await self._client.data_converter.encode(input.args)
            )
        if input.execution_timeout is not None:
            req.workflow_execution_timeout.FromTimedelta(input.execution_timeout)
        if input.run_timeout is not None:
            req.workflow_run_timeout.FromTimedelta(input.run_timeout)
        if input.task_timeout is not None:
            req.workflow_task_timeout.FromTimedelta(input.task_timeout)
        req.identity = self._client.identity
        req.request_id = str(uuid.uuid4())
        req.workflow_id_reuse_policy = cast(
            "temporalio.api.enums.v1.WorkflowIdReusePolicy.ValueType",
            int(input.id_reuse_policy),
        )
        if input.retry_policy is not None:
            input.retry_policy.apply_to_proto(req.retry_policy)
        req.cron_schedule = input.cron_schedule
        if input.memo is not None:
            for k, v in input.memo.items():
                req.memo.fields[k].CopyFrom(
                    (await self._client.data_converter.encode([v]))[0]
                )
        if input.search_attributes is not None:
            temporalio.converter.encode_search_attributes(
                input.search_attributes, req.search_attributes
            )
<<<<<<< HEAD
        if input.headers is not None:
            temporalio.common._apply_headers(input.headers, req.header.fields)
=======
        if input.header is not None:
            for k, v in input.header.items():
                req.header.fields[k].CopyFrom(
                    (await self._client.data_converter.encode([v]))[0]
                )
>>>>>>> 5926b769

        # Start with signal or just normal start
        resp: Union[
            temporalio.api.workflowservice.v1.SignalWithStartWorkflowExecutionResponse,
            temporalio.api.workflowservice.v1.StartWorkflowExecutionResponse,
        ]
        first_execution_run_id = None
        if isinstance(
            req,
            temporalio.api.workflowservice.v1.SignalWithStartWorkflowExecutionRequest,
        ):
            resp = await self._client.service.signal_with_start_workflow_execution(
                req, retry=True
            )
        else:
            resp = await self._client.service.start_workflow_execution(req, retry=True)
            first_execution_run_id = resp.run_id
        return WorkflowHandle(
            self._client,
            req.workflow_id,
            result_run_id=resp.run_id,
            first_execution_run_id=first_execution_run_id,
            result_type=input.ret_type,
        )

    async def cancel_workflow(self, input: CancelWorkflowInput) -> None:
        await self._client.service.request_cancel_workflow_execution(
            temporalio.api.workflowservice.v1.RequestCancelWorkflowExecutionRequest(
                namespace=self._client.namespace,
                workflow_execution=temporalio.api.common.v1.WorkflowExecution(
                    workflow_id=input.id,
                    run_id=input.run_id or "",
                ),
                identity=self._client.identity,
                request_id=str(uuid.uuid4()),
                first_execution_run_id=input.first_execution_run_id or "",
            ),
            retry=True,
        )

    async def describe_workflow(
        self, input: DescribeWorkflowInput
    ) -> WorkflowExecutionDescription:
        return await WorkflowExecutionDescription.from_raw(
            await self._client.service.describe_workflow_execution(
                temporalio.api.workflowservice.v1.DescribeWorkflowExecutionRequest(
                    namespace=self._client.namespace,
                    execution=temporalio.api.common.v1.WorkflowExecution(
                        workflow_id=input.id,
                        run_id=input.run_id or "",
                    ),
                ),
                retry=True,
            ),
            self._client.data_converter,
        )

    async def query_workflow(self, input: QueryWorkflowInput) -> Any:
        req = temporalio.api.workflowservice.v1.QueryWorkflowRequest(
            namespace=self._client.namespace,
            execution=temporalio.api.common.v1.WorkflowExecution(
                workflow_id=input.id,
                run_id=input.run_id or "",
            ),
        )
        if input.reject_condition:
            req.query_reject_condition = cast(
                "temporalio.api.enums.v1.QueryRejectCondition.ValueType",
                int(input.reject_condition),
            )
        req.query.query_type = input.query
        if input.args:
            req.query.query_args.payloads.extend(
                await self._client.data_converter.encode(input.args)
            )
        if input.headers is not None:
            temporalio.common._apply_headers(input.headers, req.query.header.fields)
        resp = await self._client.service.query_workflow(req, retry=True)
        if resp.HasField("query_rejected"):
            raise WorkflowQueryRejectedError(
                WorkflowExecutionStatus(resp.query_rejected.status)
                if resp.query_rejected.status
                else None
            )
        if not resp.query_result.payloads:
            return None
        type_hints = [input.ret_type] if input.ret_type else None
        results = await self._client.data_converter.decode(
            resp.query_result.payloads, type_hints
        )
        if not results:
            return None
        elif len(results) > 1:
            warnings.warn(f"Expected single query result, got {len(results)}")
        return results[0]

    async def signal_workflow(self, input: SignalWorkflowInput) -> None:
        req = temporalio.api.workflowservice.v1.SignalWorkflowExecutionRequest(
            namespace=self._client.namespace,
            workflow_execution=temporalio.api.common.v1.WorkflowExecution(
                workflow_id=input.id,
                run_id=input.run_id or "",
            ),
            signal_name=input.signal,
            identity=self._client.identity,
            request_id=str(uuid.uuid4()),
        )
        if input.args:
            req.input.payloads.extend(
                await self._client.data_converter.encode(input.args)
            )
        if input.headers is not None:
            temporalio.common._apply_headers(input.headers, req.header.fields)
        await self._client.service.signal_workflow_execution(req, retry=True)

    async def terminate_workflow(self, input: TerminateWorkflowInput) -> None:
        req = temporalio.api.workflowservice.v1.TerminateWorkflowExecutionRequest(
            namespace=self._client.namespace,
            workflow_execution=temporalio.api.common.v1.WorkflowExecution(
                workflow_id=input.id,
                run_id=input.run_id or "",
            ),
            reason=input.reason or "",
            identity=self._client.identity,
            first_execution_run_id=input.first_execution_run_id or "",
        )
        if input.args:
            req.details.payloads.extend(
                await self._client.data_converter.encode(input.args)
            )
        await self._client.service.terminate_workflow_execution(req, retry=True)

    ### Async activity calls

    async def heartbeat_async_activity(
        self, input: HeartbeatAsyncActivityInput
    ) -> None:
        details = (
            None
            if not input.details
            else await self._client.data_converter.encode_wrapper(input.details)
        )
        if isinstance(input.id_or_token, AsyncActivityIDReference):
            resp_by_id = await self._client.service.record_activity_task_heartbeat_by_id(
                temporalio.api.workflowservice.v1.RecordActivityTaskHeartbeatByIdRequest(
                    workflow_id=input.id_or_token.workflow_id,
                    run_id=input.id_or_token.run_id or "",
                    activity_id=input.id_or_token.activity_id,
                    namespace=self._client.namespace,
                    identity=self._client.identity,
                    details=details,
                ),
                retry=True,
            )
            if resp_by_id.cancel_requested:
                raise AsyncActivityCancelledError()
        else:
            resp = await self._client.service.record_activity_task_heartbeat(
                temporalio.api.workflowservice.v1.RecordActivityTaskHeartbeatRequest(
                    task_token=input.id_or_token,
                    namespace=self._client.namespace,
                    identity=self._client.identity,
                    details=details,
                ),
                retry=True,
            )
            if resp.cancel_requested:
                raise AsyncActivityCancelledError()

    async def complete_async_activity(self, input: CompleteAsyncActivityInput) -> None:
        result = (
            None
            if not input.result
            else await self._client.data_converter.encode_wrapper([input.result])
        )
        if isinstance(input.id_or_token, AsyncActivityIDReference):
            await self._client.service.respond_activity_task_completed_by_id(
                temporalio.api.workflowservice.v1.RespondActivityTaskCompletedByIdRequest(
                    workflow_id=input.id_or_token.workflow_id,
                    run_id=input.id_or_token.run_id or "",
                    activity_id=input.id_or_token.activity_id,
                    namespace=self._client.namespace,
                    identity=self._client.identity,
                    result=result,
                ),
                retry=True,
            )
        else:
            await self._client.service.respond_activity_task_completed(
                temporalio.api.workflowservice.v1.RespondActivityTaskCompletedRequest(
                    task_token=input.id_or_token,
                    namespace=self._client.namespace,
                    identity=self._client.identity,
                    result=result,
                ),
                retry=True,
            )

    async def fail_async_activity(self, input: FailAsyncActivityInput) -> None:
        failure = temporalio.api.failure.v1.Failure()
        await temporalio.exceptions.encode_exception_to_failure(
            input.error, self._client.data_converter, failure
        )
        last_heartbeat_details = (
            None
            if not input.last_heartbeat_details
            else await self._client.data_converter.encode_wrapper(
                input.last_heartbeat_details
            )
        )
        if isinstance(input.id_or_token, AsyncActivityIDReference):
            await self._client.service.respond_activity_task_failed_by_id(
                temporalio.api.workflowservice.v1.RespondActivityTaskFailedByIdRequest(
                    workflow_id=input.id_or_token.workflow_id,
                    run_id=input.id_or_token.run_id or "",
                    activity_id=input.id_or_token.activity_id,
                    namespace=self._client.namespace,
                    identity=self._client.identity,
                    failure=failure,
                    last_heartbeat_details=last_heartbeat_details,
                ),
                retry=True,
            )
        else:
            await self._client.service.respond_activity_task_failed(
                temporalio.api.workflowservice.v1.RespondActivityTaskFailedRequest(
                    task_token=input.id_or_token,
                    namespace=self._client.namespace,
                    identity=self._client.identity,
                    failure=failure,
                    last_heartbeat_details=last_heartbeat_details,
                ),
                retry=True,
            )

    async def report_cancellation_async_activity(
        self, input: ReportCancellationAsyncActivityInput
    ) -> None:
        details = (
            None
            if not input.details
            else await self._client.data_converter.encode_wrapper(input.details)
        )
        if isinstance(input.id_or_token, AsyncActivityIDReference):
            await self._client.service.respond_activity_task_canceled_by_id(
                temporalio.api.workflowservice.v1.RespondActivityTaskCanceledByIdRequest(
                    workflow_id=input.id_or_token.workflow_id,
                    run_id=input.id_or_token.run_id or "",
                    activity_id=input.id_or_token.activity_id,
                    namespace=self._client.namespace,
                    identity=self._client.identity,
                    details=details,
                ),
                retry=True,
            )
        else:
            await self._client.service.respond_activity_task_canceled(
                temporalio.api.workflowservice.v1.RespondActivityTaskCanceledRequest(
                    task_token=input.id_or_token,
                    namespace=self._client.namespace,
                    identity=self._client.identity,
                    details=details,
                ),
                retry=True,
            )<|MERGE_RESOLUTION|>--- conflicted
+++ resolved
@@ -1583,16 +1583,8 @@
             temporalio.converter.encode_search_attributes(
                 input.search_attributes, req.search_attributes
             )
-<<<<<<< HEAD
         if input.headers is not None:
             temporalio.common._apply_headers(input.headers, req.header.fields)
-=======
-        if input.header is not None:
-            for k, v in input.header.items():
-                req.header.fields[k].CopyFrom(
-                    (await self._client.data_converter.encode([v]))[0]
-                )
->>>>>>> 5926b769
 
         # Start with signal or just normal start
         resp: Union[
