"""Client for accessing Temporal."""

from __future__ import annotations

import asyncio
import copy
import dataclasses
import inspect
import json
import re
import sys
import uuid
import warnings
from abc import ABC, abstractmethod
from dataclasses import dataclass
from datetime import datetime, timedelta, timezone
from enum import Enum, IntEnum
from typing import (
    Any,
    AsyncIterator,
    Awaitable,
    Callable,
    Dict,
    FrozenSet,
    Generic,
    Iterable,
    Mapping,
    Optional,
    Sequence,
    Type,
    Union,
    cast,
    overload,
)

import google.protobuf.duration_pb2
import google.protobuf.json_format
import google.protobuf.timestamp_pb2
from typing_extensions import Concatenate, TypedDict

import temporalio.api.common.v1
import temporalio.api.enums.v1
import temporalio.api.errordetails.v1
import temporalio.api.failure.v1
import temporalio.api.history.v1
import temporalio.api.schedule.v1
import temporalio.api.taskqueue.v1
import temporalio.api.update.v1
import temporalio.api.workflow.v1
import temporalio.api.workflowservice.v1
import temporalio.common
import temporalio.converter
import temporalio.exceptions
import temporalio.runtime
import temporalio.service
import temporalio.workflow
from temporalio.service import (
    KeepAliveConfig,
    RetryConfig,
    RPCError,
    RPCStatusCode,
    TLSConfig,
)

from .types import (
    AnyType,
    LocalReturnType,
    MethodAsyncNoParam,
    MethodAsyncSingleParam,
    MethodSyncOrAsyncNoParam,
    MethodSyncOrAsyncSingleParam,
    MultiParamSpec,
    ParamType,
    ReturnType,
    SelfType,
)


class Client:
    """Client for accessing Temporal.

    Most users will use :py:meth:`connect` to create a client. The
    :py:attr:`service` property provides access to a raw gRPC client. To create
    another client, like for a different namespace, :py:func:`Client` may be
    directly instantiated with a :py:attr:`service` of another.

    Clients are not thread-safe and should only be used in the event loop they
    are first connected in. If a client needs to be used from another thread
    than where it was created, make sure the event loop where it was created is
    captured, and then call :py:func:`asyncio.run_coroutine_threadsafe` with the
    client call and that event loop.

    Clients do not work across forks since runtimes do not work across forks.
    """

    @staticmethod
    async def connect(
        target_host: str,
        *,
        namespace: str = "default",
        data_converter: temporalio.converter.DataConverter = temporalio.converter.DataConverter.default,
        interceptors: Sequence[Interceptor] = [],
        default_workflow_query_reject_condition: Optional[
            temporalio.common.QueryRejectCondition
        ] = None,
        tls: Union[bool, TLSConfig] = False,
        retry_config: Optional[RetryConfig] = None,
        keep_alive_config: Optional[KeepAliveConfig] = KeepAliveConfig.default,
        rpc_metadata: Mapping[str, str] = {},
        identity: Optional[str] = None,
        lazy: bool = False,
        runtime: Optional[temporalio.runtime.Runtime] = None,
    ) -> Client:
        """Connect to a Temporal server.

        Args:
            target_host: ``host:port`` for the Temporal server. For local
                development, this is often "localhost:7233".
            namespace: Namespace to use for client calls.
            data_converter: Data converter to use for all data conversions
                to/from payloads.
            interceptors: Set of interceptors that are chained together to allow
                intercepting of client calls. The earlier interceptors wrap the
                later ones.

                Any interceptors that also implement
                :py:class:`temporalio.worker.Interceptor` will be used as worker
                interceptors too so they should not be given when creating a
                worker.
            default_workflow_query_reject_condition: The default rejection
                condition for workflow queries if not set during query. See
                :py:meth:`WorkflowHandle.query` for details on the rejection
                condition.
            tls: If false, the default, do not use TLS. If true, use system
                default TLS configuration. If TLS configuration present, that
                TLS configuration will be used.
            retry_config: Retry configuration for direct service calls (when
                opted in) or all high-level calls made by this client (which all
                opt-in to retries by default). If unset, a default retry
                configuration is used.
            keep_alive_config: Keep-alive configuration for the client
                connection. Default is to check every 30s and kill the
                connection if a response doesn't come back in 15s. Can be set to
                ``None`` to disable.
            rpc_metadata: Headers to use for all calls to the server. Keys here
                can be overriden by per-call RPC metadata keys.
            identity: Identity for this client. If unset, a default is created
                based on the version of the SDK.
            lazy: If true, the client will not connect until the first call is
                attempted or a worker is created with it. Lazy clients cannot be
                used for workers.
            runtime: The runtime for this client, or the default if unset.
        """
        connect_config = temporalio.service.ConnectConfig(
            target_host=target_host,
            tls=tls,
            retry_config=retry_config,
            keep_alive_config=keep_alive_config,
            rpc_metadata=rpc_metadata,
            identity=identity or "",
            lazy=lazy,
            runtime=runtime,
        )
        return Client(
            await temporalio.service.ServiceClient.connect(connect_config),
            namespace=namespace,
            data_converter=data_converter,
            interceptors=interceptors,
            default_workflow_query_reject_condition=default_workflow_query_reject_condition,
        )

    def __init__(
        self,
        service_client: temporalio.service.ServiceClient,
        *,
        namespace: str = "default",
        data_converter: temporalio.converter.DataConverter = temporalio.converter.DataConverter.default,
        interceptors: Sequence[Interceptor] = [],
        default_workflow_query_reject_condition: Optional[
            temporalio.common.QueryRejectCondition
        ] = None,
    ):
        """Create a Temporal client from a service client.

        See :py:meth:`connect` for details on the parameters.
        """
        # Iterate over interceptors in reverse building the impl
        self._impl: OutboundInterceptor = _ClientImpl(self)
        for interceptor in reversed(list(interceptors)):
            self._impl = interceptor.intercept_client(self._impl)

        # Store the config for tracking
        self._config = ClientConfig(
            service_client=service_client,
            namespace=namespace,
            data_converter=data_converter,
            interceptors=interceptors,
            default_workflow_query_reject_condition=default_workflow_query_reject_condition,
        )

    def config(self) -> ClientConfig:
        """Config, as a dictionary, used to create this client.

        This makes a shallow copy of the config each call.
        """
        config = self._config.copy()
        config["interceptors"] = list(config["interceptors"])
        return config

    @property
    def service_client(self) -> temporalio.service.ServiceClient:
        """Raw gRPC service client."""
        return self._config["service_client"]

    @property
    def workflow_service(self) -> temporalio.service.WorkflowService:
        """Raw gRPC workflow service client."""
        return self._config["service_client"].workflow_service

    @property
    def operator_service(self) -> temporalio.service.OperatorService:
        """Raw gRPC operator service client."""
        return self._config["service_client"].operator_service

    @property
    def test_service(self) -> temporalio.service.TestService:
        """Raw gRPC test service client."""
        return self._config["service_client"].test_service

    @property
    def namespace(self) -> str:
        """Namespace used in calls by this client."""
        return self._config["namespace"]

    @property
    def identity(self) -> str:
        """Identity used in calls by this client."""
        return self._config["service_client"].config.identity

    @property
    def data_converter(self) -> temporalio.converter.DataConverter:
        """Data converter used by this client."""
        return self._config["data_converter"]

    @property
    def rpc_metadata(self) -> Mapping[str, str]:
        """Headers for every call made by this client.

        Do not use mutate this mapping. Rather, set this property with an
        entirely new mapping to change the headers.
        """
        return self.service_client.config.rpc_metadata

    @rpc_metadata.setter
    def rpc_metadata(self, value: Mapping[str, str]) -> None:
        """Update the headers for this client.

        Do not mutate this mapping after set. Rather, set an entirely new
        mapping if changes are needed.
        """
        # Update config and perform update
        self.service_client.config.rpc_metadata = value
        self.service_client.update_rpc_metadata(value)

    # Overload for no-param workflow
    @overload
    async def start_workflow(
        self,
        workflow: MethodAsyncNoParam[SelfType, ReturnType],
        *,
        id: str,
        task_queue: str,
        execution_timeout: Optional[timedelta] = None,
        run_timeout: Optional[timedelta] = None,
        task_timeout: Optional[timedelta] = None,
        id_reuse_policy: temporalio.common.WorkflowIDReusePolicy = temporalio.common.WorkflowIDReusePolicy.ALLOW_DUPLICATE,
        retry_policy: Optional[temporalio.common.RetryPolicy] = None,
        cron_schedule: str = "",
        memo: Optional[Mapping[str, Any]] = None,
<<<<<<< HEAD
        search_attributes: Optional[
            Union[
                temporalio.common.TypedSearchAttributes,
                temporalio.common.SearchAttributes,
            ]
        ] = None,
=======
        search_attributes: Optional[temporalio.common.SearchAttributes] = None,
        start_delay: Optional[timedelta] = None,
>>>>>>> 2c15ed30
        start_signal: Optional[str] = None,
        start_signal_args: Sequence[Any] = [],
        rpc_metadata: Mapping[str, str] = {},
        rpc_timeout: Optional[timedelta] = None,
    ) -> WorkflowHandle[SelfType, ReturnType]:
        ...

    # Overload for single-param workflow
    @overload
    async def start_workflow(
        self,
        workflow: MethodAsyncSingleParam[SelfType, ParamType, ReturnType],
        arg: ParamType,
        *,
        id: str,
        task_queue: str,
        execution_timeout: Optional[timedelta] = None,
        run_timeout: Optional[timedelta] = None,
        task_timeout: Optional[timedelta] = None,
        id_reuse_policy: temporalio.common.WorkflowIDReusePolicy = temporalio.common.WorkflowIDReusePolicy.ALLOW_DUPLICATE,
        retry_policy: Optional[temporalio.common.RetryPolicy] = None,
        cron_schedule: str = "",
        memo: Optional[Mapping[str, Any]] = None,
<<<<<<< HEAD
        search_attributes: Optional[
            Union[
                temporalio.common.TypedSearchAttributes,
                temporalio.common.SearchAttributes,
            ]
        ] = None,
=======
        search_attributes: Optional[temporalio.common.SearchAttributes] = None,
        start_delay: Optional[timedelta] = None,
>>>>>>> 2c15ed30
        start_signal: Optional[str] = None,
        start_signal_args: Sequence[Any] = [],
        rpc_metadata: Mapping[str, str] = {},
        rpc_timeout: Optional[timedelta] = None,
    ) -> WorkflowHandle[SelfType, ReturnType]:
        ...

    # Overload for multi-param workflow
    @overload
    async def start_workflow(
        self,
        workflow: Callable[
            Concatenate[SelfType, MultiParamSpec], Awaitable[ReturnType]
        ],
        *,
        args: Sequence[Any],
        id: str,
        task_queue: str,
        execution_timeout: Optional[timedelta] = None,
        run_timeout: Optional[timedelta] = None,
        task_timeout: Optional[timedelta] = None,
        id_reuse_policy: temporalio.common.WorkflowIDReusePolicy = temporalio.common.WorkflowIDReusePolicy.ALLOW_DUPLICATE,
        retry_policy: Optional[temporalio.common.RetryPolicy] = None,
        cron_schedule: str = "",
        memo: Optional[Mapping[str, Any]] = None,
<<<<<<< HEAD
        search_attributes: Optional[
            Union[
                temporalio.common.TypedSearchAttributes,
                temporalio.common.SearchAttributes,
            ]
        ] = None,
=======
        search_attributes: Optional[temporalio.common.SearchAttributes] = None,
        start_delay: Optional[timedelta] = None,
>>>>>>> 2c15ed30
        start_signal: Optional[str] = None,
        start_signal_args: Sequence[Any] = [],
        rpc_metadata: Mapping[str, str] = {},
        rpc_timeout: Optional[timedelta] = None,
    ) -> WorkflowHandle[SelfType, ReturnType]:
        ...

    # Overload for string-name workflow
    @overload
    async def start_workflow(
        self,
        workflow: str,
        arg: Any = temporalio.common._arg_unset,
        *,
        args: Sequence[Any] = [],
        id: str,
        task_queue: str,
        result_type: Optional[Type] = None,
        execution_timeout: Optional[timedelta] = None,
        run_timeout: Optional[timedelta] = None,
        task_timeout: Optional[timedelta] = None,
        id_reuse_policy: temporalio.common.WorkflowIDReusePolicy = temporalio.common.WorkflowIDReusePolicy.ALLOW_DUPLICATE,
        retry_policy: Optional[temporalio.common.RetryPolicy] = None,
        cron_schedule: str = "",
        memo: Optional[Mapping[str, Any]] = None,
<<<<<<< HEAD
        search_attributes: Optional[
            Union[
                temporalio.common.TypedSearchAttributes,
                temporalio.common.SearchAttributes,
            ]
        ] = None,
=======
        search_attributes: Optional[temporalio.common.SearchAttributes] = None,
        start_delay: Optional[timedelta] = None,
>>>>>>> 2c15ed30
        start_signal: Optional[str] = None,
        start_signal_args: Sequence[Any] = [],
        rpc_metadata: Mapping[str, str] = {},
        rpc_timeout: Optional[timedelta] = None,
    ) -> WorkflowHandle[Any, Any]:
        ...

    async def start_workflow(
        self,
        workflow: Union[str, Callable[..., Awaitable[Any]]],
        arg: Any = temporalio.common._arg_unset,
        *,
        args: Sequence[Any] = [],
        id: str,
        task_queue: str,
        result_type: Optional[Type] = None,
        execution_timeout: Optional[timedelta] = None,
        run_timeout: Optional[timedelta] = None,
        task_timeout: Optional[timedelta] = None,
        id_reuse_policy: temporalio.common.WorkflowIDReusePolicy = temporalio.common.WorkflowIDReusePolicy.ALLOW_DUPLICATE,
        retry_policy: Optional[temporalio.common.RetryPolicy] = None,
        cron_schedule: str = "",
        memo: Optional[Mapping[str, Any]] = None,
<<<<<<< HEAD
        search_attributes: Optional[
            Union[
                temporalio.common.TypedSearchAttributes,
                temporalio.common.SearchAttributes,
            ]
        ] = None,
=======
        search_attributes: Optional[temporalio.common.SearchAttributes] = None,
        start_delay: Optional[timedelta] = None,
>>>>>>> 2c15ed30
        start_signal: Optional[str] = None,
        start_signal_args: Sequence[Any] = [],
        rpc_metadata: Mapping[str, str] = {},
        rpc_timeout: Optional[timedelta] = None,
        stack_level: int = 2,
    ) -> WorkflowHandle[Any, Any]:
        """Start a workflow and return its handle.

        Args:
            workflow: String name or class method decorated with
                ``@workflow.run`` for the workflow to start.
            arg: Single argument to the workflow.
            args: Multiple arguments to the workflow. Cannot be set if arg is.
            id: Unique identifier for the workflow execution.
            task_queue: Task queue to run the workflow on.
            result_type: For string workflows, this can set the specific result
                type hint to deserialize into.
            execution_timeout: Total workflow execution timeout including
                retries and continue as new.
            run_timeout: Timeout of a single workflow run.
            task_timeout: Timeout of a single workflow task.
            id_reuse_policy: How already-existing IDs are treated.
            retry_policy: Retry policy for the workflow.
            cron_schedule: See https://docs.temporal.io/docs/content/what-is-a-temporal-cron-job/
            memo: Memo for the workflow.
<<<<<<< HEAD
            search_attributes: Search attributes for the workflow. The
                dictionary form of this is deprecated, use
                :py:class:`temporalio.common.TypedSearchAttributes`.
=======
            search_attributes: Search attributes for the workflow.
            start_delay: Amount of time to wait before starting the workflow.
                This does not work with ``cron_schedule``. This is currently
                experimental.
>>>>>>> 2c15ed30
            start_signal: If present, this signal is sent as signal-with-start
                instead of traditional workflow start.
            start_signal_args: Arguments for start_signal if start_signal
                present.
            rpc_metadata: Headers used on the RPC call. Keys here override
                client-level RPC metadata keys.
            rpc_timeout: Optional RPC deadline to set for the RPC call.

        Returns:
            A workflow handle to the started workflow.

        Raises:
            temporalio.exceptions.WorkflowAlreadyStartedError: Workflow has
                already been started.
            RPCError: Workflow could not be started for some other reason.
        """
        # Use definition if callable
        name: str
        if isinstance(workflow, str):
            name = workflow
        elif callable(workflow):
            defn = temporalio.workflow._Definition.must_from_run_fn(workflow)
            if not defn.name:
                raise ValueError("Cannot invoke dynamic workflow explicitly")
            name = defn.name
            if result_type is None:
                result_type = defn.ret_type
        else:
            raise TypeError("Workflow must be a string or callable")
        temporalio.common._warn_on_deprecated_search_attributes(
            search_attributes, stack_level=stack_level
        )

        return await self._impl.start_workflow(
            StartWorkflowInput(
                workflow=name,
                args=temporalio.common._arg_or_args(arg, args),
                id=id,
                task_queue=task_queue,
                execution_timeout=execution_timeout,
                run_timeout=run_timeout,
                task_timeout=task_timeout,
                id_reuse_policy=id_reuse_policy,
                retry_policy=retry_policy,
                cron_schedule=cron_schedule,
                memo=memo,
                search_attributes=search_attributes,
                start_delay=start_delay,
                headers={},
                start_signal=start_signal,
                start_signal_args=start_signal_args,
                ret_type=result_type,
                rpc_metadata=rpc_metadata,
                rpc_timeout=rpc_timeout,
            )
        )

    # Overload for no-param workflow
    @overload
    async def execute_workflow(
        self,
        workflow: MethodAsyncNoParam[SelfType, ReturnType],
        *,
        id: str,
        task_queue: str,
        execution_timeout: Optional[timedelta] = None,
        run_timeout: Optional[timedelta] = None,
        task_timeout: Optional[timedelta] = None,
        id_reuse_policy: temporalio.common.WorkflowIDReusePolicy = temporalio.common.WorkflowIDReusePolicy.ALLOW_DUPLICATE,
        retry_policy: Optional[temporalio.common.RetryPolicy] = None,
        cron_schedule: str = "",
        memo: Optional[Mapping[str, Any]] = None,
<<<<<<< HEAD
        search_attributes: Optional[
            Union[
                temporalio.common.TypedSearchAttributes,
                temporalio.common.SearchAttributes,
            ]
        ] = None,
=======
        search_attributes: Optional[temporalio.common.SearchAttributes] = None,
        start_delay: Optional[timedelta] = None,
>>>>>>> 2c15ed30
        start_signal: Optional[str] = None,
        start_signal_args: Sequence[Any] = [],
        rpc_metadata: Mapping[str, str] = {},
        rpc_timeout: Optional[timedelta] = None,
    ) -> ReturnType:
        ...

    # Overload for single-param workflow
    @overload
    async def execute_workflow(
        self,
        workflow: MethodAsyncSingleParam[SelfType, ParamType, ReturnType],
        arg: ParamType,
        *,
        id: str,
        task_queue: str,
        execution_timeout: Optional[timedelta] = None,
        run_timeout: Optional[timedelta] = None,
        task_timeout: Optional[timedelta] = None,
        id_reuse_policy: temporalio.common.WorkflowIDReusePolicy = temporalio.common.WorkflowIDReusePolicy.ALLOW_DUPLICATE,
        retry_policy: Optional[temporalio.common.RetryPolicy] = None,
        cron_schedule: str = "",
        memo: Optional[Mapping[str, Any]] = None,
<<<<<<< HEAD
        search_attributes: Optional[
            Union[
                temporalio.common.TypedSearchAttributes,
                temporalio.common.SearchAttributes,
            ]
        ] = None,
=======
        search_attributes: Optional[temporalio.common.SearchAttributes] = None,
        start_delay: Optional[timedelta] = None,
>>>>>>> 2c15ed30
        start_signal: Optional[str] = None,
        start_signal_args: Sequence[Any] = [],
        rpc_metadata: Mapping[str, str] = {},
        rpc_timeout: Optional[timedelta] = None,
    ) -> ReturnType:
        ...

    # Overload for multi-param workflow
    @overload
    async def execute_workflow(
        self,
        workflow: Callable[
            Concatenate[SelfType, MultiParamSpec], Awaitable[ReturnType]
        ],
        *,
        args: Sequence[Any],
        id: str,
        task_queue: str,
        execution_timeout: Optional[timedelta] = None,
        run_timeout: Optional[timedelta] = None,
        task_timeout: Optional[timedelta] = None,
        id_reuse_policy: temporalio.common.WorkflowIDReusePolicy = temporalio.common.WorkflowIDReusePolicy.ALLOW_DUPLICATE,
        retry_policy: Optional[temporalio.common.RetryPolicy] = None,
        cron_schedule: str = "",
        memo: Optional[Mapping[str, Any]] = None,
<<<<<<< HEAD
        search_attributes: Optional[
            Union[
                temporalio.common.TypedSearchAttributes,
                temporalio.common.SearchAttributes,
            ]
        ] = None,
=======
        search_attributes: Optional[temporalio.common.SearchAttributes] = None,
        start_delay: Optional[timedelta] = None,
>>>>>>> 2c15ed30
        start_signal: Optional[str] = None,
        start_signal_args: Sequence[Any] = [],
        rpc_metadata: Mapping[str, str] = {},
        rpc_timeout: Optional[timedelta] = None,
    ) -> ReturnType:
        ...

    # Overload for string-name workflow
    @overload
    async def execute_workflow(
        self,
        workflow: str,
        arg: Any = temporalio.common._arg_unset,
        *,
        args: Sequence[Any] = [],
        id: str,
        task_queue: str,
        result_type: Optional[Type] = None,
        execution_timeout: Optional[timedelta] = None,
        run_timeout: Optional[timedelta] = None,
        task_timeout: Optional[timedelta] = None,
        id_reuse_policy: temporalio.common.WorkflowIDReusePolicy = temporalio.common.WorkflowIDReusePolicy.ALLOW_DUPLICATE,
        retry_policy: Optional[temporalio.common.RetryPolicy] = None,
        cron_schedule: str = "",
        memo: Optional[Mapping[str, Any]] = None,
<<<<<<< HEAD
        search_attributes: Optional[
            Union[
                temporalio.common.TypedSearchAttributes,
                temporalio.common.SearchAttributes,
            ]
        ] = None,
=======
        search_attributes: Optional[temporalio.common.SearchAttributes] = None,
        start_delay: Optional[timedelta] = None,
>>>>>>> 2c15ed30
        start_signal: Optional[str] = None,
        start_signal_args: Sequence[Any] = [],
        rpc_metadata: Mapping[str, str] = {},
        rpc_timeout: Optional[timedelta] = None,
    ) -> Any:
        ...

    async def execute_workflow(
        self,
        workflow: Union[str, Callable[..., Awaitable[Any]]],
        arg: Any = temporalio.common._arg_unset,
        *,
        args: Sequence[Any] = [],
        id: str,
        task_queue: str,
        result_type: Optional[Type] = None,
        execution_timeout: Optional[timedelta] = None,
        run_timeout: Optional[timedelta] = None,
        task_timeout: Optional[timedelta] = None,
        id_reuse_policy: temporalio.common.WorkflowIDReusePolicy = temporalio.common.WorkflowIDReusePolicy.ALLOW_DUPLICATE,
        retry_policy: Optional[temporalio.common.RetryPolicy] = None,
        cron_schedule: str = "",
        memo: Optional[Mapping[str, Any]] = None,
<<<<<<< HEAD
        search_attributes: Optional[
            Union[
                temporalio.common.TypedSearchAttributes,
                temporalio.common.SearchAttributes,
            ]
        ] = None,
=======
        search_attributes: Optional[temporalio.common.SearchAttributes] = None,
        start_delay: Optional[timedelta] = None,
>>>>>>> 2c15ed30
        start_signal: Optional[str] = None,
        start_signal_args: Sequence[Any] = [],
        rpc_metadata: Mapping[str, str] = {},
        rpc_timeout: Optional[timedelta] = None,
    ) -> Any:
        """Start a workflow and wait for completion.

        This is a shortcut for :py:meth:`start_workflow` +
        :py:meth:`WorkflowHandle.result`.
        """
        return await (
            # We have to tell MyPy to ignore errors here because we want to call
            # the non-@overload form of this and MyPy does not support that
            await self.start_workflow(  # type: ignore
                workflow,  # type: ignore[arg-type]
                arg,
                args=args,
                task_queue=task_queue,
                result_type=result_type,
                id=id,
                execution_timeout=execution_timeout,
                run_timeout=run_timeout,
                task_timeout=task_timeout,
                id_reuse_policy=id_reuse_policy,
                retry_policy=retry_policy,
                cron_schedule=cron_schedule,
                memo=memo,
                search_attributes=search_attributes,
                start_delay=start_delay,
                start_signal=start_signal,
                start_signal_args=start_signal_args,
                rpc_metadata=rpc_metadata,
                rpc_timeout=rpc_timeout,
                stack_level=3,
            )
        ).result()

    def get_workflow_handle(
        self,
        workflow_id: str,
        *,
        run_id: Optional[str] = None,
        first_execution_run_id: Optional[str] = None,
        result_type: Optional[Type] = None,
    ) -> WorkflowHandle[Any, Any]:
        """Get a workflow handle to an existing workflow by its ID.

        Args:
            workflow_id: Workflow ID to get a handle to.
            run_id: Run ID that will be used for all calls.
            first_execution_run_id: First execution run ID used for cancellation
                and termination.
            result_type: The result type to deserialize into if known.

        Returns:
            The workflow handle.
        """
        return WorkflowHandle(
            self,
            workflow_id,
            run_id=run_id,
            result_run_id=run_id,
            first_execution_run_id=first_execution_run_id,
            result_type=result_type,
        )

    def get_workflow_handle_for(
        self,
        workflow: Union[
            MethodAsyncNoParam[SelfType, ReturnType],
            MethodAsyncSingleParam[SelfType, Any, ReturnType],
        ],
        workflow_id: str,
        *,
        run_id: Optional[str] = None,
        first_execution_run_id: Optional[str] = None,
    ) -> WorkflowHandle[SelfType, ReturnType]:
        """Get a typed workflow handle to an existing workflow by its ID.

        This is the same as :py:meth:`get_workflow_handle` but typed.

        Args:
            workflow: The workflow run method to use for typing the handle.
            workflow_id: Workflow ID to get a handle to.
            run_id: Run ID that will be used for all calls.
            first_execution_run_id: First execution run ID used for cancellation
                and termination.

        Returns:
            The workflow handle.
        """
        defn = temporalio.workflow._Definition.must_from_run_fn(workflow)
        return self.get_workflow_handle(
            workflow_id,
            run_id=run_id,
            first_execution_run_id=first_execution_run_id,
            result_type=defn.ret_type,
        )

    def list_workflows(
        self,
        query: Optional[str] = None,
        *,
        page_size: int = 1000,
        next_page_token: Optional[bytes] = None,
        rpc_metadata: Mapping[str, str] = {},
        rpc_timeout: Optional[timedelta] = None,
    ) -> WorkflowExecutionAsyncIterator:
        """List workflows.

        This does not make a request until the first iteration is attempted.
        Therefore any errors will not occur until then.

        Args:
            query: A Temporal visibility list filter. See Temporal documentation
                concerning visibility list filters including behavior when left
                unset.
            page_size: Maximum number of results for each page.
            next_page_token: A previously obtained next page token if doing
                pagination. Usually not needed as the iterator automatically
                starts from the beginning.
            rpc_metadata: Headers used on each RPC call. Keys here override
                client-level RPC metadata keys.
            rpc_timeout: Optional RPC deadline to set for each RPC call.

        Returns:
            An async iterator that can be used with ``async for``.
        """
        return self._impl.list_workflows(
            ListWorkflowsInput(
                query=query,
                page_size=page_size,
                next_page_token=next_page_token,
                rpc_metadata=rpc_metadata,
                rpc_timeout=rpc_timeout,
            )
        )

    @overload
    def get_async_activity_handle(
        self, *, workflow_id: str, run_id: Optional[str], activity_id: str
    ) -> AsyncActivityHandle:
        pass

    @overload
    def get_async_activity_handle(self, *, task_token: bytes) -> AsyncActivityHandle:
        pass

    def get_async_activity_handle(
        self,
        *,
        workflow_id: Optional[str] = None,
        run_id: Optional[str] = None,
        activity_id: Optional[str] = None,
        task_token: Optional[bytes] = None,
    ) -> AsyncActivityHandle:
        """Get an async activity handle.

        Either the workflow_id, run_id, and activity_id can be provided, or a
        singular task_token can be provided.

        Args:
            workflow_id: Workflow ID for the activity. Cannot be set if
                task_token is set.
            run_id: Run ID for the activity. Cannot be set if task_token is set.
            activity_id: ID for the activity. Cannot be set if task_token is
                set.
            task_token: Task token for the activity. Cannot be set if any of the
                id parameters are set.

        Returns:
            A handle that can be used for completion or heartbeat.
        """
        if task_token is not None:
            if workflow_id is not None or run_id is not None or activity_id is not None:
                raise ValueError("Task token cannot be present with other IDs")
            return AsyncActivityHandle(self, task_token)
        elif workflow_id is not None:
            if activity_id is None:
                raise ValueError(
                    "Workflow ID, run ID, and activity ID must all be given together"
                )
            return AsyncActivityHandle(
                self,
                AsyncActivityIDReference(
                    workflow_id=workflow_id, run_id=run_id, activity_id=activity_id
                ),
            )
        raise ValueError("Task token or workflow/run/activity ID must be present")

    async def create_schedule(
        self,
        id: str,
        schedule: Schedule,
        *,
        trigger_immediately: bool = False,
        backfill: Sequence[ScheduleBackfill] = [],
        memo: Optional[Mapping[str, Any]] = None,
        search_attributes: Optional[
            Union[
                temporalio.common.TypedSearchAttributes,
                temporalio.common.SearchAttributes,
            ]
        ] = None,
        rpc_metadata: Mapping[str, str] = {},
        rpc_timeout: Optional[timedelta] = None,
    ) -> ScheduleHandle:
        """Create a schedule and return its handle.

        Args:
            id: Unique identifier of the schedule.
            schedule: Schedule to create.
            trigger_immediately: If true, trigger one action immediately when
                creating the schedule.
            backfill: Set of time periods to take actions on as if that time
                passed right now.
            memo: Memo for the schedule. Memo for a scheduled workflow is part
                of the schedule action.
            search_attributes: Search attributes for the schedule. Search
                attributes for a scheduled workflow are part of the scheduled
                action. The dictionary form of this is DEPRECATED, use
                :py:class:`temporalio.common.TypedSearchAttributes`.
            rpc_metadata: Headers used on the RPC call. Keys here override
                client-level RPC metadata keys.
            rpc_timeout: Optional RPC deadline to set for the RPC call.

        Returns:
            A handle to the created schedule.

        Raises:
            ScheduleAlreadyRunningError: If a schedule with this ID is already
                running.
        """
        temporalio.common._warn_on_deprecated_search_attributes(search_attributes)
        return await self._impl.create_schedule(
            CreateScheduleInput(
                id=id,
                schedule=schedule,
                trigger_immediately=trigger_immediately,
                backfill=backfill,
                memo=memo,
                search_attributes=search_attributes,
                rpc_metadata=rpc_metadata,
                rpc_timeout=rpc_timeout,
            )
        )

    def get_schedule_handle(self, id: str) -> ScheduleHandle:
        """Get a schedule handle for the given ID."""
        return ScheduleHandle(self, id)

    async def list_schedules(
        self,
        *,
        page_size: int = 1000,
        next_page_token: Optional[bytes] = None,
        rpc_metadata: Mapping[str, str] = {},
        rpc_timeout: Optional[timedelta] = None,
    ) -> ScheduleAsyncIterator:
        """List schedules.

        This does not make a request until the first iteration is attempted.
        Therefore any errors will not occur until then.

        Note, this list is eventually consistent. Therefore if a schedule is
        added or deleted, it may not be available in the list immediately.

        Args:
            page_size: Maximum number of results for each page.
            next_page_token: A previously obtained next page token if doing
                pagination. Usually not needed as the iterator automatically
                starts from the beginning.
            rpc_metadata: Headers used on each RPC call. Keys here override
                client-level RPC metadata keys.
            rpc_timeout: Optional RPC deadline to set for each RPC call.

        Returns:
            An async iterator that can be used with ``async for``.
        """
        return self._impl.list_schedules(
            ListSchedulesInput(
                page_size=page_size,
                next_page_token=next_page_token,
                rpc_metadata=rpc_metadata,
                rpc_timeout=rpc_timeout,
            )
        )

    async def update_worker_build_id_compatibility(
        self,
        task_queue: str,
        operation: BuildIdOp,
        rpc_metadata: Mapping[str, str] = {},
        rpc_timeout: Optional[timedelta] = None,
    ) -> None:
        """Used to add new Build IDs or otherwise update the relative compatibility of Build Ids as
        defined on a specific task queue for the Worker Versioning feature.

        For more on this feature, see https://docs.temporal.io/workers#worker-versioning

        .. warning::
           This API is experimental

        Args:
            task_queue: The task queue to target.
            operation: The operation to perform.
            rpc_metadata: Headers used on each RPC call. Keys here override
                client-level RPC metadata keys.
            rpc_timeout: Optional RPC deadline to set for each RPC call.
        """
        return await self._impl.update_worker_build_id_compatibility(
            UpdateWorkerBuildIdCompatibilityInput(
                task_queue,
                operation,
                rpc_metadata=rpc_metadata,
                rpc_timeout=rpc_timeout,
            )
        )

    async def get_worker_build_id_compatibility(
        self,
        task_queue: str,
        max_sets: Optional[int] = None,
        rpc_metadata: Mapping[str, str] = {},
        rpc_timeout: Optional[timedelta] = None,
    ) -> WorkerBuildIdVersionSets:
        """Get the Build ID compatibility sets for a specific task queue.

        For more on this feature, see https://docs.temporal.io/workers#worker-versioning

        .. warning::
           This API is experimental

        Args:
            task_queue: The task queue to target.
            max_sets: The maximum number of sets to return. If not specified, all sets will be
                returned.
            rpc_metadata: Headers used on each RPC call. Keys here override
                client-level RPC metadata keys.
            rpc_timeout: Optional RPC deadline to set for each RPC call.
        """
        return await self._impl.get_worker_build_id_compatibility(
            GetWorkerBuildIdCompatibilityInput(
                task_queue,
                max_sets,
                rpc_metadata=rpc_metadata,
                rpc_timeout=rpc_timeout,
            )
        )

    async def get_worker_task_reachability(
        self,
        build_ids: Sequence[str],
        task_queues: Sequence[str] = [],
        reachability_type: Optional[TaskReachabilityType] = None,
        rpc_metadata: Mapping[str, str] = {},
        rpc_timeout: Optional[timedelta] = None,
    ) -> WorkerTaskReachability:
        """Determine if some Build IDs for certain Task Queues could have tasks dispatched to them.

        For more on this feature, see https://docs.temporal.io/workers#worker-versioning

        .. warning::
           This API is experimental

        Args:
            build_ids: The Build IDs to query the reachability of. At least one must be specified.
            task_queues: Task Queues to restrict the query to. If not specified, all Task Queues
                will be searched. When requesting a large number of task queues or all task queues
                associated with the given Build IDs in a namespace, all Task Queues will be listed
                in the response but some of them may not contain reachability information due to a
                server enforced limit. When reaching the limit, task queues that reachability
                information could not be retrieved for will be marked with a ``NotFetched`` entry in
                {@link BuildIdReachability.taskQueueReachability}. The caller may issue another call
                to get the reachability for those task queues.
            reachability_type: The kind of reachability this request is concerned with.
            rpc_metadata: Headers used on each RPC call. Keys here override
                client-level RPC metadata keys.
            rpc_timeout: Optional RPC deadline to set for each RPC call.
        """
        return await self._impl.get_worker_task_reachability(
            GetWorkerTaskReachabilityInput(
                build_ids,
                task_queues,
                reachability_type,
                rpc_metadata=rpc_metadata,
                rpc_timeout=rpc_timeout,
            )
        )


class ClientConfig(TypedDict, total=False):
    """TypedDict of config originally passed to :py:meth:`Client`."""

    service_client: temporalio.service.ServiceClient
    namespace: str
    data_converter: temporalio.converter.DataConverter
    interceptors: Sequence[Interceptor]
    default_workflow_query_reject_condition: Optional[
        temporalio.common.QueryRejectCondition
    ]


class WorkflowHistoryEventFilterType(IntEnum):
    """Type of history events to get for a workflow.

    See :py:class:`temporalio.api.enums.v1.HistoryEventFilterType`.
    """

    ALL_EVENT = int(
        temporalio.api.enums.v1.HistoryEventFilterType.HISTORY_EVENT_FILTER_TYPE_ALL_EVENT
    )
    CLOSE_EVENT = int(
        temporalio.api.enums.v1.HistoryEventFilterType.HISTORY_EVENT_FILTER_TYPE_CLOSE_EVENT
    )


class WorkflowHandle(Generic[SelfType, ReturnType]):
    """Handle for interacting with a workflow.

    This is usually created via :py:meth:`Client.get_workflow_handle` or
    returned from :py:meth:`Client.start_workflow`.
    """

    def __init__(
        self,
        client: Client,
        id: str,
        *,
        run_id: Optional[str] = None,
        result_run_id: Optional[str] = None,
        first_execution_run_id: Optional[str] = None,
        result_type: Optional[Type] = None,
    ) -> None:
        """Create workflow handle."""
        self._client = client
        self._id = id
        self._run_id = run_id
        self._result_run_id = result_run_id
        self._first_execution_run_id = first_execution_run_id
        self._result_type = result_type

    @property
    def id(self) -> str:
        """ID for the workflow."""
        return self._id

    @property
    def run_id(self) -> Optional[str]:
        """Run ID used for :py:meth:`signal` and :py:meth:`query` calls if
        present to ensure the query or signal happen on this exact run.

        This is only created via :py:meth:`Client.get_workflow_handle`.
        :py:meth:`Client.start_workflow` will not set this value.

        This cannot be mutated. If a different run ID is needed,
        :py:meth:`Client.get_workflow_handle` must be used instead.
        """
        return self._run_id

    @property
    def result_run_id(self) -> Optional[str]:
        """Run ID used for :py:meth:`result` calls if present to ensure result
        is for a workflow starting from this run.

        When this handle is created via :py:meth:`Client.get_workflow_handle`,
        this is the same as run_id. When this handle is created via
        :py:meth:`Client.start_workflow`, this value will be the resulting run
        ID.

        This cannot be mutated. If a different run ID is needed,
        :py:meth:`Client.get_workflow_handle` must be used instead.
        """
        return self._result_run_id

    @property
    def first_execution_run_id(self) -> Optional[str]:
        """Run ID used for :py:meth:`cancel` and :py:meth:`terminate` calls if
        present to ensure the cancel and terminate happen for a workflow ID
        started with this run ID.

        This can be set when using :py:meth:`Client.get_workflow_handle`. When
        :py:meth:`Client.start_workflow` is called without a start signal, this
        is set to the resulting run.

        This cannot be mutated. If a different first execution run ID is needed,
        :py:meth:`Client.get_workflow_handle` must be used instead.
        """
        return self._first_execution_run_id

    async def result(
        self,
        *,
        follow_runs: bool = True,
        rpc_metadata: Mapping[str, str] = {},
        rpc_timeout: Optional[timedelta] = None,
    ) -> ReturnType:
        """Wait for result of the workflow.

        This will use :py:attr:`result_run_id` if present to base the result on.
        To use another run ID, a new handle must be created via
        :py:meth:`Client.get_workflow_handle`.

        Args:
            follow_runs: If true (default), workflow runs will be continually
                fetched, until the most recent one is found. If false, the first
                result is used.
            rpc_metadata: Headers used on the RPC call. Keys here override
                client-level RPC metadata keys.
            rpc_timeout: Optional RPC deadline to set for each RPC call. Note,
                this is the timeout for each history RPC call not this overall
                function.

        Returns:
            Result of the workflow after being converted by the data converter.

        Raises:
            WorkflowFailureError: Workflow failed, was cancelled, was
                terminated, or timed out. Use the
                :py:attr:`WorkflowFailureError.cause` to see the underlying
                reason.
            Exception: Other possible failures during result fetching.
        """
        # We have to maintain our own run ID because it can change if we follow
        # executions
        hist_run_id = self._result_run_id
        while True:
            async for event in self._fetch_history_events_for_run(
                hist_run_id,
                wait_new_event=True,
                event_filter_type=WorkflowHistoryEventFilterType.CLOSE_EVENT,
                skip_archival=True,
                rpc_metadata=rpc_metadata,
                rpc_timeout=rpc_timeout,
            ):
                if event.HasField("workflow_execution_completed_event_attributes"):
                    complete_attr = event.workflow_execution_completed_event_attributes
                    # Follow execution
                    if follow_runs and complete_attr.new_execution_run_id:
                        hist_run_id = complete_attr.new_execution_run_id
                        break
                    # Ignoring anything after the first response like TypeScript
                    type_hints = [self._result_type] if self._result_type else None
                    results = await self._client.data_converter.decode_wrapper(
                        complete_attr.result,
                        type_hints,
                    )
                    if not results:
                        return cast(ReturnType, None)
                    elif len(results) > 1:
                        warnings.warn(f"Expected single result, got {len(results)}")
                    return cast(ReturnType, results[0])
                elif event.HasField("workflow_execution_failed_event_attributes"):
                    fail_attr = event.workflow_execution_failed_event_attributes
                    # Follow execution
                    if follow_runs and fail_attr.new_execution_run_id:
                        hist_run_id = fail_attr.new_execution_run_id
                        break
                    raise WorkflowFailureError(
                        cause=await self._client.data_converter.decode_failure(
                            fail_attr.failure
                        ),
                    )
                elif event.HasField("workflow_execution_canceled_event_attributes"):
                    cancel_attr = event.workflow_execution_canceled_event_attributes
                    raise WorkflowFailureError(
                        cause=temporalio.exceptions.CancelledError(
                            "Workflow cancelled",
                            *(
                                await self._client.data_converter.decode_wrapper(
                                    cancel_attr.details
                                )
                            ),
                        )
                    )
                elif event.HasField("workflow_execution_terminated_event_attributes"):
                    term_attr = event.workflow_execution_terminated_event_attributes
                    raise WorkflowFailureError(
                        cause=temporalio.exceptions.TerminatedError(
                            term_attr.reason or "Workflow terminated",
                            *(
                                await self._client.data_converter.decode_wrapper(
                                    term_attr.details
                                )
                            ),
                        ),
                    )
                elif event.HasField("workflow_execution_timed_out_event_attributes"):
                    time_attr = event.workflow_execution_timed_out_event_attributes
                    # Follow execution
                    if follow_runs and time_attr.new_execution_run_id:
                        hist_run_id = time_attr.new_execution_run_id
                        break
                    raise WorkflowFailureError(
                        cause=temporalio.exceptions.TimeoutError(
                            "Workflow timed out",
                            type=temporalio.exceptions.TimeoutType.START_TO_CLOSE,
                            last_heartbeat_details=[],
                        ),
                    )
                elif event.HasField(
                    "workflow_execution_continued_as_new_event_attributes"
                ):
                    cont_attr = (
                        event.workflow_execution_continued_as_new_event_attributes
                    )
                    if not cont_attr.new_execution_run_id:
                        raise RuntimeError(
                            "Unexpectedly missing new run ID from continue as new"
                        )
                    # Follow execution
                    if follow_runs:
                        hist_run_id = cont_attr.new_execution_run_id
                        break
                    raise WorkflowContinuedAsNewError(cont_attr.new_execution_run_id)
            # This is reached on break which means that there's a different run
            # ID if we're following. If there's not, it's an error because no
            # event was given (should never happen).
            if hist_run_id is None:
                raise RuntimeError("No completion event found")

    async def cancel(
        self,
        *,
        rpc_metadata: Mapping[str, str] = {},
        rpc_timeout: Optional[timedelta] = None,
    ) -> None:
        """Cancel the workflow.

        This will issue a cancellation for :py:attr:`run_id` if present. This
        call will make sure to use the run chain starting from
        :py:attr:`first_execution_run_id` if present. To create handles with
        these values, use :py:meth:`Client.get_workflow_handle`.

        .. warning::
            Handles created as a result of :py:meth:`Client.start_workflow` with
            a start signal will cancel the latest workflow with the same
            workflow ID even if it is unrelated to the started workflow.

        Args:
            rpc_metadata: Headers used on the RPC call. Keys here override
                client-level RPC metadata keys.
            rpc_timeout: Optional RPC deadline to set for the RPC call.

        Raises:
            RPCError: Workflow could not be cancelled.
        """
        await self._client._impl.cancel_workflow(
            CancelWorkflowInput(
                id=self._id,
                run_id=self._run_id,
                first_execution_run_id=self._first_execution_run_id,
                rpc_metadata=rpc_metadata,
                rpc_timeout=rpc_timeout,
            )
        )

    async def describe(
        self,
        *,
        rpc_metadata: Mapping[str, str] = {},
        rpc_timeout: Optional[timedelta] = None,
    ) -> WorkflowExecutionDescription:
        """Get workflow details.

        This will get details for :py:attr:`run_id` if present. To use a
        different run ID, create a new handle with via
        :py:meth:`Client.get_workflow_handle`.

        .. warning::
            Handles created as a result of :py:meth:`Client.start_workflow` will
            describe the latest workflow with the same workflow ID even if it is
            unrelated to the started workflow.

        Args:
            rpc_metadata: Headers used on the RPC call. Keys here override
                client-level RPC metadata keys.
            rpc_timeout: Optional RPC deadline to set for the RPC call.

        Returns:
            Workflow details.

        Raises:
            RPCError: Workflow details could not be fetched.
        """
        return await self._client._impl.describe_workflow(
            DescribeWorkflowInput(
                id=self._id,
                run_id=self._run_id,
                rpc_metadata=rpc_metadata,
                rpc_timeout=rpc_timeout,
            )
        )

    async def fetch_history(
        self,
        *,
        event_filter_type: WorkflowHistoryEventFilterType = WorkflowHistoryEventFilterType.ALL_EVENT,
        skip_archival: bool = False,
        rpc_metadata: Mapping[str, str] = {},
        rpc_timeout: Optional[timedelta] = None,
    ) -> WorkflowHistory:
        """Get workflow history.

        This is a shortcut for :py:meth:`fetch_history_events` that just fetches
        all events.
        """
        return WorkflowHistory(
            workflow_id=self.id,
            events=[
                v
                async for v in self.fetch_history_events(
                    event_filter_type=event_filter_type,
                    skip_archival=skip_archival,
                    rpc_metadata=rpc_metadata,
                    rpc_timeout=rpc_timeout,
                )
            ],
        )

    def fetch_history_events(
        self,
        *,
        page_size: Optional[int] = None,
        next_page_token: Optional[bytes] = None,
        wait_new_event: bool = False,
        event_filter_type: WorkflowHistoryEventFilterType = WorkflowHistoryEventFilterType.ALL_EVENT,
        skip_archival: bool = False,
        rpc_metadata: Mapping[str, str] = {},
        rpc_timeout: Optional[timedelta] = None,
    ) -> WorkflowHistoryEventAsyncIterator:
        """Get workflow history events as an async iterator.

        This does not make a request until the first iteration is attempted.
        Therefore any errors will not occur until then.

        Args:
            page_size: Maximum amount to fetch per request if any maximum.
            next_page_token: A specific page token to fetch.
            wait_new_event: Whether the event fetching request will wait for new
                events or just return right away.
            event_filter_type: Which events to obtain.
            skip_archival: Whether to skip archival.
            rpc_metadata: Headers used on each RPC call. Keys here override
                client-level RPC metadata keys.
            rpc_timeout: Optional RPC deadline to set for each RPC call.

        Returns:
            An async iterator that doesn't begin fetching until iterated on.
        """
        return self._fetch_history_events_for_run(
            self._run_id,
            page_size=page_size,
            next_page_token=next_page_token,
            wait_new_event=wait_new_event,
            event_filter_type=event_filter_type,
            skip_archival=skip_archival,
            rpc_metadata=rpc_metadata,
            rpc_timeout=rpc_timeout,
        )

    def _fetch_history_events_for_run(
        self,
        run_id: Optional[str],
        *,
        page_size: Optional[int] = None,
        next_page_token: Optional[bytes] = None,
        wait_new_event: bool = False,
        event_filter_type: WorkflowHistoryEventFilterType = WorkflowHistoryEventFilterType.ALL_EVENT,
        skip_archival: bool = False,
        rpc_metadata: Mapping[str, str] = {},
        rpc_timeout: Optional[timedelta] = None,
    ) -> WorkflowHistoryEventAsyncIterator:
        return self._client._impl.fetch_workflow_history_events(
            FetchWorkflowHistoryEventsInput(
                id=self._id,
                run_id=run_id,
                page_size=page_size,
                next_page_token=next_page_token,
                wait_new_event=wait_new_event,
                event_filter_type=event_filter_type,
                skip_archival=skip_archival,
                rpc_metadata=rpc_metadata,
                rpc_timeout=rpc_timeout,
            )
        )

    # Overload for no-param query
    @overload
    async def query(
        self,
        query: MethodSyncOrAsyncNoParam[SelfType, LocalReturnType],
        *,
        reject_condition: Optional[temporalio.common.QueryRejectCondition] = None,
        rpc_metadata: Mapping[str, str] = {},
        rpc_timeout: Optional[timedelta] = None,
    ) -> LocalReturnType:
        ...

    # Overload for single-param query
    @overload
    async def query(
        self,
        query: MethodSyncOrAsyncSingleParam[SelfType, ParamType, LocalReturnType],
        arg: ParamType,
        *,
        reject_condition: Optional[temporalio.common.QueryRejectCondition] = None,
        rpc_metadata: Mapping[str, str] = {},
        rpc_timeout: Optional[timedelta] = None,
    ) -> LocalReturnType:
        ...

    # Overload for multi-param query
    @overload
    async def query(
        self,
        query: Callable[
            Concatenate[SelfType, MultiParamSpec],
            Union[Awaitable[LocalReturnType], LocalReturnType],
        ],
        *,
        args: Sequence[Any],
        reject_condition: Optional[temporalio.common.QueryRejectCondition] = None,
        rpc_metadata: Mapping[str, str] = {},
        rpc_timeout: Optional[timedelta] = None,
    ) -> LocalReturnType:
        ...

    # Overload for string-name query
    @overload
    async def query(
        self,
        query: str,
        arg: Any = temporalio.common._arg_unset,
        *,
        args: Sequence[Any] = [],
        result_type: Optional[Type] = None,
        reject_condition: Optional[temporalio.common.QueryRejectCondition] = None,
        rpc_metadata: Mapping[str, str] = {},
        rpc_timeout: Optional[timedelta] = None,
    ) -> Any:
        ...

    async def query(
        self,
        query: Union[str, Callable],
        arg: Any = temporalio.common._arg_unset,
        *,
        args: Sequence[Any] = [],
        result_type: Optional[Type] = None,
        reject_condition: Optional[temporalio.common.QueryRejectCondition] = None,
        rpc_metadata: Mapping[str, str] = {},
        rpc_timeout: Optional[timedelta] = None,
    ) -> Any:
        """Query the workflow.

        This will query for :py:attr:`run_id` if present. To use a different
        run ID, create a new handle with via
        :py:meth:`Client.get_workflow_handle`.

        .. warning::
            Handles created as a result of :py:meth:`Client.start_workflow` will
            query the latest workflow with the same workflow ID even if it is
            unrelated to the started workflow.

        Args:
            query: Query function or name on the workflow.
            arg: Single argument to the query.
            args: Multiple arguments to the query. Cannot be set if arg is.
            result_type: For string queries, this can set the specific result
                type hint to deserialize into.
            reject_condition: Condition for rejecting the query. If unset/None,
                defaults to the client's default (which is defaulted to None).
            rpc_metadata: Headers used on the RPC call. Keys here override
                client-level RPC metadata keys.
            rpc_timeout: Optional RPC deadline to set for the RPC call.

        Returns:
            Result of the query.

        Raises:
            WorkflowQueryRejectedError: A query reject condition was satisfied.
            RPCError: Workflow details could not be fetched.
        """
        query_name: str
        ret_type = result_type
        if callable(query):
            defn = temporalio.workflow._QueryDefinition.from_fn(query)
            if not defn:
                raise RuntimeError(
                    f"Query definition not found on {query.__qualname__}, "
                    "is it decorated with @workflow.query?"
                )
            elif not defn.name:
                raise RuntimeError("Cannot invoke dynamic query definition")
            # TODO(cretz): Check count/type of args at runtime?
            query_name = defn.name
            ret_type = defn.ret_type
        else:
            query_name = str(query)

        return await self._client._impl.query_workflow(
            QueryWorkflowInput(
                id=self._id,
                run_id=self._run_id,
                query=query_name,
                args=temporalio.common._arg_or_args(arg, args),
                reject_condition=reject_condition
                or self._client._config["default_workflow_query_reject_condition"],
                headers={},
                ret_type=ret_type,
                rpc_metadata=rpc_metadata,
                rpc_timeout=rpc_timeout,
            )
        )

    # Overload for no-param signal
    @overload
    async def signal(
        self,
        signal: MethodSyncOrAsyncNoParam[SelfType, None],
        *,
        rpc_metadata: Mapping[str, str] = {},
        rpc_timeout: Optional[timedelta] = None,
    ) -> None:
        ...

    # Overload for single-param signal
    @overload
    async def signal(
        self,
        signal: MethodSyncOrAsyncSingleParam[SelfType, ParamType, None],
        arg: ParamType,
        *,
        rpc_metadata: Mapping[str, str] = {},
        rpc_timeout: Optional[timedelta] = None,
    ) -> None:
        ...

    # Overload for multi-param signal
    @overload
    async def signal(
        self,
        signal: Callable[
            Concatenate[SelfType, MultiParamSpec], Union[Awaitable[None], None]
        ],
        *,
        args: Sequence[Any],
        rpc_metadata: Mapping[str, str] = {},
        rpc_timeout: Optional[timedelta] = None,
    ) -> None:
        ...

    # Overload for string-name signal
    @overload
    async def signal(
        self,
        signal: str,
        arg: Any = temporalio.common._arg_unset,
        *,
        args: Sequence[Any] = [],
        rpc_metadata: Mapping[str, str] = {},
        rpc_timeout: Optional[timedelta] = None,
    ) -> None:
        ...

    async def signal(
        self,
        signal: Union[str, Callable],
        arg: Any = temporalio.common._arg_unset,
        *,
        args: Sequence[Any] = [],
        rpc_metadata: Mapping[str, str] = {},
        rpc_timeout: Optional[timedelta] = None,
    ) -> None:
        """Send a signal to the workflow.

        This will signal for :py:attr:`run_id` if present. To use a different
        run ID, create a new handle with via
        :py:meth:`Client.get_workflow_handle`.

        .. warning::
            Handles created as a result of :py:meth:`Client.start_workflow` will
            signal the latest workflow with the same workflow ID even if it is
            unrelated to the started workflow.

        Args:
            signal: Signal function or name on the workflow.
            arg: Single argument to the signal.
            args: Multiple arguments to the signal. Cannot be set if arg is.
            rpc_metadata: Headers used on the RPC call. Keys here override
                client-level RPC metadata keys.
            rpc_timeout: Optional RPC deadline to set for the RPC call.

        Raises:
            RPCError: Workflow could not be signalled.
        """
        await self._client._impl.signal_workflow(
            SignalWorkflowInput(
                id=self._id,
                run_id=self._run_id,
                signal=temporalio.workflow._SignalDefinition.must_name_from_fn_or_str(
                    signal
                ),
                args=temporalio.common._arg_or_args(arg, args),
                headers={},
                rpc_metadata=rpc_metadata,
                rpc_timeout=rpc_timeout,
            )
        )

    async def terminate(
        self,
        *args: Any,
        reason: Optional[str] = None,
        rpc_metadata: Mapping[str, str] = {},
        rpc_timeout: Optional[timedelta] = None,
    ) -> None:
        """Terminate the workflow.

        This will issue a termination for :py:attr:`run_id` if present. This
        call will make sure to use the run chain starting from
        :py:attr:`first_execution_run_id` if present. To create handles with
        these values, use :py:meth:`Client.get_workflow_handle`.

        .. warning::
            Handles created as a result of :py:meth:`Client.start_workflow` with
            a start signal will terminate the latest workflow with the same
            workflow ID even if it is unrelated to the started workflow.

        Args:
            args: Details to store on the termination.
            reason: Reason for the termination.
            rpc_metadata: Headers used on the RPC call. Keys here override
                client-level RPC metadata keys.
            rpc_timeout: Optional RPC deadline to set for the RPC call.

        Raises:
            RPCError: Workflow could not be terminated.
        """
        await self._client._impl.terminate_workflow(
            TerminateWorkflowInput(
                id=self._id,
                run_id=self._run_id,
                args=args,
                reason=reason,
                first_execution_run_id=self._first_execution_run_id,
                rpc_metadata=rpc_metadata,
                rpc_timeout=rpc_timeout,
            )
        )

    # Overload for no-param update
    @overload
    async def execute_update(
        self,
        update: temporalio.workflow.UpdateMethodMultiParam[[SelfType], LocalReturnType],
        *,
        id: Optional[str] = None,
        rpc_metadata: Mapping[str, str] = {},
        rpc_timeout: Optional[timedelta] = None,
    ) -> LocalReturnType:
        ...

    # Overload for single-param update
    @overload
    async def execute_update(
        self,
        update: temporalio.workflow.UpdateMethodMultiParam[
            [SelfType, ParamType], LocalReturnType
        ],
        arg: ParamType,
        *,
        id: Optional[str] = None,
        rpc_metadata: Mapping[str, str] = {},
        rpc_timeout: Optional[timedelta] = None,
    ) -> LocalReturnType:
        ...

    # Overload for multi-param update
    @overload
    async def execute_update(
        self,
        update: temporalio.workflow.UpdateMethodMultiParam[
            MultiParamSpec, LocalReturnType
        ],
        *,
        args: MultiParamSpec.args,
        id: Optional[str] = None,
        rpc_metadata: Mapping[str, str] = {},
        rpc_timeout: Optional[timedelta] = None,
    ) -> LocalReturnType:
        ...

    # Overload for string-name update
    @overload
    async def execute_update(
        self,
        update: str,
        arg: Any = temporalio.common._arg_unset,
        *,
        args: Sequence[Any] = [],
        id: Optional[str] = None,
        result_type: Optional[Type] = None,
        rpc_metadata: Mapping[str, str] = {},
        rpc_timeout: Optional[timedelta] = None,
    ) -> Any:
        ...

    async def execute_update(
        self,
        update: Union[str, Callable],
        arg: Any = temporalio.common._arg_unset,
        *,
        args: Sequence[Any] = [],
        id: Optional[str] = None,
        result_type: Optional[Type] = None,
        rpc_metadata: Mapping[str, str] = {},
        rpc_timeout: Optional[timedelta] = None,
    ) -> Any:
        """Send an update request to the workflow and wait for it to complete.

        This will target the workflow with :py:attr:`run_id` if present. To use a
        different run ID, create a new handle with via :py:meth:`Client.get_workflow_handle`.

        .. warning::
           This API is experimental

        .. warning::
            WorkflowHandles created as a result of :py:meth:`Client.start_workflow` will
            send updates to the latest workflow with the same workflow ID even if it is
            unrelated to the started workflow.

        Args:
            update: Update function or name on the workflow.
            arg: Single argument to the update.
            args: Multiple arguments to the update. Cannot be set if arg is.
            id: ID of the update. If not set, the server will set a UUID as the ID.
            result_type: For string updates, this can set the specific result
                type hint to deserialize into.
            rpc_metadata: Headers used on the RPC call. Keys here override
                client-level RPC metadata keys.
            rpc_timeout: Optional RPC deadline to set for the RPC call.

        Raises:
            WorkflowUpdateFailedError: If the update failed
            RPCError: There was some issue sending the update to the workflow.
        """
        handle = await self._start_update(
            update,
            arg,
            args=args,
            id=id,
            wait_for_stage=temporalio.api.enums.v1.UpdateWorkflowExecutionLifecycleStage.UPDATE_WORKFLOW_EXECUTION_LIFECYCLE_STAGE_COMPLETED,
            result_type=result_type,
            rpc_metadata=rpc_metadata,
            rpc_timeout=rpc_timeout,
        )
        return await handle.result()

    # Overload for no-param start update
    @overload
    async def start_update(
        self,
        update: temporalio.workflow.UpdateMethodMultiParam[[SelfType], LocalReturnType],
        *,
        id: Optional[str] = None,
        rpc_metadata: Mapping[str, str] = {},
        rpc_timeout: Optional[timedelta] = None,
    ) -> WorkflowUpdateHandle[LocalReturnType]:
        ...

    # Overload for single-param start update
    @overload
    async def start_update(
        self,
        update: temporalio.workflow.UpdateMethodMultiParam[
            [SelfType, ParamType], LocalReturnType
        ],
        arg: ParamType,
        *,
        id: Optional[str] = None,
        rpc_metadata: Mapping[str, str] = {},
        rpc_timeout: Optional[timedelta] = None,
    ) -> WorkflowUpdateHandle[LocalReturnType]:
        ...

    # Overload for multi-param start update
    @overload
    async def start_update(
        self,
        update: temporalio.workflow.UpdateMethodMultiParam[
            MultiParamSpec, LocalReturnType
        ],
        *,
        args: MultiParamSpec.args,
        id: Optional[str] = None,
        rpc_metadata: Mapping[str, str] = {},
        rpc_timeout: Optional[timedelta] = None,
    ) -> WorkflowUpdateHandle[LocalReturnType]:
        ...

    # Overload for string-name start update
    @overload
    async def start_update(
        self,
        update: str,
        arg: Any = temporalio.common._arg_unset,
        *,
        args: Sequence[Any] = [],
        id: Optional[str] = None,
        result_type: Optional[Type] = None,
        rpc_metadata: Mapping[str, str] = {},
        rpc_timeout: Optional[timedelta] = None,
    ) -> WorkflowUpdateHandle[Any]:
        ...

    async def start_update(
        self,
        update: Union[str, Callable],
        arg: Any = temporalio.common._arg_unset,
        *,
        args: Sequence[Any] = [],
        id: Optional[str] = None,
        result_type: Optional[Type] = None,
        rpc_metadata: Mapping[str, str] = {},
        rpc_timeout: Optional[timedelta] = None,
    ) -> WorkflowUpdateHandle[Any]:
        """Send an update request to the workflow and return a handle to it.

        This will target the workflow with :py:attr:`run_id` if present. To use a
        different run ID, create a new handle with via :py:meth:`Client.get_workflow_handle`.

        .. warning::
           This API is experimental

        .. warning::
            WorkflowHandles created as a result of :py:meth:`Client.start_workflow` will
            send updates to the latest workflow with the same workflow ID even if it is
            unrelated to the started workflow.

        Args:
            update: Update function or name on the workflow.
            arg: Single argument to the update.
            args: Multiple arguments to the update. Cannot be set if arg is.
            id: ID of the update. If not set, the server will set a UUID as the ID.
            result_type: For string updates, this can set the specific result
                type hint to deserialize into.
            rpc_metadata: Headers used on the RPC call. Keys here override
                client-level RPC metadata keys.
            rpc_timeout: Optional RPC deadline to set for the RPC call.

        Raises:
            RPCError: There was some issue sending the update to the workflow.
        """
        return await self._start_update(
            update,
            arg,
            args=args,
            id=id,
            wait_for_stage=temporalio.api.enums.v1.UpdateWorkflowExecutionLifecycleStage.UPDATE_WORKFLOW_EXECUTION_LIFECYCLE_STAGE_ACCEPTED,
            result_type=result_type,
            rpc_metadata=rpc_metadata,
            rpc_timeout=rpc_timeout,
        )

    async def _start_update(
        self,
        update: Union[str, Callable],
        arg: Any = temporalio.common._arg_unset,
        *,
        args: Sequence[Any] = [],
        id: Optional[str] = None,
        wait_for_stage: temporalio.api.enums.v1.UpdateWorkflowExecutionLifecycleStage.ValueType = temporalio.api.enums.v1.UpdateWorkflowExecutionLifecycleStage.UPDATE_WORKFLOW_EXECUTION_LIFECYCLE_STAGE_ADMITTED,
        result_type: Optional[Type] = None,
        rpc_metadata: Mapping[str, str] = {},
        rpc_timeout: Optional[timedelta] = None,
    ) -> WorkflowUpdateHandle[Any]:
        update_name: str
        ret_type = result_type
        if isinstance(update, temporalio.workflow.UpdateMethodMultiParam):
            defn = update._defn
            if not defn.name:
                raise RuntimeError("Cannot invoke dynamic update definition")
            # TODO(cretz): Check count/type of args at runtime?
            update_name = defn.name
            ret_type = defn.ret_type
        else:
            update_name = str(update)

        return await self._client._impl.start_workflow_update(
            StartWorkflowUpdateInput(
                id=self._id,
                run_id=self._run_id,
                update_id=id,
                update=update_name,
                args=temporalio.common._arg_or_args(arg, args),
                headers={},
                ret_type=ret_type,
                rpc_metadata=rpc_metadata,
                rpc_timeout=rpc_timeout,
                wait_for_stage=wait_for_stage,
            )
        )


@dataclass(frozen=True)
class AsyncActivityIDReference:
    """Reference to an async activity by its qualified ID."""

    workflow_id: str
    run_id: Optional[str]
    activity_id: str


class AsyncActivityHandle:
    """Handle representing an external activity for completion and heartbeat."""

    def __init__(
        self, client: Client, id_or_token: Union[AsyncActivityIDReference, bytes]
    ) -> None:
        """Create an async activity handle."""
        self._client = client
        self._id_or_token = id_or_token

    async def heartbeat(
        self,
        *details: Any,
        rpc_metadata: Mapping[str, str] = {},
        rpc_timeout: Optional[timedelta] = None,
    ) -> None:
        """Record a heartbeat for the activity.

        Args:
            details: Details of the heartbeat.
            rpc_metadata: Headers used on the RPC call. Keys here override
                client-level RPC metadata keys.
            rpc_timeout: Optional RPC deadline to set for the RPC call.
        """
        await self._client._impl.heartbeat_async_activity(
            HeartbeatAsyncActivityInput(
                id_or_token=self._id_or_token,
                details=details,
                rpc_metadata=rpc_metadata,
                rpc_timeout=rpc_timeout,
            ),
        )

    async def complete(
        self,
        result: Optional[Any] = temporalio.common._arg_unset,
        *,
        rpc_metadata: Mapping[str, str] = {},
        rpc_timeout: Optional[timedelta] = None,
    ) -> None:
        """Complete the activity.

        Args:
            result: Result of the activity if any.
            rpc_metadata: Headers used on the RPC call. Keys here override
                client-level RPC metadata keys.
            rpc_timeout: Optional RPC deadline to set for the RPC call.
        """
        await self._client._impl.complete_async_activity(
            CompleteAsyncActivityInput(
                id_or_token=self._id_or_token,
                result=result,
                rpc_metadata=rpc_metadata,
                rpc_timeout=rpc_timeout,
            ),
        )

    async def fail(
        self,
        error: Exception,
        *,
        last_heartbeat_details: Sequence[Any] = [],
        rpc_metadata: Mapping[str, str] = {},
        rpc_timeout: Optional[timedelta] = None,
    ) -> None:
        """Fail the activity.

        Args:
            error: Error for the activity.
            last_heartbeat_details: Last heartbeat details for the activity.
            rpc_metadata: Headers used on the RPC call. Keys here override
                client-level RPC metadata keys.
            rpc_timeout: Optional RPC deadline to set for the RPC call.
        """
        await self._client._impl.fail_async_activity(
            FailAsyncActivityInput(
                id_or_token=self._id_or_token,
                error=error,
                last_heartbeat_details=last_heartbeat_details,
                rpc_metadata=rpc_metadata,
                rpc_timeout=rpc_timeout,
            ),
        )

    async def report_cancellation(
        self,
        *details: Any,
        rpc_metadata: Mapping[str, str] = {},
        rpc_timeout: Optional[timedelta] = None,
    ) -> None:
        """Report the activity as cancelled.

        Args:
            details: Cancellation details.
            rpc_metadata: Headers used on the RPC call. Keys here override
                client-level RPC metadata keys.
            rpc_timeout: Optional RPC deadline to set for the RPC call.
        """
        await self._client._impl.report_cancellation_async_activity(
            ReportCancellationAsyncActivityInput(
                id_or_token=self._id_or_token,
                details=details,
                rpc_metadata=rpc_metadata,
                rpc_timeout=rpc_timeout,
            ),
        )


@dataclass
class WorkflowExecution:
    """Info for a single workflow execution run."""

    close_time: Optional[datetime]
    """When the workflow was closed if closed."""

    data_converter: temporalio.converter.DataConverter
    """Data converter from when this description was created."""

    execution_time: Optional[datetime]
    """When this workflow run started or should start."""

    history_length: int
    """Number of events in the history."""

    id: str
    """ID for the workflow."""

    parent_id: Optional[str]
    """ID for the parent workflow if this was started as a child."""

    parent_run_id: Optional[str]
    """Run ID for the parent workflow if this was started as a child."""

    raw_info: temporalio.api.workflow.v1.WorkflowExecutionInfo
    """Underlying protobuf info."""

    run_id: str
    """Run ID for this workflow run."""

    search_attributes: temporalio.common.SearchAttributes
    """Current set of search attributes if any.

    .. deprecated::
        Use :py:attr:`typed_search_attributes` instead.
    """

    start_time: datetime
    """When the workflow was created."""

    status: Optional[WorkflowExecutionStatus]
    """Status for the workflow."""

    task_queue: str
    """Task queue for the workflow."""

    typed_search_attributes: temporalio.common.TypedSearchAttributes
    """Current set of search attributes if any."""

    workflow_type: str
    """Type name for the workflow."""

    @classmethod
    def _from_raw_info(
        cls,
        info: temporalio.api.workflow.v1.WorkflowExecutionInfo,
        converter: temporalio.converter.DataConverter,
        **additional_fields,
    ) -> WorkflowExecution:
        return cls(
            close_time=info.close_time.ToDatetime().replace(tzinfo=timezone.utc)
            if info.HasField("close_time")
            else None,
            data_converter=converter,
            execution_time=info.execution_time.ToDatetime().replace(tzinfo=timezone.utc)
            if info.HasField("execution_time")
            else None,
            history_length=info.history_length,
            id=info.execution.workflow_id,
            parent_id=info.parent_execution.workflow_id
            if info.HasField("parent_execution")
            else None,
            parent_run_id=info.parent_execution.run_id
            if info.HasField("parent_execution")
            else None,
            raw_info=info,
            run_id=info.execution.run_id,
            search_attributes=temporalio.converter.decode_search_attributes(
                info.search_attributes
            ),
            start_time=info.start_time.ToDatetime().replace(tzinfo=timezone.utc),
            status=WorkflowExecutionStatus(info.status) if info.status else None,
            task_queue=info.task_queue,
            typed_search_attributes=temporalio.converter.decode_typed_search_attributes(
                info.search_attributes
            ),
            workflow_type=info.type.name,
            **additional_fields,
        )

    async def memo(self) -> Mapping[str, Any]:
        """Workflow's memo values, converted without type hints.

        Since type hints are not used, the default converted values will come
        back. For example, if the memo was originally created with a dataclass,
        the value will be a dict. To convert using proper type hints, use
        :py:meth:`memo_value`.

        Returns:
            Mapping of all memo keys and they values without type hints.
        """
        return {
            k: (await self.data_converter.decode([v]))[0]
            for k, v in self.raw_info.memo.fields.items()
        }

    @overload
    async def memo_value(
        self, key: str, default: Any = temporalio.common._arg_unset
    ) -> Any:
        ...

    @overload
    async def memo_value(self, key: str, *, type_hint: Type[ParamType]) -> ParamType:
        ...

    @overload
    async def memo_value(
        self, key: str, default: AnyType, *, type_hint: Type[ParamType]
    ) -> Union[AnyType, ParamType]:
        ...

    async def memo_value(
        self,
        key: str,
        default: Any = temporalio.common._arg_unset,
        *,
        type_hint: Optional[Type] = None,
    ) -> Any:
        """Memo value for the given key, optional default, and optional type
        hint.

        Args:
            key: Key to get memo value for.
            default: Default to use if key is not present. If unset, a
                :py:class:`KeyError` is raised when the key does not exist.
            type_hint: Type hint to use when converting.

        Returns:
            Memo value, converted with the type hint if present.

        Raises:
            KeyError: Key not present and default not set.
        """
        payload = self.raw_info.memo.fields.get(key)
        if not payload:
            if default is temporalio.common._arg_unset:
                raise KeyError(f"Memo does not have a value for key {key}")
            return default
        return (
            await self.data_converter.decode(
                [payload], [type_hint] if type_hint else None
            )
        )[0]


@dataclass
class WorkflowExecutionDescription(WorkflowExecution):
    """Description for a single workflow execution run."""

    raw_description: temporalio.api.workflowservice.v1.DescribeWorkflowExecutionResponse
    """Underlying protobuf description."""

    @staticmethod
    def _from_raw_description(
        description: temporalio.api.workflowservice.v1.DescribeWorkflowExecutionResponse,
        converter: temporalio.converter.DataConverter,
    ) -> WorkflowExecutionDescription:
        return WorkflowExecutionDescription._from_raw_info(  # type: ignore
            description.workflow_execution_info,
            converter,
            raw_description=description,
        )


class WorkflowExecutionStatus(IntEnum):
    """Status of a workflow execution.

    See :py:class:`temporalio.api.enums.v1.WorkflowExecutionStatus`.
    """

    RUNNING = int(
        temporalio.api.enums.v1.WorkflowExecutionStatus.WORKFLOW_EXECUTION_STATUS_RUNNING
    )
    COMPLETED = int(
        temporalio.api.enums.v1.WorkflowExecutionStatus.WORKFLOW_EXECUTION_STATUS_COMPLETED
    )
    FAILED = int(
        temporalio.api.enums.v1.WorkflowExecutionStatus.WORKFLOW_EXECUTION_STATUS_FAILED
    )
    CANCELED = int(
        temporalio.api.enums.v1.WorkflowExecutionStatus.WORKFLOW_EXECUTION_STATUS_CANCELED
    )
    TERMINATED = int(
        temporalio.api.enums.v1.WorkflowExecutionStatus.WORKFLOW_EXECUTION_STATUS_TERMINATED
    )
    CONTINUED_AS_NEW = int(
        temporalio.api.enums.v1.WorkflowExecutionStatus.WORKFLOW_EXECUTION_STATUS_CONTINUED_AS_NEW
    )
    TIMED_OUT = int(
        temporalio.api.enums.v1.WorkflowExecutionStatus.WORKFLOW_EXECUTION_STATUS_TIMED_OUT
    )


class WorkflowExecutionAsyncIterator:
    """Asynchronous iterator for :py:class:`WorkflowExecution` values.

    Most users should use ``async for`` on this iterator and not call any of the
    methods within. To consume the workflows as histories, call
    :py:meth:`map_histories`.
    """

    def __init__(
        self,
        client: Client,
        input: ListWorkflowsInput,
    ) -> None:
        """Create an asynchronous iterator for the given input.

        Users should not create this directly, but rather use
        :py:meth:`Client.list_workflows`.
        """
        self._client = client
        self._input = input
        self._next_page_token = input.next_page_token
        self._current_page: Optional[Sequence[WorkflowExecution]] = None
        self._current_page_index = 0

    @property
    def current_page_index(self) -> int:
        """Index of the entry in the current page that will be returned from
        the next :py:meth:`__anext__` call.
        """
        return self._current_page_index

    @property
    def current_page(self) -> Optional[Sequence[WorkflowExecution]]:
        """Current page, if it has been fetched yet."""
        return self._current_page

    @property
    def next_page_token(self) -> Optional[bytes]:
        """Token for the next page request if any."""
        return self._next_page_token

    async def fetch_next_page(self, *, page_size: Optional[int] = None) -> None:
        """Fetch the next page if any.

        Args:
            page_size: Override the page size this iterator was originally
                created with.
        """
        resp = await self._client.workflow_service.list_workflow_executions(
            temporalio.api.workflowservice.v1.ListWorkflowExecutionsRequest(
                namespace=self._client.namespace,
                page_size=page_size or self._input.page_size,
                next_page_token=self._next_page_token or b"",
                query=self._input.query or "",
            ),
            retry=True,
            metadata=self._input.rpc_metadata,
            timeout=self._input.rpc_timeout,
        )
        self._current_page = [
            WorkflowExecution._from_raw_info(v, self._client.data_converter)
            for v in resp.executions
        ]
        self._current_page_index = 0
        self._next_page_token = resp.next_page_token or None

    def __aiter__(self) -> WorkflowExecutionAsyncIterator:
        """Return self as the iterator."""
        return self

    async def __anext__(self) -> WorkflowExecution:
        """Get the next execution on this iterator, fetching next page if
        necessary.
        """
        while True:
            # No page? fetch and continue
            if self._current_page is None:
                await self.fetch_next_page()
                continue
            # No more left in page?
            if self._current_page_index >= len(self._current_page):
                # If there is a next page token, try to get another page and try
                # again
                if self._next_page_token is not None:
                    await self.fetch_next_page()
                    continue
                # No more pages means we're done
                raise StopAsyncIteration
            # Get current, increment page index, and return
            ret = self._current_page[self._current_page_index]
            self._current_page_index += 1
            return ret

    async def map_histories(
        self,
        *,
        event_filter_type: WorkflowHistoryEventFilterType = WorkflowHistoryEventFilterType.ALL_EVENT,
        skip_archival: bool = False,
        rpc_metadata: Mapping[str, str] = {},
        rpc_timeout: Optional[timedelta] = None,
    ) -> AsyncIterator[WorkflowHistory]:
        """Create an async iterator consuming all workflows and calling
        :py:meth:`WorkflowHandle.fetch_history` on each one.

        This is just a shortcut for ``fetch_history``, see that method for
        parameter details.
        """
        async for v in self:
            yield await self._client.get_workflow_handle(
                v.id, run_id=v.run_id
            ).fetch_history(
                event_filter_type=event_filter_type,
                skip_archival=skip_archival,
                rpc_metadata=rpc_metadata,
                rpc_timeout=rpc_timeout,
            )


@dataclass(frozen=True)
class WorkflowHistory:
    """A workflow's ID and immutable history."""

    workflow_id: str
    """ID of the workflow."""

    events: Sequence[temporalio.api.history.v1.HistoryEvent]
    """History events for the workflow."""

    @property
    def run_id(self) -> str:
        """Run ID extracted from the first event."""
        if not self.events:
            raise RuntimeError("No events")
        if not self.events[0].HasField("workflow_execution_started_event_attributes"):
            raise RuntimeError("First event is not workflow start")
        return self.events[
            0
        ].workflow_execution_started_event_attributes.original_execution_run_id

    @staticmethod
    def from_json(
        workflow_id: str, history: Union[str, Dict[str, Any]]
    ) -> WorkflowHistory:
        """Construct a WorkflowHistory from an ID and a json dump of history.

        This is built to work both with Temporal UI/tctl JSON as well as
        :py:meth:`to_json` even though they are slightly different.

        Args:
            workflow_id: The workflow's ID
            history: A string or parsed-to-dict representation of workflow
                history

        Returns:
            Workflow history
        """
        parsed = _history_from_json(history)
        return WorkflowHistory(workflow_id, parsed.events)

    def to_json(self) -> str:
        """Convert this history to JSON.

        Note, this does not include the workflow ID.
        """
        return google.protobuf.json_format.MessageToJson(
            temporalio.api.history.v1.History(events=self.events)
        )

    def to_json_dict(self) -> Dict[str, Any]:
        """Convert this history to JSON-compatible dict.

        Note, this does not include the workflow ID.
        """
        return google.protobuf.json_format.MessageToDict(
            temporalio.api.history.v1.History(events=self.events)
        )


@dataclass
class WorkflowHistoryEventAsyncIterator:
    """Asynchronous iterator for history events of a workflow.

    Most users should use ``async for`` on this iterator and not call any of the
    methods within.
    """

    def __init__(
        self,
        client: Client,
        input: FetchWorkflowHistoryEventsInput,
    ) -> None:
        """Create an asynchronous iterator for the given input.

        Users should not create this directly, but rather use
        :py:meth:`WorkflowHandle.fetch_history_events`.
        """
        self._client = client
        self._input = input
        self._next_page_token = input.next_page_token
        self._current_page: Optional[
            Sequence[temporalio.api.history.v1.HistoryEvent]
        ] = None
        self._current_page_index = 0

    @property
    def current_page_index(self) -> int:
        """Index of the entry in the current page that will be returned from
        the next :py:meth:`__anext__` call.
        """
        return self._current_page_index

    @property
    def current_page(
        self,
    ) -> Optional[Sequence[temporalio.api.history.v1.HistoryEvent]]:
        """Current page, if it has been fetched yet."""
        return self._current_page

    @property
    def next_page_token(self) -> Optional[bytes]:
        """Token for the next page request if any."""
        return self._next_page_token

    async def fetch_next_page(self, *, page_size: Optional[int] = None) -> None:
        """Fetch the next page if any.

        Args:
            page_size: Override the page size this iterator was originally
                created with.
        """
        resp = await self._client.workflow_service.get_workflow_execution_history(
            temporalio.api.workflowservice.v1.GetWorkflowExecutionHistoryRequest(
                namespace=self._client.namespace,
                execution=temporalio.api.common.v1.WorkflowExecution(
                    workflow_id=self._input.id,
                    run_id=self._input.run_id or "",
                ),
                maximum_page_size=self._input.page_size or 0,
                next_page_token=self._next_page_token or b"",
                wait_new_event=self._input.wait_new_event,
                history_event_filter_type=temporalio.api.enums.v1.HistoryEventFilterType.ValueType(
                    self._input.event_filter_type
                ),
                skip_archival=self._input.skip_archival,
            ),
            retry=True,
            metadata=self._input.rpc_metadata,
            timeout=self._input.rpc_timeout,
        )
        # We don't support raw history
        assert len(resp.raw_history) == 0
        self._current_page = list(resp.history.events)
        self._current_page_index = 0
        self._next_page_token = resp.next_page_token or None

    def __aiter__(self) -> WorkflowHistoryEventAsyncIterator:
        """Return self as the iterator."""
        return self

    async def __anext__(self) -> temporalio.api.history.v1.HistoryEvent:
        """Get the next execution on this iterator, fetching next page if
        necessary.
        """
        while True:
            # No page? fetch and continue
            if self._current_page is None:
                await self.fetch_next_page()
                continue
            # No more left in page?
            if self._current_page_index >= len(self._current_page):
                # If there is a next page token, try to get another page and try
                # again
                if self._next_page_token is not None:
                    await self.fetch_next_page()
                    continue
                # No more pages means we're done
                raise StopAsyncIteration
            # Increment page index and return
            ret = self._current_page[self._current_page_index]
            self._current_page_index += 1
            return ret


class ScheduleHandle:
    """Handle for interacting with a schedule.

    This is usually created via :py:meth:`Client.get_schedule_handle` or
    returned from :py:meth:`Client.create_schedule`.

    Attributes:
        id: ID of the schedule.
    """

    def __init__(self, client: Client, id: str) -> None:
        """Create schedule handle."""
        self._client = client
        self.id = id

    async def backfill(
        self,
        *backfill: ScheduleBackfill,
        rpc_metadata: Mapping[str, str] = {},
        rpc_timeout: Optional[timedelta] = None,
    ) -> None:
        """Backfill the schedule by going through the specified time periods as
        if they passed right now.

        Args:
            backfill: Backfill periods.
            rpc_metadata: Headers used on the RPC call. Keys here override
                client-level RPC metadata keys.
            rpc_timeout: Optional RPC deadline to set for the RPC call.
        """
        if not backfill:
            raise ValueError("At least one backfill required")
        await self._client._impl.backfill_schedule(
            BackfillScheduleInput(
                id=self.id,
                backfills=backfill,
                rpc_metadata=rpc_metadata,
                rpc_timeout=rpc_timeout,
            ),
        )

    async def delete(
        self,
        *,
        rpc_metadata: Mapping[str, str] = {},
        rpc_timeout: Optional[timedelta] = None,
    ) -> None:
        """Delete this schedule.

        Args:
            rpc_metadata: Headers used on the RPC call. Keys here override
                client-level RPC metadata keys.
            rpc_timeout: Optional RPC deadline to set for the RPC call.
        """
        await self._client._impl.delete_schedule(
            DeleteScheduleInput(
                id=self.id,
                rpc_metadata=rpc_metadata,
                rpc_timeout=rpc_timeout,
            ),
        )

    async def describe(
        self,
        *,
        rpc_metadata: Mapping[str, str] = {},
        rpc_timeout: Optional[timedelta] = None,
    ) -> ScheduleDescription:
        """Fetch this schedule's description.

        Args:
            rpc_metadata: Headers used on the RPC call. Keys here override
                client-level RPC metadata keys.
            rpc_timeout: Optional RPC deadline to set for the RPC call.
        """
        return await self._client._impl.describe_schedule(
            DescribeScheduleInput(
                id=self.id,
                rpc_metadata=rpc_metadata,
                rpc_timeout=rpc_timeout,
            ),
        )

    async def pause(
        self,
        *,
        note: Optional[str] = None,
        rpc_metadata: Mapping[str, str] = {},
        rpc_timeout: Optional[timedelta] = None,
    ) -> None:
        """Pause the schedule and set a note.

        Args:
            note: Note to set on the schedule.
            rpc_metadata: Headers used on the RPC call. Keys here override
                client-level RPC metadata keys.
            rpc_timeout: Optional RPC deadline to set for the RPC call.
        """
        await self._client._impl.pause_schedule(
            PauseScheduleInput(
                id=self.id,
                note=note,
                rpc_metadata=rpc_metadata,
                rpc_timeout=rpc_timeout,
            ),
        )

    async def trigger(
        self,
        *,
        overlap: Optional[ScheduleOverlapPolicy] = None,
        rpc_metadata: Mapping[str, str] = {},
        rpc_timeout: Optional[timedelta] = None,
    ) -> None:
        """Trigger an action on this schedule to happen immediately.

        Args:
            overlap: If set, overrides the schedule's overlap policy.
            rpc_metadata: Headers used on the RPC call. Keys here override
                client-level RPC metadata keys.
            rpc_timeout: Optional RPC deadline to set for the RPC call.
        """
        await self._client._impl.trigger_schedule(
            TriggerScheduleInput(
                id=self.id,
                overlap=overlap,
                rpc_metadata=rpc_metadata,
                rpc_timeout=rpc_timeout,
            ),
        )

    async def unpause(
        self,
        *,
        note: Optional[str] = None,
        rpc_metadata: Mapping[str, str] = {},
        rpc_timeout: Optional[timedelta] = None,
    ) -> None:
        """Unpause the schedule and set a note.

        Args:
            note: Note to set on the schedule.
            rpc_metadata: Headers used on the RPC call. Keys here override
                client-level RPC metadata keys.
            rpc_timeout: Optional RPC deadline to set for the RPC call.
        """
        await self._client._impl.unpause_schedule(
            UnpauseScheduleInput(
                id=self.id,
                note=note,
                rpc_metadata=rpc_metadata,
                rpc_timeout=rpc_timeout,
            ),
        )

    @overload
    async def update(
        self,
        updater: Callable[[ScheduleUpdateInput], Optional[ScheduleUpdate]],
        *,
        rpc_metadata: Mapping[str, str] = {},
        rpc_timeout: Optional[timedelta] = None,
    ) -> None:
        ...

    @overload
    async def update(
        self,
        updater: Callable[[ScheduleUpdateInput], Awaitable[Optional[ScheduleUpdate]]],
        *,
        rpc_metadata: Mapping[str, str] = {},
        rpc_timeout: Optional[timedelta] = None,
    ) -> None:
        ...

    async def update(
        self,
        updater: Callable[
            [ScheduleUpdateInput],
            Union[Optional[ScheduleUpdate], Awaitable[Optional[ScheduleUpdate]]],
        ],
        *,
        rpc_metadata: Mapping[str, str] = {},
        rpc_timeout: Optional[timedelta] = None,
    ) -> None:
        """Update a schedule using a callback to build the update from the
        description.

        The callback may be invoked multiple times in a conflict-resolution
        loop.

        Args:
            updater: Callback that returns the update. It accepts a
                :py:class:`ScheduleUpdateInput` and returns a
                :py:class:`ScheduleUpdate`. If None is returned or an error
                occurs, the update is not attempted. This may be called multiple
                times.
            rpc_metadata: Headers used on the RPC call. Keys here override
                client-level RPC metadata keys. This is for every call made
                within.
            rpc_timeout: Optional RPC deadline to set for the RPC call. This is
                for each call made within, not overall.
        """
        await self._client._impl.update_schedule(
            UpdateScheduleInput(
                id=self.id,
                updater=updater,
                rpc_metadata=rpc_metadata,
                rpc_timeout=rpc_timeout,
            ),
        )


@dataclass
class ScheduleSpec:
    """Specification of the times scheduled actions may occur.

    The times are the union of :py:attr:`calendars`, :py:attr:`intervals`, and
    :py:attr:`cron_expressions` excluding anything in :py:attr:`skip`.
    """

    calendars: Sequence[ScheduleCalendarSpec] = dataclasses.field(default_factory=list)
    """Calendar-based specification of times."""

    intervals: Sequence[ScheduleIntervalSpec] = dataclasses.field(default_factory=list)
    """Interval-based specification of times."""

    cron_expressions: Sequence[str] = dataclasses.field(default_factory=list)
    """Cron-based specification of times.
    
    This is provided for easy migration from legacy string-based cron
    scheduling. New uses should use :py:attr:`calendars` instead. These
    expressions will be translated to calendar-based specifications on the
    server.
    """

    skip: Sequence[ScheduleCalendarSpec] = dataclasses.field(default_factory=list)
    """Set of matching calendar times that will be skipped."""

    start_at: Optional[datetime] = None
    """Time before which any matching times will be skipped."""

    end_at: Optional[datetime] = None
    """Time after which any matching times will be skipped."""

    jitter: Optional[timedelta] = None
    """Jitter to apply each action.

    An action's scheduled time will be incremented by a random value between 0
    and this value if present (but not past the next schedule).
    """

    time_zone_name: Optional[str] = None
    """IANA time zone name, for example ``US/Central``."""

    @staticmethod
    def _from_proto(spec: temporalio.api.schedule.v1.ScheduleSpec) -> ScheduleSpec:
        return ScheduleSpec(
            calendars=[
                ScheduleCalendarSpec._from_proto(c) for c in spec.structured_calendar
            ],
            intervals=[ScheduleIntervalSpec._from_proto(i) for i in spec.interval],
            cron_expressions=spec.cron_string,
            skip=[
                ScheduleCalendarSpec._from_proto(c)
                for c in spec.exclude_structured_calendar
            ],
            start_at=spec.start_time.ToDatetime().replace(tzinfo=timezone.utc)
            if spec.HasField("start_time")
            else None,
            end_at=spec.end_time.ToDatetime().replace(tzinfo=timezone.utc)
            if spec.HasField("end_time")
            else None,
            jitter=spec.jitter.ToTimedelta() if spec.HasField("jitter") else None,
            time_zone_name=spec.timezone_name or None,
        )

    def _to_proto(self) -> temporalio.api.schedule.v1.ScheduleSpec:
        start_time: Optional[google.protobuf.timestamp_pb2.Timestamp] = None
        if self.start_at:
            start_time = google.protobuf.timestamp_pb2.Timestamp()
            start_time.FromDatetime(self.start_at)
        end_time: Optional[google.protobuf.timestamp_pb2.Timestamp] = None
        if self.end_at:
            end_time = google.protobuf.timestamp_pb2.Timestamp()
            end_time.FromDatetime(self.end_at)
        jitter: Optional[google.protobuf.duration_pb2.Duration] = None
        if self.jitter:
            jitter = google.protobuf.duration_pb2.Duration()
            jitter.FromTimedelta(self.jitter)
        return temporalio.api.schedule.v1.ScheduleSpec(
            structured_calendar=[cal._to_proto() for cal in self.calendars],
            cron_string=self.cron_expressions,
            interval=[i._to_proto() for i in self.intervals],
            exclude_structured_calendar=[cal._to_proto() for cal in self.skip],
            start_time=start_time,
            end_time=end_time,
            jitter=jitter,
            timezone_name=self.time_zone_name or "",
        )


@dataclass(frozen=True)
class ScheduleRange:
    """Inclusive range for a schedule match value."""

    start: int
    """Inclusive start of the range."""

    end: int = 0
    """Inclusive end of the range.
    
    If unset or less than start, defaults to start.
    """

    step: int = 0
    """
    Step to take between each value.

    Unset or 0 defaults as 1.
    """

    def __post_init__(self):
        """Set field defaults."""
        # Class is frozen, so we must setattr bypassing dataclass setattr
        if self.end < self.start:
            object.__setattr__(self, "end", self.start)
        if self.step == 0:
            object.__setattr__(self, "step", 1)

    @staticmethod
    def _from_protos(
        ranges: Sequence[temporalio.api.schedule.v1.Range],
    ) -> Sequence[ScheduleRange]:
        return tuple(ScheduleRange._from_proto(r) for r in ranges)

    @staticmethod
    def _from_proto(range: temporalio.api.schedule.v1.Range) -> ScheduleRange:
        return ScheduleRange(start=range.start, end=range.end, step=range.step)

    @staticmethod
    def _to_protos(
        ranges: Sequence[ScheduleRange],
    ) -> Sequence[temporalio.api.schedule.v1.Range]:
        return tuple(r._to_proto() for r in ranges)

    def _to_proto(self) -> temporalio.api.schedule.v1.Range:
        return temporalio.api.schedule.v1.Range(
            start=self.start, end=self.end, step=self.step
        )


@dataclass
class ScheduleCalendarSpec:
    """Specification relative to calendar time when to run an action.

    A timestamp matches if at least one range of each field matches except for
    year. If year is missing, that means all years match. For all fields besides
    year, at least one range must be present to match anything.
    """

    second: Sequence[ScheduleRange] = (ScheduleRange(0),)
    """Second range to match, 0-59. Default matches 0."""

    minute: Sequence[ScheduleRange] = (ScheduleRange(0),)
    """Minute range to match, 0-59. Default matches 0."""

    hour: Sequence[ScheduleRange] = (ScheduleRange(0),)
    """Hour range to match, 0-23. Default matches 0."""

    day_of_month: Sequence[ScheduleRange] = (ScheduleRange(1, 31),)
    """Day of month range to match, 1-31. Default matches all days."""

    month: Sequence[ScheduleRange] = (ScheduleRange(1, 12),)
    """Month range to match, 1-12. Default matches all months."""

    year: Sequence[ScheduleRange] = ()
    """Optional year range to match. Default of empty matches all years."""

    day_of_week: Sequence[ScheduleRange] = (ScheduleRange(0, 6),)
    """Day of week range to match, 0-6, 0 is Sunday. Default matches all
    days."""

    comment: Optional[str] = None
    """Description of this schedule."""

    @staticmethod
    def _from_proto(
        spec: temporalio.api.schedule.v1.StructuredCalendarSpec,
    ) -> ScheduleCalendarSpec:
        return ScheduleCalendarSpec(
            second=ScheduleRange._from_protos(spec.second),
            minute=ScheduleRange._from_protos(spec.minute),
            hour=ScheduleRange._from_protos(spec.hour),
            day_of_month=ScheduleRange._from_protos(spec.day_of_month),
            month=ScheduleRange._from_protos(spec.month),
            year=ScheduleRange._from_protos(spec.year),
            day_of_week=ScheduleRange._from_protos(spec.day_of_week),
            comment=spec.comment or None,
        )

    def _to_proto(self) -> temporalio.api.schedule.v1.StructuredCalendarSpec:
        return temporalio.api.schedule.v1.StructuredCalendarSpec(
            second=ScheduleRange._to_protos(self.second),
            minute=ScheduleRange._to_protos(self.minute),
            hour=ScheduleRange._to_protos(self.hour),
            day_of_month=ScheduleRange._to_protos(self.day_of_month),
            month=ScheduleRange._to_protos(self.month),
            year=ScheduleRange._to_protos(self.year),
            day_of_week=ScheduleRange._to_protos(self.day_of_week),
            comment=self.comment or "",
        )


@dataclass
class ScheduleIntervalSpec:
    """Specification for scheduling on an interval.

    Matches times expressed as epoch + (n * every) + offset.
    """

    every: timedelta
    """Period to repeat the interval."""

    offset: Optional[timedelta] = None
    """Fixed offset added to each interval period."""

    @staticmethod
    def _from_proto(
        spec: temporalio.api.schedule.v1.IntervalSpec,
    ) -> ScheduleIntervalSpec:
        return ScheduleIntervalSpec(
            every=spec.interval.ToTimedelta(),
            offset=spec.phase.ToTimedelta() if spec.HasField("phase") else None,
        )

    def _to_proto(self) -> temporalio.api.schedule.v1.IntervalSpec:
        interval = google.protobuf.duration_pb2.Duration()
        interval.FromTimedelta(self.every)
        phase: Optional[google.protobuf.duration_pb2.Duration] = None
        if self.offset:
            phase = google.protobuf.duration_pb2.Duration()
            phase.FromTimedelta(self.offset)
        return temporalio.api.schedule.v1.IntervalSpec(interval=interval, phase=phase)


class ScheduleAction(ABC):
    """Base class for an action a schedule can take.

    See :py:class:`ScheduleActionStartWorkflow` for the most commonly used
    implementation.
    """

    @staticmethod
    def _from_proto(
        action: temporalio.api.schedule.v1.ScheduleAction,
    ) -> ScheduleAction:
        if action.HasField("start_workflow"):
            return ScheduleActionStartWorkflow._from_proto(action.start_workflow)
        else:
            raise ValueError(f"Unsupported action: {action.WhichOneof('action')}")

    @abstractmethod
    async def _to_proto(
        self, client: Client
    ) -> temporalio.api.schedule.v1.ScheduleAction:
        ...


@dataclass
class ScheduleActionStartWorkflow(ScheduleAction):
    """Schedule action to start a workflow."""

    workflow: str
    args: Union[Sequence[Any], Sequence[temporalio.api.common.v1.Payload]]
    id: str
    task_queue: str
    execution_timeout: Optional[timedelta]
    run_timeout: Optional[timedelta]
    task_timeout: Optional[timedelta]
    retry_policy: Optional[temporalio.common.RetryPolicy]
    memo: Optional[
        Union[Mapping[str, Any], Mapping[str, temporalio.api.common.v1.Payload]]
    ]

    search_attributes: temporalio.common.SearchAttributes
    """Search attributes for the schedule.
    
    .. deprecated::
        Use :py:attr:`typed_search_attributes` instead when creating a new
        schedule.

    .. warning::
        During update, if :py:attr:`typed_search_attributes` is present, it will
        be used and this will be ignored. This means once users begin using
        :py:attr:`typed_search_attributes` they should not go back to untyped.
    """

    typed_search_attributes: Optional[temporalio.common.TypedSearchAttributes]
    """Search attributes for the schedule.

    This will only be set if there is at least one search attribute and this was
    previously used on create/update before.
    
    .. warning::
        If :py:attr:`search_attributes` was used before, this value may not have
        all search attributes. Users should either update and replace with this
        :py:attr:`typed_search_attributes` or continue to use
        :py:attr:`search_attributes`.
    """

    headers: Optional[Mapping[str, temporalio.api.common.v1.Payload]] = None

    @staticmethod
    def _from_proto(
        info: temporalio.api.workflow.v1.NewWorkflowExecutionInfo,  # type: ignore[override]
    ) -> ScheduleActionStartWorkflow:
        return ScheduleActionStartWorkflow("<unset>", raw_info=info)

    # Overload for no-param workflow
    @overload
    def __init__(
        self,
        workflow: MethodAsyncNoParam[SelfType, ReturnType],
        *,
        id: str,
        task_queue: str,
        execution_timeout: Optional[timedelta] = None,
        run_timeout: Optional[timedelta] = None,
        task_timeout: Optional[timedelta] = None,
        retry_policy: Optional[temporalio.common.RetryPolicy] = None,
        memo: Optional[Mapping[str, Any]] = None,
        search_attributes: temporalio.common.SearchAttributes = {},
        typed_search_attributes: Optional[temporalio.common.TypedSearchAttributes] = None,
    ) -> None:
        ...

    # Overload for single-param workflow
    @overload
    def __init__(
        self,
        workflow: MethodAsyncSingleParam[SelfType, ParamType, ReturnType],
        arg: ParamType,
        *,
        id: str,
        task_queue: str,
        execution_timeout: Optional[timedelta] = None,
        run_timeout: Optional[timedelta] = None,
        task_timeout: Optional[timedelta] = None,
        retry_policy: Optional[temporalio.common.RetryPolicy] = None,
        memo: Optional[Mapping[str, Any]] = None,
        search_attributes: temporalio.common.SearchAttributes = {},
        typed_search_attributes: Optional[temporalio.common.TypedSearchAttributes] = None,
    ) -> None:
        ...

    # Overload for multi-param workflow
    @overload
    def __init__(
        self,
        workflow: Callable[
            Concatenate[SelfType, MultiParamSpec], Awaitable[ReturnType]
        ],
        *,
        args: Sequence[Any],
        id: str,
        task_queue: str,
        execution_timeout: Optional[timedelta] = None,
        run_timeout: Optional[timedelta] = None,
        task_timeout: Optional[timedelta] = None,
        retry_policy: Optional[temporalio.common.RetryPolicy] = None,
        memo: Optional[Mapping[str, Any]] = None,
        search_attributes: temporalio.common.SearchAttributes = {},
        typed_search_attributes: Optional[temporalio.common.TypedSearchAttributes] = None,
    ) -> None:
        ...

    # Overload for string-name workflow
    @overload
    def __init__(
        self,
        workflow: str,
        arg: Any = temporalio.common._arg_unset,
        *,
        args: Sequence[Any] = [],
        id: str,
        task_queue: str,
        execution_timeout: Optional[timedelta] = None,
        run_timeout: Optional[timedelta] = None,
        task_timeout: Optional[timedelta] = None,
        retry_policy: Optional[temporalio.common.RetryPolicy] = None,
        memo: Optional[Mapping[str, Any]] = None,
        search_attributes: temporalio.common.SearchAttributes = {},
        typed_search_attributes: temporalio.common.TypedSearchAttributes = temporalio.common.TypedSearchAttributes.empty,
    ) -> None:
        ...

    # Overload for raw info
    @overload
    def __init__(
        self,
        workflow: str,
        *,
        raw_info: temporalio.api.workflow.v1.NewWorkflowExecutionInfo,
    ) -> None:
        ...

    def __init__(
        self,
        workflow: Union[str, Callable[..., Awaitable[Any]]],
        arg: Any = temporalio.common._arg_unset,
        *,
        args: Sequence[Any] = [],
        id: Optional[str] = None,
        task_queue: Optional[str] = None,
        execution_timeout: Optional[timedelta] = None,
        run_timeout: Optional[timedelta] = None,
        task_timeout: Optional[timedelta] = None,
        retry_policy: Optional[temporalio.common.RetryPolicy] = None,
        memo: Optional[Mapping[str, Any]] = None,
        search_attributes: temporalio.common.SearchAttributes = {},
        typed_search_attributes: temporalio.common.TypedSearchAttributes = temporalio.common.TypedSearchAttributes.empty,
        headers: Optional[Mapping[str, temporalio.api.common.v1.Payload]] = None,
        raw_info: Optional[temporalio.api.workflow.v1.NewWorkflowExecutionInfo] = None,
    ) -> None:
        """Create a start-workflow action.

        See :py:meth:`Client.start_workflow` for details on these parameter
        values.
        """
        super().__init__()
        if raw_info:
            # Ignore other fields
            self.workflow = raw_info.workflow_type.name
            self.args = raw_info.input.payloads if raw_info.input else []
            self.id = raw_info.workflow_id
            self.task_queue = raw_info.task_queue.name
            self.execution_timeout = (
                raw_info.workflow_execution_timeout.ToTimedelta()
                if raw_info.HasField("workflow_execution_timeout")
                else None
            )
            self.run_timeout = (
                raw_info.workflow_run_timeout.ToTimedelta()
                if raw_info.HasField("workflow_run_timeout")
                else None
            )
            self.task_timeout = (
                raw_info.workflow_task_timeout.ToTimedelta()
                if raw_info.HasField("workflow_task_timeout")
                else None
            )
            self.retry_policy = (
                temporalio.common.RetryPolicy.from_proto(raw_info.retry_policy)
                if raw_info.HasField("retry_policy")
                else None
            )
            self.memo = raw_info.memo.fields if raw_info.memo.fields else None
            self.search_attributes = temporalio.converter.decode_search_attributes(
                raw_info.search_attributes
            )
            self.typed_search_attributes = (
                temporalio.converter.decode_typed_search_attributes(
                    raw_info.search_attributes
                )
            )
            self.headers = raw_info.header.fields
        else:
            if not id:
                raise ValueError("ID required")
            if not task_queue:
                raise ValueError("Task queue required")
            # Use definition if callable
            if callable(workflow):
                defn = temporalio.workflow._Definition.must_from_run_fn(workflow)
                if not defn.name:
                    raise ValueError("Cannot schedule dynamic workflow explicitly")
                workflow = defn.name
            elif not isinstance(workflow, str):
                raise TypeError("Workflow must be a string or callable")
            self.workflow = workflow
            self.args = temporalio.common._arg_or_args(arg, args)
            self.id = id
            self.task_queue = task_queue
            self.execution_timeout = execution_timeout
            self.run_timeout = run_timeout
            self.task_timeout = task_timeout
            self.retry_policy = retry_policy
            self.memo = memo
            self.search_attributes = search_attributes
            self.typed_search_attributes = typed_search_attributes
            self.headers = headers

    async def _to_proto(
        self, client: Client
    ) -> temporalio.api.schedule.v1.ScheduleAction:
        execution_timeout: Optional[google.protobuf.duration_pb2.Duration] = None
        if self.execution_timeout:
            execution_timeout = google.protobuf.duration_pb2.Duration()
            execution_timeout.FromTimedelta(self.execution_timeout)
        run_timeout: Optional[google.protobuf.duration_pb2.Duration] = None
        if self.run_timeout:
            run_timeout = google.protobuf.duration_pb2.Duration()
            run_timeout.FromTimedelta(self.run_timeout)
        task_timeout: Optional[google.protobuf.duration_pb2.Duration] = None
        if self.task_timeout:
            task_timeout = google.protobuf.duration_pb2.Duration()
            task_timeout.FromTimedelta(self.task_timeout)
        retry_policy: Optional[temporalio.api.common.v1.RetryPolicy] = None
        if self.retry_policy:
            retry_policy = temporalio.api.common.v1.RetryPolicy()
            self.retry_policy.apply_to_proto(retry_policy)
        action = temporalio.api.schedule.v1.ScheduleAction(
            start_workflow=temporalio.api.workflow.v1.NewWorkflowExecutionInfo(
                workflow_id=self.id,
                workflow_type=temporalio.api.common.v1.WorkflowType(name=self.workflow),
                task_queue=temporalio.api.taskqueue.v1.TaskQueue(name=self.task_queue),
                input=None
                if not self.args
                else temporalio.api.common.v1.Payloads(
                    payloads=[
                        a
                        if isinstance(a, temporalio.api.common.v1.Payload)
                        else (await client.data_converter.encode([a]))[0]
                        for a in self.args
                    ]
                ),
                workflow_execution_timeout=execution_timeout,
                workflow_run_timeout=run_timeout,
                workflow_task_timeout=task_timeout,
                retry_policy=retry_policy,
                memo=None
                if not self.memo
                else temporalio.api.common.v1.Memo(
                    fields={
                        k: v
                        if isinstance(v, temporalio.api.common.v1.Payload)
                        else (await client.data_converter.encode([v]))[0]
                        for k, v in self.memo.items()
                    },
                ),
                header=None
                if not self.headers
                else temporalio.api.common.v1.Header(fields=self.headers),
            ),
        )

        # If typed is present, we have to use it


        # Must unset unmodified attr on untyped SA if present
        if "__temporal_search_attributes_unmodified" in self.search_attributes:
            del self.search_attributes["__temporal_search_attributes_unmodified"]

        # If this is for update, if typed search attributes are modified, use
        # them

        # If typed is unmodified, it should not be included in the update. But
        # if it is present with values, it needs to overwrite search attributes
        # blindly. We have no way to check whether untyped was unmodified
        # because we can't store an arbitrary attr on a dict that's not a key.
        # So we have to accept that both present means typed wins since typed
        # may have been updated and there is no check for accidentally
        # explicitly setting both at this time. This tradeoff is preferred over
        # the complexity of diffing. This also means that typed search
        # attributes cannot be used to unset all attributes.
        if getattr(self.typed_search_attributes, "__temporal_search_attributes_unmodified", False) or not self.typed_search_attributes or not self.typed_search_attributes.search_attributes:
            print("!!! PERSISTING: ", self.search_attributes)
            temporalio.converter.encode_search_attributes(self.search_attributes, action.start_workflow.search_attributes)
        else:
            temporalio.converter.encode_search_attributes(self.typed_search_attributes, action.start_workflow.search_attributes)
        if self.headers:
            temporalio.common._apply_headers(self.headers, action.start_workflow.header.fields)
        return action


@dataclass
class ScheduleOverlapPolicy(IntEnum):
    """Controls what happens when a workflow would be started by a schedule but
    one is already running.
    """

    SKIP = int(
        temporalio.api.enums.v1.ScheduleOverlapPolicy.SCHEDULE_OVERLAP_POLICY_SKIP
    )
    """Don't start anything.
    
    When the workflow completes, the next scheduled event after that time will
    be considered.
    """

    BUFFER_ONE = int(
        temporalio.api.enums.v1.ScheduleOverlapPolicy.SCHEDULE_OVERLAP_POLICY_BUFFER_ONE
    )
    """Start the workflow again soon as the current one completes, but only
    buffer one start in this way.
    
    If another start is supposed to happen when the workflow is running, and one
    is already buffered, then only the first one will be started after the
    running workflow finishes.
    """

    BUFFER_ALL = int(
        temporalio.api.enums.v1.ScheduleOverlapPolicy.SCHEDULE_OVERLAP_POLICY_BUFFER_ALL
    )
    """Buffer up any number of starts to all happen sequentially, immediately
    after the running workflow completes."""

    CANCEL_OTHER = int(
        temporalio.api.enums.v1.ScheduleOverlapPolicy.SCHEDULE_OVERLAP_POLICY_CANCEL_OTHER
    )
    """If there is another workflow running, cancel it, and start the new one
    after the old one completes cancellation."""

    TERMINATE_OTHER = int(
        temporalio.api.enums.v1.ScheduleOverlapPolicy.SCHEDULE_OVERLAP_POLICY_TERMINATE_OTHER
    )
    """If there is another workflow running, terminate it and start the new one
    immediately."""

    ALLOW_ALL = int(
        temporalio.api.enums.v1.ScheduleOverlapPolicy.SCHEDULE_OVERLAP_POLICY_ALLOW_ALL
    )
    """Start any number of concurrent workflows.
    
    Note that with this policy, last completion result and last failure will not
    be available since workflows are not sequential."""


@dataclass
class ScheduleBackfill:
    """Time period and policy for actions taken as if the time passed right
    now.
    """

    start_at: datetime
    """Start of the range to evaluate the schedule in.
    
    This is exclusive
    """
    end_at: datetime
    overlap: Optional[ScheduleOverlapPolicy] = None

    def _to_proto(self) -> temporalio.api.schedule.v1.BackfillRequest:
        start_time = google.protobuf.timestamp_pb2.Timestamp()
        start_time.FromDatetime(self.start_at)
        end_time = google.protobuf.timestamp_pb2.Timestamp()
        end_time.FromDatetime(self.end_at)
        overlap_policy = (
            temporalio.api.enums.v1.ScheduleOverlapPolicy.SCHEDULE_OVERLAP_POLICY_UNSPECIFIED
        )
        if self.overlap:
            overlap_policy = temporalio.api.enums.v1.ScheduleOverlapPolicy.ValueType(
                self.overlap
            )
        return temporalio.api.schedule.v1.BackfillRequest(
            start_time=start_time,
            end_time=end_time,
            overlap_policy=overlap_policy,
        )


@dataclass
class SchedulePolicy:
    """Policies of a schedule."""

    overlap: ScheduleOverlapPolicy = dataclasses.field(
        default_factory=lambda: ScheduleOverlapPolicy.SKIP
    )
    """Controls what happens when an action is started while another is still
    running."""

    catchup_window: timedelta = timedelta(minutes=1)
    """After a Temporal server is unavailable, amount of time in the past to
    execute missed actions."""

    pause_on_failure: bool = False
    """Whether to pause the schedule if an action fails or times out.
    
    Note: For workflows, this only applies after all retries have been
    exhausted.
    """

    @staticmethod
    def _from_proto(pol: temporalio.api.schedule.v1.SchedulePolicies) -> SchedulePolicy:
        return SchedulePolicy(
            overlap=ScheduleOverlapPolicy(int(pol.overlap_policy)),
            catchup_window=pol.catchup_window.ToTimedelta(),
            pause_on_failure=pol.pause_on_failure,
        )

    def _to_proto(self) -> temporalio.api.schedule.v1.SchedulePolicies:
        catchup_window = google.protobuf.duration_pb2.Duration()
        catchup_window.FromTimedelta(self.catchup_window)
        return temporalio.api.schedule.v1.SchedulePolicies(
            overlap_policy=temporalio.api.enums.v1.ScheduleOverlapPolicy.ValueType(
                self.overlap
            ),
            catchup_window=catchup_window,
            pause_on_failure=self.pause_on_failure,
        )


@dataclass
class ScheduleState:
    """State of a schedule."""

    note: Optional[str] = None
    """Human readable message for the schedule.
    
    The system may overwrite this value on certain conditions like
    pause-on-failure.
    """

    paused: bool = False
    """Whether the schedule is paused."""

    # Cannot be set to True on create
    limited_actions: bool = False
    """
    If true, remaining actions will be decremented for each action taken.

    On schedule create, this must be set to true if :py:attr:`remaining_actions`
    is non-zero and left false if :py:attr:`remaining_actions` is zero.
    """

    remaining_actions: int = 0
    """Actions remaining on this schedule.
    
    Once this number hits 0, no further actions are scheduled automatically.
    """

    @staticmethod
    def _from_proto(state: temporalio.api.schedule.v1.ScheduleState) -> ScheduleState:
        return ScheduleState(
            note=state.notes or None,
            paused=state.paused,
            limited_actions=state.limited_actions,
            remaining_actions=state.remaining_actions,
        )

    def _to_proto(self) -> temporalio.api.schedule.v1.ScheduleState:
        return temporalio.api.schedule.v1.ScheduleState(
            notes=self.note or "",
            paused=self.paused,
            limited_actions=self.limited_actions,
            remaining_actions=self.remaining_actions,
        )


@dataclass
class Schedule:
    """A schedule for periodically running an action."""

    action: ScheduleAction
    """Action taken when scheduled."""

    spec: ScheduleSpec
    """When the action is taken."""

    policy: SchedulePolicy = dataclasses.field(default_factory=SchedulePolicy)
    """Schedule policies."""

    state: ScheduleState = dataclasses.field(default_factory=ScheduleState)
    """State of the schedule."""

    @staticmethod
    def _from_proto(sched: temporalio.api.schedule.v1.Schedule) -> Schedule:
        return Schedule(
            action=ScheduleAction._from_proto(sched.action),
            spec=ScheduleSpec._from_proto(sched.spec),
            policy=SchedulePolicy._from_proto(sched.policies),
            state=ScheduleState._from_proto(sched.state),
        )

    async def _to_proto(self, client: Client) -> temporalio.api.schedule.v1.Schedule:
        catchup_window = google.protobuf.duration_pb2.Duration()
        catchup_window.FromTimedelta(self.policy.catchup_window)
        return temporalio.api.schedule.v1.Schedule(
            spec=self.spec._to_proto(),
            action=await self.action._to_proto(client),
            policies=self.policy._to_proto(),
            state=self.state._to_proto(),
        )


@dataclass
class ScheduleDescription:
    """Description of a schedule."""

    id: str
    """ID of the schedule."""

    schedule: Schedule
    """Schedule details that can be mutated."""

    info: ScheduleInfo
    """Information about the schedule."""

    typed_search_attributes: temporalio.common.TypedSearchAttributes
    """Search attributes on the schedule."""

    search_attributes: temporalio.common.SearchAttributes
    """Search attributes on the schedule.
    
    .. deprecated::
        Use :py:attr:`typed_search_attributes` instead.
    """

    data_converter: temporalio.converter.DataConverter
    """Data converter used for memo decoding."""

    raw_description: temporalio.api.workflowservice.v1.DescribeScheduleResponse
    """Raw description of the schedule."""

    @staticmethod
    def _from_proto(
        id: str,
        desc: temporalio.api.workflowservice.v1.DescribeScheduleResponse,
        converter: temporalio.converter.DataConverter,
    ) -> ScheduleDescription:
        return ScheduleDescription(
            id=id,
            schedule=Schedule._from_proto(desc.schedule),
            info=ScheduleInfo._from_proto(desc.info),
            typed_search_attributes=temporalio.converter.decode_typed_search_attributes(
                desc.search_attributes
            ),
            search_attributes=temporalio.converter.decode_search_attributes(
                desc.search_attributes
            ),
            data_converter=converter,
            raw_description=desc,
        )

    async def memo(self) -> Mapping[str, Any]:
        """Schedule's memo values, converted without type hints.

        Since type hints are not used, the default converted values will come
        back. For example, if the memo was originally created with a dataclass,
        the value will be a dict. To convert using proper type hints, use
        :py:meth:`memo_value`.

        Returns:
            Mapping of all memo keys and they values without type hints.
        """
        return {
            k: (await self.data_converter.decode([v]))[0]
            for k, v in self.raw_description.memo.fields.items()
        }

    @overload
    async def memo_value(
        self, key: str, default: Any = temporalio.common._arg_unset
    ) -> Any:
        ...

    @overload
    async def memo_value(self, key: str, *, type_hint: Type[ParamType]) -> ParamType:
        ...

    @overload
    async def memo_value(
        self, key: str, default: AnyType, *, type_hint: Type[ParamType]
    ) -> Union[AnyType, ParamType]:
        ...

    async def memo_value(
        self,
        key: str,
        default: Any = temporalio.common._arg_unset,
        *,
        type_hint: Optional[Type] = None,
    ) -> Any:
        """Memo value for the given key, optional default, and optional type
        hint.

        Args:
            key: Key to get memo value for.
            default: Default to use if key is not present. If unset, a
                :py:class:`KeyError` is raised when the key does not exist.
            type_hint: Type hint to use when converting.

        Returns:
            Memo value, converted with the type hint if present.

        Raises:
            KeyError: Key not present and default not set.
        """
        payload = self.raw_description.memo.fields.get(key)
        if not payload:
            if default is temporalio.common._arg_unset:
                raise KeyError(f"Memo does not have a value for key {key}")
            return default
        return (
            await self.data_converter.decode(
                [payload], [type_hint] if type_hint else None
            )
        )[0]


@dataclass
class ScheduleInfo:
    """Information about a schedule."""

    num_actions: int
    """Number of actions taken by this schedule."""

    num_actions_missed_catchup_window: int
    """Number of times an action was skipped due to missing the catchup
    window."""

    num_actions_skipped_overlap: int
    """Number of actions skipped due to overlap."""

    running_actions: Sequence[ScheduleActionExecution]
    """Currently running actions."""

    recent_actions: Sequence[ScheduleActionResult]
    """10 most recent actions, oldest first."""

    next_action_times: Sequence[datetime]
    """Next 10 scheduled action times."""

    created_at: datetime
    """When the schedule was created."""

    last_updated_at: Optional[datetime]
    """When the schedule was last updated."""

    @staticmethod
    def _from_proto(info: temporalio.api.schedule.v1.ScheduleInfo) -> ScheduleInfo:
        return ScheduleInfo(
            num_actions=info.action_count,
            num_actions_missed_catchup_window=info.missed_catchup_window,
            num_actions_skipped_overlap=info.overlap_skipped,
            running_actions=[
                ScheduleActionExecutionStartWorkflow._from_proto(r)
                for r in info.running_workflows
            ],
            recent_actions=[
                ScheduleActionResult._from_proto(r) for r in info.recent_actions
            ],
            next_action_times=[
                f.ToDatetime().replace(tzinfo=timezone.utc)
                for f in info.future_action_times
            ],
            created_at=info.create_time.ToDatetime().replace(tzinfo=timezone.utc),
            last_updated_at=info.update_time.ToDatetime().replace(tzinfo=timezone.utc)
            if info.HasField("update_time")
            else None,
        )


class ScheduleActionExecution(ABC):
    """Base class for an action execution."""

    pass


@dataclass
class ScheduleActionExecutionStartWorkflow(ScheduleActionExecution):
    """Execution of a scheduled workflow start."""

    workflow_id: str
    """Workflow ID."""

    first_execution_run_id: str
    """Workflow run ID."""

    @staticmethod
    def _from_proto(
        exec: temporalio.api.common.v1.WorkflowExecution,
    ) -> ScheduleActionExecutionStartWorkflow:
        return ScheduleActionExecutionStartWorkflow(
            workflow_id=exec.workflow_id,
            first_execution_run_id=exec.run_id,
        )


@dataclass
class ScheduleActionResult:
    """Information about when an action took place."""

    scheduled_at: datetime
    """Scheduled time of the action including jitter."""

    started_at: datetime
    """When the action actually started."""

    action: ScheduleActionExecution
    """Action that took place."""

    @staticmethod
    def _from_proto(
        res: temporalio.api.schedule.v1.ScheduleActionResult,
    ) -> ScheduleActionResult:
        return ScheduleActionResult(
            scheduled_at=res.schedule_time.ToDatetime().replace(tzinfo=timezone.utc),
            started_at=res.actual_time.ToDatetime().replace(tzinfo=timezone.utc),
            action=ScheduleActionExecutionStartWorkflow._from_proto(
                res.start_workflow_result
            ),
        )


@dataclass
class ScheduleUpdateInput:
    """Parameter for an update callback for :py:meth:`ScheduleHandle.update`."""

    description: ScheduleDescription
    """Current description of the schedule."""


@dataclass
class ScheduleUpdate:
    """Result of an update callback for :py:meth:`ScheduleHandle.update`."""

    schedule: Schedule
    """Schedule to update."""


@dataclass
class ScheduleListDescription:
    """Description of a listed schedule."""

    id: str
    """ID of the schedule."""

    schedule: Optional[ScheduleListSchedule]
    """Schedule details that can be mutated.
    
    This may not be present in older Temporal servers without advanced
    visibility.
    """

    info: Optional[ScheduleListInfo]
    """Information about the schedule.
    
    This may not be present in older Temporal servers without advanced
    visibility.
    """

    typed_search_attributes: temporalio.common.TypedSearchAttributes
    """Search attributes on the schedule."""

    search_attributes: temporalio.common.SearchAttributes
    """Search attributes on the schedule.
    
    .. deprecated::
        Use :py:attr:`typed_search_attributes` instead.
    """

    data_converter: temporalio.converter.DataConverter
    """Data converter used for memo decoding."""

    raw_entry: temporalio.api.schedule.v1.ScheduleListEntry
    """Raw description of the schedule."""

    @staticmethod
    def _from_proto(
        entry: temporalio.api.schedule.v1.ScheduleListEntry,
        converter: temporalio.converter.DataConverter,
    ) -> ScheduleListDescription:
        return ScheduleListDescription(
            id=entry.schedule_id,
            schedule=ScheduleListSchedule._from_proto(entry.info)
            if entry.HasField("info")
            else None,
            info=ScheduleListInfo._from_proto(entry.info)
            if entry.HasField("info")
            else None,
            typed_search_attributes=temporalio.converter.decode_typed_search_attributes(
                entry.search_attributes
            ),
            search_attributes=temporalio.converter.decode_search_attributes(
                entry.search_attributes
            ),
            data_converter=converter,
            raw_entry=entry,
        )

    async def memo(self) -> Mapping[str, Any]:
        """Schedule's memo values, converted without type hints.

        Since type hints are not used, the default converted values will come
        back. For example, if the memo was originally created with a dataclass,
        the value will be a dict. To convert using proper type hints, use
        :py:meth:`memo_value`.

        Returns:
            Mapping of all memo keys and they values without type hints.
        """
        return {
            k: (await self.data_converter.decode([v]))[0]
            for k, v in self.raw_entry.memo.fields.items()
        }

    @overload
    async def memo_value(
        self, key: str, default: Any = temporalio.common._arg_unset
    ) -> Any:
        ...

    @overload
    async def memo_value(self, key: str, *, type_hint: Type[ParamType]) -> ParamType:
        ...

    @overload
    async def memo_value(
        self, key: str, default: AnyType, *, type_hint: Type[ParamType]
    ) -> Union[AnyType, ParamType]:
        ...

    async def memo_value(
        self,
        key: str,
        default: Any = temporalio.common._arg_unset,
        *,
        type_hint: Optional[Type] = None,
    ) -> Any:
        """Memo value for the given key, optional default, and optional type
        hint.

        Args:
            key: Key to get memo value for.
            default: Default to use if key is not present. If unset, a
                :py:class:`KeyError` is raised when the key does not exist.
            type_hint: Type hint to use when converting.

        Returns:
            Memo value, converted with the type hint if present.

        Raises:
            KeyError: Key not present and default not set.
        """
        payload = self.raw_entry.memo.fields.get(key)
        if not payload:
            if default is temporalio.common._arg_unset:
                raise KeyError(f"Memo does not have a value for key {key}")
            return default
        return (
            await self.data_converter.decode(
                [payload], [type_hint] if type_hint else None
            )
        )[0]


@dataclass
class ScheduleListSchedule:
    """Details for a listed schedule."""

    action: ScheduleListAction
    """Action taken when scheduled."""

    spec: ScheduleSpec
    """When the action is taken."""

    state: ScheduleListState
    """State of the schedule."""

    @staticmethod
    def _from_proto(
        info: temporalio.api.schedule.v1.ScheduleListInfo,
    ) -> ScheduleListSchedule:
        # Only start workflow supported for now
        if not info.HasField("workflow_type"):
            raise ValueError("Unknown action on schedule")
        return ScheduleListSchedule(
            action=ScheduleListActionStartWorkflow(workflow=info.workflow_type.name),
            spec=ScheduleSpec._from_proto(info.spec),
            state=ScheduleListState._from_proto(info),
        )


class ScheduleListAction(ABC):
    """Base class for an action a listed schedule can take."""

    pass


@dataclass
class ScheduleListActionStartWorkflow(ScheduleListAction):
    """Action to start a workflow on a listed schedule."""

    workflow: str
    """Workflow type name."""


@dataclass
class ScheduleListInfo:
    """Information about a listed schedule."""

    recent_actions: Sequence[ScheduleActionResult]
    """Most recent actions, oldest first.
    
    This may be a smaller amount than present on
    :py:attr:`ScheduleDescription.info`.
    """

    next_action_times: Sequence[datetime]
    """Next scheduled action times.
    
    This may be a smaller amount than present on
    :py:attr:`ScheduleDescription.info`.
    """

    @staticmethod
    def _from_proto(
        info: temporalio.api.schedule.v1.ScheduleListInfo,
    ) -> ScheduleListInfo:
        return ScheduleListInfo(
            recent_actions=[
                ScheduleActionResult._from_proto(r) for r in info.recent_actions
            ],
            next_action_times=[
                f.ToDatetime().replace(tzinfo=timezone.utc)
                for f in info.future_action_times
            ],
        )


@dataclass
class ScheduleListState:
    """State of a listed schedule."""

    note: Optional[str]
    """Human readable message for the schedule.
    
    The system may overwrite this value on certain conditions like
    pause-on-failure.
    """

    paused: bool
    """Whether the schedule is paused."""

    @staticmethod
    def _from_proto(
        info: temporalio.api.schedule.v1.ScheduleListInfo,
    ) -> ScheduleListState:
        return ScheduleListState(
            note=info.notes or None,
            paused=info.paused,
        )


class ScheduleAsyncIterator:
    """Asynchronous iterator for :py:class:`ScheduleListDescription` values.

    Most users should use ``async for`` on this iterator and not call any of the
    methods within.
    """

    def __init__(
        self,
        client: Client,
        input: ListSchedulesInput,
    ) -> None:
        """Create an asynchronous iterator for the given input.

        Users should not create this directly, but rather use
        :py:meth:`Client.list_schedules`.
        """
        self._client = client
        self._input = input
        self._next_page_token = input.next_page_token
        self._current_page: Optional[Sequence[ScheduleListDescription]] = None
        self._current_page_index = 0

    @property
    def current_page_index(self) -> int:
        """Index of the entry in the current page that will be returned from
        the next :py:meth:`__anext__` call.
        """
        return self._current_page_index

    @property
    def current_page(self) -> Optional[Sequence[ScheduleListDescription]]:
        """Current page, if it has been fetched yet."""
        return self._current_page

    @property
    def next_page_token(self) -> Optional[bytes]:
        """Token for the next page request if any."""
        return self._next_page_token

    async def fetch_next_page(self, *, page_size: Optional[int] = None) -> None:
        """Fetch the next page if any.

        Args:
            page_size: Override the page size this iterator was originally
                created with.
        """
        resp = await self._client.workflow_service.list_schedules(
            temporalio.api.workflowservice.v1.ListSchedulesRequest(
                namespace=self._client.namespace,
                maximum_page_size=page_size or self._input.page_size,
                next_page_token=self._next_page_token or b"",
            ),
            retry=True,
            metadata=self._input.rpc_metadata,
            timeout=self._input.rpc_timeout,
        )
        self._current_page = [
            ScheduleListDescription._from_proto(v, self._client.data_converter)
            for v in resp.schedules
        ]
        self._current_page_index = 0
        self._next_page_token = resp.next_page_token or None

    def __aiter__(self) -> ScheduleAsyncIterator:
        """Return self as the iterator."""
        return self

    async def __anext__(self) -> ScheduleListDescription:
        """Get the next execution on this iterator, fetching next page if
        necessary.
        """
        while True:
            # No page? fetch and continue
            if self._current_page is None:
                await self.fetch_next_page()
                continue
            # No more left in page?
            if self._current_page_index >= len(self._current_page):
                # If there is a next page token, try to get another page and try
                # again
                if self._next_page_token is not None:
                    await self.fetch_next_page()
                    continue
                # No more pages means we're done
                raise StopAsyncIteration
            # Get current, increment page index, and return
            ret = self._current_page[self._current_page_index]
            self._current_page_index += 1
            return ret


class WorkflowUpdateHandle(Generic[LocalReturnType]):
    """Handle for a workflow update execution request."""

    def __init__(
        self,
        client: Client,
        id: str,
        workflow_id: str,
        *,
        workflow_run_id: Optional[str] = None,
        result_type: Optional[Type] = None,
    ):
        """Create a workflow update handle.

        Users should not create this directly, but rather use
        :py:meth:`Client.start_workflow_update`.
        """
        self._client = client
        self._id = id
        self._workflow_id = workflow_id
        self._workflow_run_id = workflow_run_id
        self._result_type = result_type
        self._known_outcome: Optional[temporalio.api.update.v1.Outcome] = None

    @property
    def id(self) -> str:
        """ID of this Update request."""
        return self._id

    @property
    def workflow_id(self) -> str:
        """The ID of the Workflow targeted by this Update."""
        return self._workflow_id

    @property
    def workflow_run_id(self) -> Optional[str]:
        """If specified, the specific run of the Workflow targeted by this Update."""
        return self._workflow_run_id

    async def result(
        self,
        *,
        timeout: Optional[timedelta] = None,
        rpc_metadata: Mapping[str, str] = {},
        rpc_timeout: Optional[timedelta] = None,
    ) -> LocalReturnType:
        """Wait for and return the result of the update. The result may already be known in which case no network call
        is made. Otherwise the result will be polled for until returned, or until the provided timeout is reached, if
        specified.

        Args:
            timeout: Optional timeout specifying maximum wait time for the result.
            rpc_metadata: Headers used on the RPC call. Keys here override client-level RPC metadata keys.
            rpc_timeout: Optional RPC deadline to set for the RPC call. If this elapses, the poll is retried until the
                overall timeout has been reached.

        Raises:
            WorkflowUpdateFailedError: If the update failed
            TimeoutError: The specified timeout was reached when waiting for the update result.
            RPCError: Update result could not be fetched for some other reason.
        """
        if self._known_outcome is not None:
            outcome = self._known_outcome
            return await _update_outcome_to_result(
                outcome,
                self.id,
                self._client.data_converter,
                self._result_type,
            )

        return await self._client._impl.poll_workflow_update(
            PollWorkflowUpdateInput(
                self.workflow_id,
                self.workflow_run_id,
                self.id,
                timeout,
                self._result_type,
                rpc_metadata,
                rpc_timeout,
            )
        )


class WorkflowFailureError(temporalio.exceptions.TemporalError):
    """Error that occurs when a workflow is unsuccessful."""

    def __init__(self, *, cause: BaseException) -> None:
        """Create workflow failure error."""
        super().__init__("Workflow execution failed")
        self.__cause__ = cause

    @property
    def cause(self) -> BaseException:
        """Cause of the workflow failure."""
        assert self.__cause__
        return self.__cause__


class WorkflowContinuedAsNewError(temporalio.exceptions.TemporalError):
    """Error that occurs when a workflow was continued as new."""

    def __init__(self, new_execution_run_id: str) -> None:
        """Create workflow continue as new error."""
        super().__init__("Workflow continued as new")
        self._new_execution_run_id = new_execution_run_id

    @property
    def new_execution_run_id(self) -> str:
        """New execution run ID the workflow continued to"""
        return self._new_execution_run_id


class WorkflowQueryRejectedError(temporalio.exceptions.TemporalError):
    """Error that occurs when a query was rejected."""

    def __init__(self, status: Optional[WorkflowExecutionStatus]) -> None:
        """Create workflow query rejected error."""
        super().__init__(f"Query rejected, status: {status}")
        self._status = status

    @property
    def status(self) -> Optional[WorkflowExecutionStatus]:
        """Get workflow execution status causing rejection."""
        return self._status


class WorkflowQueryFailedError(temporalio.exceptions.TemporalError):
    """Error that occurs when a query fails."""

    def __init__(self, message: str) -> None:
        """Create workflow query failed error."""
        super().__init__(message)
        self._message = message

    @property
    def message(self) -> str:
        """Get query failed message."""
        return self._message


class WorkflowUpdateFailedError(temporalio.exceptions.TemporalError):
    """Error that occurs when an update fails."""

    def __init__(self, cause: BaseException) -> None:
        """Create workflow update failed error."""
        super().__init__("Workflow update failed")
        self.__cause__ = cause

    @property
    def cause(self) -> BaseException:
        """Cause of the update failure."""
        assert self.__cause__
        return self.__cause__


class AsyncActivityCancelledError(temporalio.exceptions.TemporalError):
    """Error that occurs when async activity attempted heartbeat but was cancelled."""

    def __init__(self) -> None:
        """Create async activity cancelled error."""
        super().__init__("Activity cancelled")


class ScheduleAlreadyRunningError(temporalio.exceptions.TemporalError):
    """Error when a schedule is already running."""

    def __init__(self) -> None:
        """Create schedule already running error."""
        super().__init__("Schedule already running")


@dataclass
class StartWorkflowInput:
    """Input for :py:meth:`OutboundInterceptor.start_workflow`."""

    workflow: str
    args: Sequence[Any]
    id: str
    task_queue: str
    execution_timeout: Optional[timedelta]
    run_timeout: Optional[timedelta]
    task_timeout: Optional[timedelta]
    id_reuse_policy: temporalio.common.WorkflowIDReusePolicy
    retry_policy: Optional[temporalio.common.RetryPolicy]
    cron_schedule: str
    memo: Optional[Mapping[str, Any]]
<<<<<<< HEAD
    search_attributes: Optional[
        Union[
            temporalio.common.SearchAttributes, temporalio.common.TypedSearchAttributes
        ]
    ]
=======
    search_attributes: Optional[temporalio.common.SearchAttributes]
    start_delay: Optional[timedelta]
>>>>>>> 2c15ed30
    headers: Mapping[str, temporalio.api.common.v1.Payload]
    start_signal: Optional[str]
    start_signal_args: Sequence[Any]
    # Type may be absent
    ret_type: Optional[Type]
    rpc_metadata: Mapping[str, str]
    rpc_timeout: Optional[timedelta]


@dataclass
class CancelWorkflowInput:
    """Input for :py:meth:`OutboundInterceptor.cancel_workflow`."""

    id: str
    run_id: Optional[str]
    first_execution_run_id: Optional[str]
    rpc_metadata: Mapping[str, str]
    rpc_timeout: Optional[timedelta]


@dataclass
class DescribeWorkflowInput:
    """Input for :py:meth:`OutboundInterceptor.describe_workflow`."""

    id: str
    run_id: Optional[str]
    rpc_metadata: Mapping[str, str]
    rpc_timeout: Optional[timedelta]


@dataclass
class FetchWorkflowHistoryEventsInput:
    """Input for :py:meth:`OutboundInterceptor.fetch_workflow_history_events`."""

    id: str
    run_id: Optional[str]
    page_size: Optional[int]
    next_page_token: Optional[bytes]
    wait_new_event: bool
    event_filter_type: WorkflowHistoryEventFilterType
    skip_archival: bool
    rpc_metadata: Mapping[str, str]
    rpc_timeout: Optional[timedelta]


@dataclass
class ListWorkflowsInput:
    """Input for :py:meth:`OutboundInterceptor.list_workflows`."""

    query: Optional[str]
    page_size: int
    next_page_token: Optional[bytes]
    rpc_metadata: Mapping[str, str]
    rpc_timeout: Optional[timedelta]


@dataclass
class QueryWorkflowInput:
    """Input for :py:meth:`OutboundInterceptor.query_workflow`."""

    id: str
    run_id: Optional[str]
    query: str
    args: Sequence[Any]
    reject_condition: Optional[temporalio.common.QueryRejectCondition]
    headers: Mapping[str, temporalio.api.common.v1.Payload]
    # Type may be absent
    ret_type: Optional[Type]
    rpc_metadata: Mapping[str, str]
    rpc_timeout: Optional[timedelta]


@dataclass
class SignalWorkflowInput:
    """Input for :py:meth:`OutboundInterceptor.signal_workflow`."""

    id: str
    run_id: Optional[str]
    signal: str
    args: Sequence[Any]
    headers: Mapping[str, temporalio.api.common.v1.Payload]
    rpc_metadata: Mapping[str, str]
    rpc_timeout: Optional[timedelta]


@dataclass
class TerminateWorkflowInput:
    """Input for :py:meth:`OutboundInterceptor.terminate_workflow`."""

    id: str
    run_id: Optional[str]
    first_execution_run_id: Optional[str]
    args: Sequence[Any]
    reason: Optional[str]
    rpc_metadata: Mapping[str, str]
    rpc_timeout: Optional[timedelta]


@dataclass
class StartWorkflowUpdateInput:
    """Input for :py:meth:`OutboundInterceptor.start_workflow_update`."""

    id: str
    run_id: Optional[str]
    update_id: Optional[str]
    update: str
    args: Sequence[Any]
    wait_for_stage: Optional[
        temporalio.api.enums.v1.UpdateWorkflowExecutionLifecycleStage.ValueType
    ]
    headers: Mapping[str, temporalio.api.common.v1.Payload]
    ret_type: Optional[Type]
    rpc_metadata: Mapping[str, str]
    rpc_timeout: Optional[timedelta]


@dataclass
class PollWorkflowUpdateInput:
    """Input for :py:meth:`OutboundInterceptor.poll_workflow_update`."""

    workflow_id: str
    run_id: Optional[str]
    update_id: str
    timeout: Optional[timedelta]
    ret_type: Optional[Type]
    rpc_metadata: Mapping[str, str]
    rpc_timeout: Optional[timedelta]


@dataclass
class HeartbeatAsyncActivityInput:
    """Input for :py:meth:`OutboundInterceptor.heartbeat_async_activity`."""

    id_or_token: Union[AsyncActivityIDReference, bytes]
    details: Sequence[Any]
    rpc_metadata: Mapping[str, str]
    rpc_timeout: Optional[timedelta]


@dataclass
class CompleteAsyncActivityInput:
    """Input for :py:meth:`OutboundInterceptor.complete_async_activity`."""

    id_or_token: Union[AsyncActivityIDReference, bytes]
    result: Optional[Any]
    rpc_metadata: Mapping[str, str]
    rpc_timeout: Optional[timedelta]


@dataclass
class FailAsyncActivityInput:
    """Input for :py:meth:`OutboundInterceptor.fail_async_activity`."""

    id_or_token: Union[AsyncActivityIDReference, bytes]
    error: Exception
    last_heartbeat_details: Sequence[Any]
    rpc_metadata: Mapping[str, str]
    rpc_timeout: Optional[timedelta]


@dataclass
class ReportCancellationAsyncActivityInput:
    """Input for :py:meth:`OutboundInterceptor.report_cancellation_async_activity`."""

    id_or_token: Union[AsyncActivityIDReference, bytes]
    details: Sequence[Any]
    rpc_metadata: Mapping[str, str]
    rpc_timeout: Optional[timedelta]


@dataclass
class CreateScheduleInput:
    """Input for :py:meth:`OutboundInterceptor.create_schedule`."""

    id: str
    schedule: Schedule
    trigger_immediately: bool
    backfill: Sequence[ScheduleBackfill]
    memo: Optional[Mapping[str, Any]]
    search_attributes: Optional[
        Union[
            temporalio.common.SearchAttributes, temporalio.common.TypedSearchAttributes
        ]
    ]
    rpc_metadata: Mapping[str, str]
    rpc_timeout: Optional[timedelta]


@dataclass
class ListSchedulesInput:
    """Input for :py:meth:`OutboundInterceptor.list_schedules`."""

    page_size: int
    next_page_token: Optional[bytes]
    rpc_metadata: Mapping[str, str]
    rpc_timeout: Optional[timedelta]


@dataclass
class BackfillScheduleInput:
    """Input for :py:meth:`OutboundInterceptor.backfill_schedule`."""

    id: str
    backfills: Sequence[ScheduleBackfill]
    rpc_metadata: Mapping[str, str]
    rpc_timeout: Optional[timedelta]


@dataclass
class DeleteScheduleInput:
    """Input for :py:meth:`OutboundInterceptor.delete_schedule`."""

    id: str
    rpc_metadata: Mapping[str, str]
    rpc_timeout: Optional[timedelta]


@dataclass
class DescribeScheduleInput:
    """Input for :py:meth:`OutboundInterceptor.describe_schedule`."""

    id: str
    rpc_metadata: Mapping[str, str]
    rpc_timeout: Optional[timedelta]


@dataclass
class PauseScheduleInput:
    """Input for :py:meth:`OutboundInterceptor.pause_schedule`."""

    id: str
    note: Optional[str]
    rpc_metadata: Mapping[str, str]
    rpc_timeout: Optional[timedelta]


@dataclass
class TriggerScheduleInput:
    """Input for :py:meth:`OutboundInterceptor.trigger_schedule`."""

    id: str
    overlap: Optional[ScheduleOverlapPolicy]
    rpc_metadata: Mapping[str, str]
    rpc_timeout: Optional[timedelta]


@dataclass
class UnpauseScheduleInput:
    """Input for :py:meth:`OutboundInterceptor.unpause_schedule`."""

    id: str
    note: Optional[str]
    rpc_metadata: Mapping[str, str]
    rpc_timeout: Optional[timedelta]


@dataclass
class UpdateScheduleInput:
    """Input for :py:meth:`OutboundInterceptor.update_schedule`."""

    id: str
    updater: Callable[
        [ScheduleUpdateInput],
        Union[Optional[ScheduleUpdate], Awaitable[Optional[ScheduleUpdate]]],
    ]
    rpc_metadata: Mapping[str, str]
    rpc_timeout: Optional[timedelta]


@dataclass
class UpdateWorkerBuildIdCompatibilityInput:
    """Input for :py:meth:`OutboundInterceptor.update_worker_build_id_compatibility`."""

    task_queue: str
    operation: BuildIdOp
    rpc_metadata: Mapping[str, str]
    rpc_timeout: Optional[timedelta]


@dataclass
class GetWorkerBuildIdCompatibilityInput:
    """Input for :py:meth:`OutboundInterceptor.get_worker_build_id_compatibility`."""

    task_queue: str
    max_sets: Optional[int]
    rpc_metadata: Mapping[str, str]
    rpc_timeout: Optional[timedelta]


@dataclass
class GetWorkerTaskReachabilityInput:
    """Input for :py:meth:`OutboundInterceptor.get_worker_task_reachability`."""

    build_ids: Sequence[str]
    task_queues: Sequence[str]
    reachability: Optional[TaskReachabilityType]
    rpc_metadata: Mapping[str, str]
    rpc_timeout: Optional[timedelta]


@dataclass
class Interceptor:
    """Interceptor for clients.

    This should be extended by any client interceptors.
    """

    def intercept_client(self, next: OutboundInterceptor) -> OutboundInterceptor:
        """Method called for intercepting a client.

        Args:
            next: The underlying outbound interceptor this interceptor should
                delegate to.

        Returns:
            The new interceptor that will be called for each client call.
        """
        return next


class OutboundInterceptor:
    """OutboundInterceptor for intercepting client calls.

    This should be extended by any client outbound interceptors.
    """

    def __init__(self, next: OutboundInterceptor) -> None:
        """Create the outbound interceptor.

        Args:
            next: The next interceptor in the chain. The default implementation
                of all calls is to delegate to the next interceptor.
        """
        self.next = next

    ### Workflow calls

    async def start_workflow(
        self, input: StartWorkflowInput
    ) -> WorkflowHandle[Any, Any]:
        """Called for every :py:meth:`Client.start_workflow` call."""
        return await self.next.start_workflow(input)

    async def cancel_workflow(self, input: CancelWorkflowInput) -> None:
        """Called for every :py:meth:`WorkflowHandle.cancel` call."""
        await self.next.cancel_workflow(input)

    async def describe_workflow(
        self, input: DescribeWorkflowInput
    ) -> WorkflowExecutionDescription:
        """Called for every :py:meth:`WorkflowHandle.describe` call."""
        return await self.next.describe_workflow(input)

    def fetch_workflow_history_events(
        self, input: FetchWorkflowHistoryEventsInput
    ) -> WorkflowHistoryEventAsyncIterator:
        """Called for every :py:meth:`WorkflowHandle.fetch_history_events` call."""
        return self.next.fetch_workflow_history_events(input)

    def list_workflows(
        self, input: ListWorkflowsInput
    ) -> WorkflowExecutionAsyncIterator:
        """Called for every :py:meth:`Client.list_workflows` call."""
        return self.next.list_workflows(input)

    async def query_workflow(self, input: QueryWorkflowInput) -> Any:
        """Called for every :py:meth:`WorkflowHandle.query` call."""
        return await self.next.query_workflow(input)

    async def signal_workflow(self, input: SignalWorkflowInput) -> None:
        """Called for every :py:meth:`WorkflowHandle.signal` call."""
        await self.next.signal_workflow(input)

    async def terminate_workflow(self, input: TerminateWorkflowInput) -> None:
        """Called for every :py:meth:`WorkflowHandle.terminate` call."""
        await self.next.terminate_workflow(input)

    async def start_workflow_update(
        self, input: StartWorkflowUpdateInput
    ) -> WorkflowUpdateHandle[Any]:
        """Called for every :py:meth:`WorkflowHandle.update` and :py:meth:`WorkflowHandle.start_update` call."""
        return await self.next.start_workflow_update(input)

    async def poll_workflow_update(self, input: PollWorkflowUpdateInput) -> Any:
        """May be called when calling :py:meth:`WorkflowUpdateHandle.result`."""
        return await self.next.poll_workflow_update(input)

    ### Async activity calls

    async def heartbeat_async_activity(
        self, input: HeartbeatAsyncActivityInput
    ) -> None:
        """Called for every :py:meth:`AsyncActivityHandle.heartbeat` call."""
        await self.next.heartbeat_async_activity(input)

    async def complete_async_activity(self, input: CompleteAsyncActivityInput) -> None:
        """Called for every :py:meth:`AsyncActivityHandle.complete` call."""
        await self.next.complete_async_activity(input)

    async def fail_async_activity(self, input: FailAsyncActivityInput) -> None:
        """Called for every :py:meth:`AsyncActivityHandle.fail` call."""
        await self.next.fail_async_activity(input)

    async def report_cancellation_async_activity(
        self, input: ReportCancellationAsyncActivityInput
    ) -> None:
        """Called for every :py:meth:`AsyncActivityHandle.report_cancellation` call."""
        await self.next.report_cancellation_async_activity(input)

    ### Schedule calls

    async def create_schedule(self, input: CreateScheduleInput) -> ScheduleHandle:
        """Called for every :py:meth:`Client.create_schedule` call."""
        return await self.next.create_schedule(input)

    def list_schedules(self, input: ListSchedulesInput) -> ScheduleAsyncIterator:
        """Called for every :py:meth:`Client.list_schedules` call."""
        return self.next.list_schedules(input)

    async def backfill_schedule(self, input: BackfillScheduleInput) -> None:
        """Called for every :py:meth:`ScheduleHandle.backfill` call."""
        await self.next.backfill_schedule(input)

    async def delete_schedule(self, input: DeleteScheduleInput) -> None:
        """Called for every :py:meth:`ScheduleHandle.delete` call."""
        await self.next.delete_schedule(input)

    async def describe_schedule(
        self, input: DescribeScheduleInput
    ) -> ScheduleDescription:
        """Called for every :py:meth:`ScheduleHandle.describe` call."""
        return await self.next.describe_schedule(input)

    async def pause_schedule(self, input: PauseScheduleInput) -> None:
        """Called for every :py:meth:`ScheduleHandle.pause` call."""
        await self.next.pause_schedule(input)

    async def trigger_schedule(self, input: TriggerScheduleInput) -> None:
        """Called for every :py:meth:`ScheduleHandle.trigger` call."""
        await self.next.trigger_schedule(input)

    async def unpause_schedule(self, input: UnpauseScheduleInput) -> None:
        """Called for every :py:meth:`ScheduleHandle.unpause` call."""
        await self.next.unpause_schedule(input)

    async def update_schedule(self, input: UpdateScheduleInput) -> None:
        """Called for every :py:meth:`ScheduleHandle.update` call."""
        await self.next.update_schedule(input)

    async def update_worker_build_id_compatibility(
        self, input: UpdateWorkerBuildIdCompatibilityInput
    ) -> None:
        """Called for every :py:meth:`Client.update_worker_build_id_compatibility` call."""
        await self.next.update_worker_build_id_compatibility(input)

    async def get_worker_build_id_compatibility(
        self, input: GetWorkerBuildIdCompatibilityInput
    ) -> WorkerBuildIdVersionSets:
        """Called for every :py:meth:`Client.get_worker_build_id_compatibility` call."""
        return await self.next.get_worker_build_id_compatibility(input)

    async def get_worker_task_reachability(
        self, input: GetWorkerTaskReachabilityInput
    ) -> WorkerTaskReachability:
        """Called for every :py:meth:`Client.get_worker_task_reachability` call."""
        return await self.next.get_worker_task_reachability(input)


class _ClientImpl(OutboundInterceptor):
    def __init__(self, client: Client) -> None:
        # We are intentionally not calling the base class's __init__ here
        self._client = client

    ### Workflow calls

    async def start_workflow(
        self, input: StartWorkflowInput
    ) -> WorkflowHandle[Any, Any]:
        # Build request
        req: Union[
            temporalio.api.workflowservice.v1.StartWorkflowExecutionRequest,
            temporalio.api.workflowservice.v1.SignalWithStartWorkflowExecutionRequest,
        ]
        if input.start_signal is not None:
            req = temporalio.api.workflowservice.v1.SignalWithStartWorkflowExecutionRequest(
                signal_name=input.start_signal
            )
            if input.start_signal_args:
                req.signal_input.payloads.extend(
                    await self._client.data_converter.encode(input.start_signal_args)
                )
        else:
            req = temporalio.api.workflowservice.v1.StartWorkflowExecutionRequest()
        req.namespace = self._client.namespace
        req.workflow_id = input.id
        req.workflow_type.name = input.workflow
        req.task_queue.name = input.task_queue
        if input.args:
            req.input.payloads.extend(
                await self._client.data_converter.encode(input.args)
            )
        if input.execution_timeout is not None:
            req.workflow_execution_timeout.FromTimedelta(input.execution_timeout)
        if input.run_timeout is not None:
            req.workflow_run_timeout.FromTimedelta(input.run_timeout)
        if input.task_timeout is not None:
            req.workflow_task_timeout.FromTimedelta(input.task_timeout)
        req.identity = self._client.identity
        req.request_id = str(uuid.uuid4())
        req.workflow_id_reuse_policy = cast(
            "temporalio.api.enums.v1.WorkflowIdReusePolicy.ValueType",
            int(input.id_reuse_policy),
        )
        if input.retry_policy is not None:
            input.retry_policy.apply_to_proto(req.retry_policy)
        req.cron_schedule = input.cron_schedule
        if input.memo is not None:
            for k, v in input.memo.items():
                req.memo.fields[k].CopyFrom(
                    (await self._client.data_converter.encode([v]))[0]
                )
        if input.search_attributes is not None:
            temporalio.converter.encode_search_attributes(
                input.search_attributes, req.search_attributes
            )
        if input.start_delay is not None:
            req.workflow_start_delay.FromTimedelta(input.start_delay)
        if input.headers is not None:
            temporalio.common._apply_headers(input.headers, req.header.fields)

        # Start with signal or just normal start
        resp: Union[
            temporalio.api.workflowservice.v1.SignalWithStartWorkflowExecutionResponse,
            temporalio.api.workflowservice.v1.StartWorkflowExecutionResponse,
        ]
        first_execution_run_id = None
        try:
            if isinstance(
                req,
                temporalio.api.workflowservice.v1.SignalWithStartWorkflowExecutionRequest,
            ):
                resp = await self._client.workflow_service.signal_with_start_workflow_execution(
                    req,
                    retry=True,
                    metadata=input.rpc_metadata,
                    timeout=input.rpc_timeout,
                )
            else:
                resp = await self._client.workflow_service.start_workflow_execution(
                    req,
                    retry=True,
                    metadata=input.rpc_metadata,
                    timeout=input.rpc_timeout,
                )
                first_execution_run_id = resp.run_id
        except RPCError as err:
            # If the status is ALREADY_EXISTS and the details can be extracted
            # as already started, use a different exception
            if err.status == RPCStatusCode.ALREADY_EXISTS and err.grpc_status.details:
                details = (
                    temporalio.api.errordetails.v1.WorkflowExecutionAlreadyStartedFailure()
                )
                if err.grpc_status.details[0].Unpack(details):
                    raise temporalio.exceptions.WorkflowAlreadyStartedError(
                        input.id, input.workflow, run_id=details.run_id
                    )
            else:
                raise
        return WorkflowHandle(
            self._client,
            req.workflow_id,
            result_run_id=resp.run_id,
            first_execution_run_id=first_execution_run_id,
            result_type=input.ret_type,
        )

    async def cancel_workflow(self, input: CancelWorkflowInput) -> None:
        await self._client.workflow_service.request_cancel_workflow_execution(
            temporalio.api.workflowservice.v1.RequestCancelWorkflowExecutionRequest(
                namespace=self._client.namespace,
                workflow_execution=temporalio.api.common.v1.WorkflowExecution(
                    workflow_id=input.id,
                    run_id=input.run_id or "",
                ),
                identity=self._client.identity,
                request_id=str(uuid.uuid4()),
                first_execution_run_id=input.first_execution_run_id or "",
            ),
            retry=True,
            metadata=input.rpc_metadata,
            timeout=input.rpc_timeout,
        )

    async def describe_workflow(
        self, input: DescribeWorkflowInput
    ) -> WorkflowExecutionDescription:
        return WorkflowExecutionDescription._from_raw_description(
            await self._client.workflow_service.describe_workflow_execution(
                temporalio.api.workflowservice.v1.DescribeWorkflowExecutionRequest(
                    namespace=self._client.namespace,
                    execution=temporalio.api.common.v1.WorkflowExecution(
                        workflow_id=input.id,
                        run_id=input.run_id or "",
                    ),
                ),
                retry=True,
                metadata=input.rpc_metadata,
                timeout=input.rpc_timeout,
            ),
            self._client.data_converter,
        )

    def fetch_workflow_history_events(
        self, input: FetchWorkflowHistoryEventsInput
    ) -> WorkflowHistoryEventAsyncIterator:
        return WorkflowHistoryEventAsyncIterator(self._client, input)

    def list_workflows(
        self, input: ListWorkflowsInput
    ) -> WorkflowExecutionAsyncIterator:
        return WorkflowExecutionAsyncIterator(self._client, input)

    async def query_workflow(self, input: QueryWorkflowInput) -> Any:
        req = temporalio.api.workflowservice.v1.QueryWorkflowRequest(
            namespace=self._client.namespace,
            execution=temporalio.api.common.v1.WorkflowExecution(
                workflow_id=input.id,
                run_id=input.run_id or "",
            ),
        )
        if input.reject_condition:
            req.query_reject_condition = cast(
                "temporalio.api.enums.v1.QueryRejectCondition.ValueType",
                int(input.reject_condition),
            )
        req.query.query_type = input.query
        if input.args:
            req.query.query_args.payloads.extend(
                await self._client.data_converter.encode(input.args)
            )
        if input.headers is not None:
            temporalio.common._apply_headers(input.headers, req.query.header.fields)
        try:
            resp = await self._client.workflow_service.query_workflow(
                req, retry=True, metadata=input.rpc_metadata, timeout=input.rpc_timeout
            )
        except RPCError as err:
            # If the status is INVALID_ARGUMENT, we can assume it's a query
            # failed error
            if err.status == RPCStatusCode.INVALID_ARGUMENT:
                raise WorkflowQueryFailedError(err.message)
            else:
                raise
        if resp.HasField("query_rejected"):
            raise WorkflowQueryRejectedError(
                WorkflowExecutionStatus(resp.query_rejected.status)
                if resp.query_rejected.status
                else None
            )
        if not resp.query_result.payloads:
            return None
        type_hints = [input.ret_type] if input.ret_type else None
        results = await self._client.data_converter.decode(
            resp.query_result.payloads, type_hints
        )
        if not results:
            return None
        elif len(results) > 1:
            warnings.warn(f"Expected single query result, got {len(results)}")
        return results[0]

    async def signal_workflow(self, input: SignalWorkflowInput) -> None:
        req = temporalio.api.workflowservice.v1.SignalWorkflowExecutionRequest(
            namespace=self._client.namespace,
            workflow_execution=temporalio.api.common.v1.WorkflowExecution(
                workflow_id=input.id,
                run_id=input.run_id or "",
            ),
            signal_name=input.signal,
            identity=self._client.identity,
            request_id=str(uuid.uuid4()),
        )
        if input.args:
            req.input.payloads.extend(
                await self._client.data_converter.encode(input.args)
            )
        if input.headers is not None:
            temporalio.common._apply_headers(input.headers, req.header.fields)
        await self._client.workflow_service.signal_workflow_execution(
            req, retry=True, metadata=input.rpc_metadata, timeout=input.rpc_timeout
        )

    async def terminate_workflow(self, input: TerminateWorkflowInput) -> None:
        req = temporalio.api.workflowservice.v1.TerminateWorkflowExecutionRequest(
            namespace=self._client.namespace,
            workflow_execution=temporalio.api.common.v1.WorkflowExecution(
                workflow_id=input.id,
                run_id=input.run_id or "",
            ),
            reason=input.reason or "",
            identity=self._client.identity,
            first_execution_run_id=input.first_execution_run_id or "",
        )
        if input.args:
            req.details.payloads.extend(
                await self._client.data_converter.encode(input.args)
            )
        await self._client.workflow_service.terminate_workflow_execution(
            req, retry=True, metadata=input.rpc_metadata, timeout=input.rpc_timeout
        )

    async def start_workflow_update(
        self, input: StartWorkflowUpdateInput
    ) -> WorkflowUpdateHandle[Any]:
        wait_policy = (
            temporalio.api.update.v1.WaitPolicy(lifecycle_stage=input.wait_for_stage)
            if input.wait_for_stage is not None
            else None
        )
        req = temporalio.api.workflowservice.v1.UpdateWorkflowExecutionRequest(
            namespace=self._client.namespace,
            workflow_execution=temporalio.api.common.v1.WorkflowExecution(
                workflow_id=input.id,
                run_id=input.run_id or "",
            ),
            request=temporalio.api.update.v1.Request(
                meta=temporalio.api.update.v1.Meta(
                    update_id=input.update_id or "",
                    identity=self._client.identity,
                ),
                input=temporalio.api.update.v1.Input(
                    name=input.update,
                ),
            ),
            wait_policy=wait_policy,
        )
        if input.args:
            req.request.input.args.payloads.extend(
                await self._client.data_converter.encode(input.args)
            )
        if input.headers is not None:
            temporalio.common._apply_headers(
                input.headers, req.request.input.header.fields
            )
        try:
            resp = await self._client.workflow_service.update_workflow_execution(
                req, retry=True, metadata=input.rpc_metadata, timeout=input.rpc_timeout
            )
        except RPCError as err:
            raise

        determined_id = resp.update_ref.update_id
        update_handle: WorkflowUpdateHandle[Any] = WorkflowUpdateHandle(
            client=self._client,
            id=determined_id,
            workflow_id=input.id,
            workflow_run_id=input.run_id,
            result_type=input.ret_type,
        )
        if resp.HasField("outcome"):
            update_handle._known_outcome = resp.outcome

        return update_handle

    async def poll_workflow_update(self, input: PollWorkflowUpdateInput) -> Any:
        req = temporalio.api.workflowservice.v1.PollWorkflowExecutionUpdateRequest(
            namespace=self._client.namespace,
            update_ref=temporalio.api.update.v1.UpdateRef(
                workflow_execution=temporalio.api.common.v1.WorkflowExecution(
                    workflow_id=input.workflow_id,
                    run_id=input.run_id or "",
                ),
                update_id=input.update_id,
            ),
            identity=self._client.identity,
            wait_policy=temporalio.api.update.v1.WaitPolicy(
                lifecycle_stage=temporalio.api.enums.v1.UpdateWorkflowExecutionLifecycleStage.UPDATE_WORKFLOW_EXECUTION_LIFECYCLE_STAGE_COMPLETED
            ),
        )

        async def poll_loop():
            # Continue polling as long as we have either an empty response, or an *rpc* timeout
            while True:
                try:
                    res = await self._client.workflow_service.poll_workflow_execution_update(
                        req,
                        retry=True,
                        metadata=input.rpc_metadata,
                        timeout=input.rpc_timeout,
                    )
                    if res.HasField("outcome"):
                        return await _update_outcome_to_result(
                            res.outcome,
                            input.update_id,
                            self._client.data_converter,
                            input.ret_type,
                        )
                except RPCError as err:
                    if err.status != RPCStatusCode.DEADLINE_EXCEEDED:
                        raise

        # Wait for at most the *overall* timeout
        return await asyncio.wait_for(
            poll_loop(), input.timeout.total_seconds() if input.timeout else None
        )

    ### Async activity calls

    async def heartbeat_async_activity(
        self, input: HeartbeatAsyncActivityInput
    ) -> None:
        details = (
            None
            if not input.details
            else await self._client.data_converter.encode_wrapper(input.details)
        )
        if isinstance(input.id_or_token, AsyncActivityIDReference):
            resp_by_id = await self._client.workflow_service.record_activity_task_heartbeat_by_id(
                temporalio.api.workflowservice.v1.RecordActivityTaskHeartbeatByIdRequest(
                    workflow_id=input.id_or_token.workflow_id,
                    run_id=input.id_or_token.run_id or "",
                    activity_id=input.id_or_token.activity_id,
                    namespace=self._client.namespace,
                    identity=self._client.identity,
                    details=details,
                ),
                retry=True,
                metadata=input.rpc_metadata,
                timeout=input.rpc_timeout,
            )
            if resp_by_id.cancel_requested:
                raise AsyncActivityCancelledError()
        else:
            resp = await self._client.workflow_service.record_activity_task_heartbeat(
                temporalio.api.workflowservice.v1.RecordActivityTaskHeartbeatRequest(
                    task_token=input.id_or_token,
                    namespace=self._client.namespace,
                    identity=self._client.identity,
                    details=details,
                ),
                retry=True,
                metadata=input.rpc_metadata,
                timeout=input.rpc_timeout,
            )
            if resp.cancel_requested:
                raise AsyncActivityCancelledError()

    async def complete_async_activity(self, input: CompleteAsyncActivityInput) -> None:
        result = (
            None
            if input.result is temporalio.common._arg_unset
            else await self._client.data_converter.encode_wrapper([input.result])
        )
        if isinstance(input.id_or_token, AsyncActivityIDReference):
            await self._client.workflow_service.respond_activity_task_completed_by_id(
                temporalio.api.workflowservice.v1.RespondActivityTaskCompletedByIdRequest(
                    workflow_id=input.id_or_token.workflow_id,
                    run_id=input.id_or_token.run_id or "",
                    activity_id=input.id_or_token.activity_id,
                    namespace=self._client.namespace,
                    identity=self._client.identity,
                    result=result,
                ),
                retry=True,
                metadata=input.rpc_metadata,
                timeout=input.rpc_timeout,
            )
        else:
            await self._client.workflow_service.respond_activity_task_completed(
                temporalio.api.workflowservice.v1.RespondActivityTaskCompletedRequest(
                    task_token=input.id_or_token,
                    namespace=self._client.namespace,
                    identity=self._client.identity,
                    result=result,
                ),
                retry=True,
                metadata=input.rpc_metadata,
                timeout=input.rpc_timeout,
            )

    async def fail_async_activity(self, input: FailAsyncActivityInput) -> None:
        failure = temporalio.api.failure.v1.Failure()
        await self._client.data_converter.encode_failure(input.error, failure)
        last_heartbeat_details = (
            None
            if not input.last_heartbeat_details
            else await self._client.data_converter.encode_wrapper(
                input.last_heartbeat_details
            )
        )
        if isinstance(input.id_or_token, AsyncActivityIDReference):
            await self._client.workflow_service.respond_activity_task_failed_by_id(
                temporalio.api.workflowservice.v1.RespondActivityTaskFailedByIdRequest(
                    workflow_id=input.id_or_token.workflow_id,
                    run_id=input.id_or_token.run_id or "",
                    activity_id=input.id_or_token.activity_id,
                    namespace=self._client.namespace,
                    identity=self._client.identity,
                    failure=failure,
                    last_heartbeat_details=last_heartbeat_details,
                ),
                retry=True,
                metadata=input.rpc_metadata,
                timeout=input.rpc_timeout,
            )
        else:
            await self._client.workflow_service.respond_activity_task_failed(
                temporalio.api.workflowservice.v1.RespondActivityTaskFailedRequest(
                    task_token=input.id_or_token,
                    namespace=self._client.namespace,
                    identity=self._client.identity,
                    failure=failure,
                    last_heartbeat_details=last_heartbeat_details,
                ),
                retry=True,
                metadata=input.rpc_metadata,
                timeout=input.rpc_timeout,
            )

    async def report_cancellation_async_activity(
        self, input: ReportCancellationAsyncActivityInput
    ) -> None:
        details = (
            None
            if not input.details
            else await self._client.data_converter.encode_wrapper(input.details)
        )
        if isinstance(input.id_or_token, AsyncActivityIDReference):
            await self._client.workflow_service.respond_activity_task_canceled_by_id(
                temporalio.api.workflowservice.v1.RespondActivityTaskCanceledByIdRequest(
                    workflow_id=input.id_or_token.workflow_id,
                    run_id=input.id_or_token.run_id or "",
                    activity_id=input.id_or_token.activity_id,
                    namespace=self._client.namespace,
                    identity=self._client.identity,
                    details=details,
                ),
                retry=True,
                metadata=input.rpc_metadata,
                timeout=input.rpc_timeout,
            )
        else:
            await self._client.workflow_service.respond_activity_task_canceled(
                temporalio.api.workflowservice.v1.RespondActivityTaskCanceledRequest(
                    task_token=input.id_or_token,
                    namespace=self._client.namespace,
                    identity=self._client.identity,
                    details=details,
                ),
                retry=True,
                metadata=input.rpc_metadata,
                timeout=input.rpc_timeout,
            )

    ### Schedule calls

    async def create_schedule(self, input: CreateScheduleInput) -> ScheduleHandle:
        # Limited actions must be false if remaining actions is 0 and must be
        # true if remaining actions is non-zero
        if (
            input.schedule.state.limited_actions
            and not input.schedule.state.remaining_actions
        ):
            raise ValueError(
                "Must set limited actions to false if there are no remaining actions set"
            )
        if (
            not input.schedule.state.limited_actions
            and input.schedule.state.remaining_actions
        ):
            raise ValueError(
                "Must set limited actions to true if there are remaining actions set"
            )

        initial_patch: Optional[temporalio.api.schedule.v1.SchedulePatch] = None
        if input.trigger_immediately or input.backfill:
            initial_patch = temporalio.api.schedule.v1.SchedulePatch(
                trigger_immediately=temporalio.api.schedule.v1.TriggerImmediatelyRequest(
                    overlap_policy=temporalio.api.enums.v1.ScheduleOverlapPolicy.ValueType(
                        input.schedule.policy.overlap
                    ),
                ),
                backfill_request=[b._to_proto() for b in input.backfill],
            )
        try:
            request = temporalio.api.workflowservice.v1.CreateScheduleRequest(
                namespace=self._client.namespace,
                schedule_id=input.id,
                schedule=await input.schedule._to_proto(self._client),
                initial_patch=initial_patch,
                identity=self._client.identity,
                request_id=str(uuid.uuid4()),
                memo=None
                if not input.memo
                else temporalio.api.common.v1.Memo(
                    fields={
                        k: (await self._client.data_converter.encode([v]))[0]
                        for k, v in input.memo.items()
                    },
                ),
            )
            if input.search_attributes:
                temporalio.converter.encode_search_attributes(
                    input.search_attributes, request.search_attributes
                )
            await self._client.workflow_service.create_schedule(
                request,
                retry=True,
                metadata=input.rpc_metadata,
                timeout=input.rpc_timeout,
            )
        except RPCError as err:
            already_started = (
                err.status == RPCStatusCode.ALREADY_EXISTS
                and err.grpc_status.details
                and err.grpc_status.details[0].Is(
                    temporalio.api.errordetails.v1.WorkflowExecutionAlreadyStartedFailure.DESCRIPTOR
                )
            )
            if already_started:
                raise ScheduleAlreadyRunningError()
            raise
        return ScheduleHandle(self._client, input.id)

    def list_schedules(self, input: ListSchedulesInput) -> ScheduleAsyncIterator:
        return ScheduleAsyncIterator(self._client, input)

    async def backfill_schedule(self, input: BackfillScheduleInput) -> None:
        await self._client.workflow_service.patch_schedule(
            temporalio.api.workflowservice.v1.PatchScheduleRequest(
                namespace=self._client.namespace,
                schedule_id=input.id,
                patch=temporalio.api.schedule.v1.SchedulePatch(
                    backfill_request=[b._to_proto() for b in input.backfills],
                ),
                identity=self._client.identity,
                request_id=str(uuid.uuid4()),
            ),
            retry=True,
            metadata=input.rpc_metadata,
            timeout=input.rpc_timeout,
        )

    async def delete_schedule(self, input: DeleteScheduleInput) -> None:
        await self._client.workflow_service.delete_schedule(
            temporalio.api.workflowservice.v1.DeleteScheduleRequest(
                namespace=self._client.namespace,
                schedule_id=input.id,
                identity=self._client.identity,
            ),
            retry=True,
            metadata=input.rpc_metadata,
            timeout=input.rpc_timeout,
        )

    async def describe_schedule(
        self, input: DescribeScheduleInput
    ) -> ScheduleDescription:
        return ScheduleDescription._from_proto(
            input.id,
            await self._client.workflow_service.describe_schedule(
                temporalio.api.workflowservice.v1.DescribeScheduleRequest(
                    namespace=self._client.namespace,
                    schedule_id=input.id,
                ),
                retry=True,
                metadata=input.rpc_metadata,
                timeout=input.rpc_timeout,
            ),
            self._client.data_converter,
        )

    async def pause_schedule(self, input: PauseScheduleInput) -> None:
        await self._client.workflow_service.patch_schedule(
            temporalio.api.workflowservice.v1.PatchScheduleRequest(
                namespace=self._client.namespace,
                schedule_id=input.id,
                patch=temporalio.api.schedule.v1.SchedulePatch(
                    pause=input.note or "Paused via Python SDK",
                ),
                identity=self._client.identity,
                request_id=str(uuid.uuid4()),
            ),
            retry=True,
            metadata=input.rpc_metadata,
            timeout=input.rpc_timeout,
        )

    async def trigger_schedule(self, input: TriggerScheduleInput) -> None:
        overlap_policy = (
            temporalio.api.enums.v1.ScheduleOverlapPolicy.SCHEDULE_OVERLAP_POLICY_UNSPECIFIED
        )
        if input.overlap:
            overlap_policy = temporalio.api.enums.v1.ScheduleOverlapPolicy.ValueType(
                input.overlap
            )
        await self._client.workflow_service.patch_schedule(
            temporalio.api.workflowservice.v1.PatchScheduleRequest(
                namespace=self._client.namespace,
                schedule_id=input.id,
                patch=temporalio.api.schedule.v1.SchedulePatch(
                    trigger_immediately=temporalio.api.schedule.v1.TriggerImmediatelyRequest(
                        overlap_policy=overlap_policy,
                    ),
                ),
                identity=self._client.identity,
                request_id=str(uuid.uuid4()),
            ),
            retry=True,
            metadata=input.rpc_metadata,
            timeout=input.rpc_timeout,
        )

    async def unpause_schedule(self, input: UnpauseScheduleInput) -> None:
        await self._client.workflow_service.patch_schedule(
            temporalio.api.workflowservice.v1.PatchScheduleRequest(
                namespace=self._client.namespace,
                schedule_id=input.id,
                patch=temporalio.api.schedule.v1.SchedulePatch(
                    unpause=input.note or "Unpaused via Python SDK",
                ),
                identity=self._client.identity,
                request_id=str(uuid.uuid4()),
            ),
            retry=True,
            metadata=input.rpc_metadata,
            timeout=input.rpc_timeout,
        )

    async def update_schedule(self, input: UpdateScheduleInput) -> None:
        # TODO(cretz): This is supposed to be a retry-conflict loop, but we do
        # not yet have a way to know update failure is due to conflict token
        # mismatch
        update = input.updater(
            ScheduleUpdateInput(
                description=ScheduleDescription._from_proto(
                    input.id,
                    await self._client.workflow_service.describe_schedule(
                        temporalio.api.workflowservice.v1.DescribeScheduleRequest(
                            namespace=self._client.namespace,
                            schedule_id=input.id,
                        ),
                        retry=True,
                        metadata=input.rpc_metadata,
                        timeout=input.rpc_timeout,
                    ),
                    self._client.data_converter,
                )
            )
        )
        if inspect.iscoroutine(update):
            update = await update
        if not update:
            return
        assert isinstance(update, ScheduleUpdate)
        await self._client.workflow_service.update_schedule(
            temporalio.api.workflowservice.v1.UpdateScheduleRequest(
                namespace=self._client.namespace,
                schedule_id=input.id,
                schedule=await update.schedule._to_proto(self._client),
                identity=self._client.identity,
                request_id=str(uuid.uuid4()),
            ),
            retry=True,
            metadata=input.rpc_metadata,
            timeout=input.rpc_timeout,
        )

    async def update_worker_build_id_compatibility(
        self, input: UpdateWorkerBuildIdCompatibilityInput
    ) -> None:
        req = input.operation._as_partial_proto()
        req.namespace = self._client.namespace
        req.task_queue = input.task_queue
        await self._client.workflow_service.update_worker_build_id_compatibility(
            req, retry=True, metadata=input.rpc_metadata, timeout=input.rpc_timeout
        )

    async def get_worker_build_id_compatibility(
        self, input: GetWorkerBuildIdCompatibilityInput
    ) -> WorkerBuildIdVersionSets:
        req = temporalio.api.workflowservice.v1.GetWorkerBuildIdCompatibilityRequest(
            namespace=self._client.namespace,
            task_queue=input.task_queue,
            max_sets=input.max_sets or 0,
        )
        resp = await self._client.workflow_service.get_worker_build_id_compatibility(
            req, retry=True, metadata=input.rpc_metadata, timeout=input.rpc_timeout
        )
        return WorkerBuildIdVersionSets._from_proto(resp)

    async def get_worker_task_reachability(
        self, input: GetWorkerTaskReachabilityInput
    ) -> WorkerTaskReachability:
        req = temporalio.api.workflowservice.v1.GetWorkerTaskReachabilityRequest(
            namespace=self._client.namespace,
            build_ids=input.build_ids,
            task_queues=input.task_queues,
            reachability=input.reachability._to_proto()
            if input.reachability
            else temporalio.api.enums.v1.TaskReachability.TASK_REACHABILITY_UNSPECIFIED,
        )
        resp = await self._client.workflow_service.get_worker_task_reachability(
            req, retry=True, metadata=input.rpc_metadata, timeout=input.rpc_timeout
        )
        return WorkerTaskReachability._from_proto(resp)


def _history_from_json(
    history: Union[str, Dict[str, Any]]
) -> temporalio.api.history.v1.History:
    if isinstance(history, str):
        history = json.loads(history)
    else:
        # Copy the dict so we can mutate it
        history = copy.deepcopy(history)
    if not isinstance(history, dict):
        raise ValueError("JSON history not a dictionary")
    events = history.get("events")
    if not isinstance(events, Iterable):
        raise ValueError("History does not have iterable 'events'")
    for event in events:
        if not isinstance(event, dict):
            raise ValueError("Event not a dictionary")
        _fix_history_enum(
            "CANCEL_EXTERNAL_WORKFLOW_EXECUTION_FAILED_CAUSE",
            event,
            "requestCancelExternalWorkflowExecutionFailedEventAttributes",
            "cause",
        )
        _fix_history_enum("CONTINUE_AS_NEW_INITIATOR", event, "*", "initiator")
        _fix_history_enum("EVENT_TYPE", event, "eventType")
        _fix_history_enum(
            "PARENT_CLOSE_POLICY",
            event,
            "startChildWorkflowExecutionInitiatedEventAttributes",
            "parentClosePolicy",
        )
        _fix_history_enum("RETRY_STATE", event, "*", "retryState")
        _fix_history_enum(
            "SIGNAL_EXTERNAL_WORKFLOW_EXECUTION_FAILED_CAUSE",
            event,
            "signalExternalWorkflowExecutionFailedEventAttributes",
            "cause",
        )
        _fix_history_enum(
            "START_CHILD_WORKFLOW_EXECUTION_FAILED_CAUSE",
            event,
            "startChildWorkflowExecutionFailedEventAttributes",
            "cause",
        )
        _fix_history_enum("TASK_QUEUE_KIND", event, "*", "taskQueue", "kind")
        _fix_history_enum(
            "TIMEOUT_TYPE",
            event,
            "workflowTaskTimedOutEventAttributes",
            "timeoutType",
        )
        _fix_history_enum(
            "WORKFLOW_ID_REUSE_POLICY",
            event,
            "startChildWorkflowExecutionInitiatedEventAttributes",
            "workflowIdReusePolicy",
        )
        _fix_history_enum(
            "WORKFLOW_TASK_FAILED_CAUSE",
            event,
            "workflowTaskFailedEventAttributes",
            "cause",
        )
        _fix_history_failure(event, "*", "failure")
        _fix_history_failure(event, "activityTaskStartedEventAttributes", "lastFailure")
        _fix_history_failure(
            event, "workflowExecutionStartedEventAttributes", "continuedFailure"
        )
    return google.protobuf.json_format.ParseDict(
        history, temporalio.api.history.v1.History(), ignore_unknown_fields=True
    )


_pascal_case_match = re.compile("([A-Z]+)")


def _fix_history_failure(parent: Dict[str, Any], *attrs: str) -> None:
    _fix_history_enum(
        "TIMEOUT_TYPE", parent, *attrs, "timeoutFailureInfo", "timeoutType"
    )
    _fix_history_enum("RETRY_STATE", parent, *attrs, "*", "retryState")
    # Recurse into causes. First collect all failure parents.
    parents = [parent]
    for attr in attrs:
        new_parents = []
        for parent in parents:
            if attr == "*":
                for v in parent.values():
                    if isinstance(v, dict):
                        new_parents.append(v)
            else:
                child = parent.get(attr)
                if isinstance(child, dict):
                    new_parents.append(child)
        if not new_parents:
            return
        parents = new_parents
    # Fix each
    for parent in parents:
        _fix_history_failure(parent, "cause")


def _fix_history_enum(prefix: str, parent: Dict[str, Any], *attrs: str) -> None:
    # If the attr is "*", we need to handle all dict children
    if attrs[0] == "*":
        for child in parent.values():
            if isinstance(child, dict):
                _fix_history_enum(prefix, child, *attrs[1:])
    else:
        child = parent.get(attrs[0])
        if isinstance(child, str) and len(attrs) == 1:
            # We only fix it if it doesn't already have the prefix
            if not parent[attrs[0]].startswith(prefix):
                parent[attrs[0]] = (
                    prefix + _pascal_case_match.sub(r"_\1", child).upper()
                )
        elif isinstance(child, dict) and len(attrs) > 1:
            _fix_history_enum(prefix, child, *attrs[1:])
        elif isinstance(child, list) and len(attrs) > 1:
            for child_item in child:
                if isinstance(child_item, dict):
                    _fix_history_enum(prefix, child_item, *attrs[1:])


async def _update_outcome_to_result(
    outcome: temporalio.api.update.v1.Outcome,
    id: str,
    converter: temporalio.converter.DataConverter,
    rtype: Optional[Type],
) -> Any:
    if outcome.HasField("failure"):
        raise WorkflowUpdateFailedError(
            await converter.decode_failure(outcome.failure),
        )
    if not outcome.success.payloads:
        return None
    type_hints = [rtype] if rtype else None
    results = await converter.decode(outcome.success.payloads, type_hints)
    if not results:
        return None
    elif len(results) > 1:
        warnings.warn(f"Expected single update result, got {len(results)}")
    return results[0]


@dataclass(frozen=True)
class WorkerBuildIdVersionSets:
    """Represents the sets of compatible Build ID versions associated with some Task Queue, as
    fetched by :py:meth:`Client.get_worker_build_id_compatibility`.
    """

    version_sets: Sequence[BuildIdVersionSet]
    """All version sets that were fetched for this task queue."""

    def default_set(self) -> BuildIdVersionSet:
        """Returns the default version set for this task queue."""
        return self.version_sets[-1]

    def default_build_id(self) -> str:
        """Returns the default Build ID for this task queue."""
        return self.default_set().default()

    @staticmethod
    def _from_proto(
        resp: temporalio.api.workflowservice.v1.GetWorkerBuildIdCompatibilityResponse,
    ) -> WorkerBuildIdVersionSets:
        return WorkerBuildIdVersionSets(
            version_sets=[
                BuildIdVersionSet(mvs.build_ids) for mvs in resp.major_version_sets
            ]
        )


@dataclass(frozen=True)
class BuildIdVersionSet:
    """A set of Build IDs which are compatible with each other."""

    build_ids: Sequence[str]
    """All Build IDs contained in the set."""

    def default(self) -> str:
        """Returns the default Build ID for this set."""
        return self.build_ids[-1]


class BuildIdOp(ABC):
    """Base class for Build ID operations as used by
    :py:meth:`Client.update_worker_build_id_compatibility`.
    """

    @abstractmethod
    def _as_partial_proto(
        self,
    ) -> temporalio.api.workflowservice.v1.UpdateWorkerBuildIdCompatibilityRequest:
        """Returns a partial request with the operation populated. Caller must populate
        non-operation fields. This is done b/c there's no good way to assign a non-primitive message
        as the operation after initializing the request.
        """
        ...


@dataclass(frozen=True)
class BuildIdOpAddNewDefault(BuildIdOp):
    """Adds a new Build Id into a new set, which will be used as the default set for
    the queue. This means all new workflows will start on this Build Id.
    """

    build_id: str

    def _as_partial_proto(
        self,
    ) -> temporalio.api.workflowservice.v1.UpdateWorkerBuildIdCompatibilityRequest:
        return (
            temporalio.api.workflowservice.v1.UpdateWorkerBuildIdCompatibilityRequest(
                add_new_build_id_in_new_default_set=self.build_id
            )
        )


@dataclass(frozen=True)
class BuildIdOpAddNewCompatible(BuildIdOp):
    """Adds a new Build Id into an existing compatible set. The newly added ID becomes
    the default for that compatible set, and thus new workflow tasks for workflows which have been
    executing on workers in that set will now start on this new Build Id.
    """

    build_id: str
    """The Build Id to add to the compatible set."""

    existing_compatible_build_id: str
    """A Build Id which must already be defined on the task queue, and is used to find the 
    compatible set to add the new id to.
    """

    promote_set: bool = False
    """If set to true, the targeted set will also be promoted to become the overall default set for
    the queue."""

    def _as_partial_proto(
        self,
    ) -> temporalio.api.workflowservice.v1.UpdateWorkerBuildIdCompatibilityRequest:
        return temporalio.api.workflowservice.v1.UpdateWorkerBuildIdCompatibilityRequest(
            add_new_compatible_build_id=temporalio.api.workflowservice.v1.UpdateWorkerBuildIdCompatibilityRequest.AddNewCompatibleVersion(
                new_build_id=self.build_id,
                existing_compatible_build_id=self.existing_compatible_build_id,
                make_set_default=self.promote_set,
            )
        )


@dataclass(frozen=True)
class BuildIdOpPromoteSetByBuildId(BuildIdOp):
    """Promotes a set of compatible Build Ids to become the current default set for the task queue.
    Any Build Id in the set may be used to target it.
    """

    build_id: str
    """A Build Id which must already be defined on the task queue, and is used to find the 
    compatible set to promote."""

    def _as_partial_proto(
        self,
    ) -> temporalio.api.workflowservice.v1.UpdateWorkerBuildIdCompatibilityRequest:
        return (
            temporalio.api.workflowservice.v1.UpdateWorkerBuildIdCompatibilityRequest(
                promote_set_by_build_id=self.build_id
            )
        )


@dataclass(frozen=True)
class BuildIdOpPromoteBuildIdWithinSet(BuildIdOp):
    """Promotes a Build Id within an existing set to become the default ID for that set."""

    build_id: str

    def _as_partial_proto(
        self,
    ) -> temporalio.api.workflowservice.v1.UpdateWorkerBuildIdCompatibilityRequest:
        return (
            temporalio.api.workflowservice.v1.UpdateWorkerBuildIdCompatibilityRequest(
                promote_build_id_within_set=self.build_id
            )
        )


@dataclass(frozen=True)
class BuildIdOpMergeSets(BuildIdOp):
    """Merges two sets into one set, thus declaring all the Build Ids in both as compatible with one
    another. The default of the primary set is maintained as the merged set's overall default.
    """

    primary_build_id: str
    """A Build Id which and is used to find the primary set to be merged."""

    secondary_build_id: str
    """A Build Id which and is used to find the secondary set to be merged."""

    def _as_partial_proto(
        self,
    ) -> temporalio.api.workflowservice.v1.UpdateWorkerBuildIdCompatibilityRequest:
        return temporalio.api.workflowservice.v1.UpdateWorkerBuildIdCompatibilityRequest(
            merge_sets=temporalio.api.workflowservice.v1.UpdateWorkerBuildIdCompatibilityRequest.MergeSets(
                primary_set_build_id=self.primary_build_id,
                secondary_set_build_id=self.secondary_build_id,
            )
        )


@dataclass(frozen=True)
class WorkerTaskReachability:
    """Contains information about the reachability of some Build IDs"""

    build_id_reachability: Mapping[str, BuildIdReachability]
    """Maps Build IDs to information about their reachability"""

    @staticmethod
    def _from_proto(
        resp: temporalio.api.workflowservice.v1.GetWorkerTaskReachabilityResponse,
    ) -> WorkerTaskReachability:
        mapping = dict()
        for bid_reach in resp.build_id_reachability:
            tq_mapping = dict()
            unretrieved = set()
            for tq_reach in bid_reach.task_queue_reachability:
                if tq_reach.reachability == [
                    temporalio.api.enums.v1.TaskReachability.TASK_REACHABILITY_UNSPECIFIED
                ]:
                    unretrieved.add(tq_reach.task_queue)
                    continue
                tq_mapping[tq_reach.task_queue] = [
                    TaskReachabilityType._from_proto(r) for r in tq_reach.reachability
                ]

            mapping[bid_reach.build_id] = BuildIdReachability(
                task_queue_reachability=tq_mapping,
                unretrieved_task_queues=frozenset(unretrieved),
            )

        return WorkerTaskReachability(build_id_reachability=mapping)


@dataclass(frozen=True)
class BuildIdReachability:
    """Contains information about the reachability of a specific Build ID"""

    task_queue_reachability: Mapping[str, Sequence[TaskReachabilityType]]
    """Maps Task Queue names to the reachability status of the Build ID on that queue. If the value
    is an empty list, the Build ID is not reachable on that queue.
    """

    unretrieved_task_queues: FrozenSet[str]
    """If any Task Queues could not be retrieved because the server limits the number that can be 
    queried at once, they will be listed here.
    """


class TaskReachabilityType(Enum):
    """Enumerates how a task might reach certain kinds of workflows"""

    NEW_WORKFLOWS = 1
    EXISTING_WORKFLOWS = 2
    OPEN_WORKFLOWS = 3
    CLOSED_WORKFLOWS = 4

    @staticmethod
    def _from_proto(
        reachability: temporalio.api.enums.v1.TaskReachability.ValueType,
    ) -> TaskReachabilityType:
        if (
            reachability
            == temporalio.api.enums.v1.TaskReachability.TASK_REACHABILITY_NEW_WORKFLOWS
        ):
            return TaskReachabilityType.NEW_WORKFLOWS
        elif (
            reachability
            == temporalio.api.enums.v1.TaskReachability.TASK_REACHABILITY_EXISTING_WORKFLOWS
        ):
            return TaskReachabilityType.EXISTING_WORKFLOWS
        elif (
            reachability
            == temporalio.api.enums.v1.TaskReachability.TASK_REACHABILITY_OPEN_WORKFLOWS
        ):
            return TaskReachabilityType.OPEN_WORKFLOWS
        elif (
            reachability
            == temporalio.api.enums.v1.TaskReachability.TASK_REACHABILITY_CLOSED_WORKFLOWS
        ):
            return TaskReachabilityType.CLOSED_WORKFLOWS
        else:
            raise ValueError(f"Cannot convert reachability type: {reachability}")

    def _to_proto(self) -> temporalio.api.enums.v1.TaskReachability.ValueType:
        if self == TaskReachabilityType.NEW_WORKFLOWS:
            return (
                temporalio.api.enums.v1.TaskReachability.TASK_REACHABILITY_NEW_WORKFLOWS
            )
        elif self == TaskReachabilityType.EXISTING_WORKFLOWS:
            return (
                temporalio.api.enums.v1.TaskReachability.TASK_REACHABILITY_EXISTING_WORKFLOWS
            )
        elif self == TaskReachabilityType.OPEN_WORKFLOWS:
            return (
                temporalio.api.enums.v1.TaskReachability.TASK_REACHABILITY_OPEN_WORKFLOWS
            )
        elif self == TaskReachabilityType.CLOSED_WORKFLOWS:
            return (
                temporalio.api.enums.v1.TaskReachability.TASK_REACHABILITY_CLOSED_WORKFLOWS
            )
        else:
            return (
                temporalio.api.enums.v1.TaskReachability.TASK_REACHABILITY_UNSPECIFIED
            )<|MERGE_RESOLUTION|>--- conflicted
+++ resolved
@@ -277,17 +277,13 @@
         retry_policy: Optional[temporalio.common.RetryPolicy] = None,
         cron_schedule: str = "",
         memo: Optional[Mapping[str, Any]] = None,
-<<<<<<< HEAD
         search_attributes: Optional[
             Union[
                 temporalio.common.TypedSearchAttributes,
                 temporalio.common.SearchAttributes,
             ]
         ] = None,
-=======
-        search_attributes: Optional[temporalio.common.SearchAttributes] = None,
         start_delay: Optional[timedelta] = None,
->>>>>>> 2c15ed30
         start_signal: Optional[str] = None,
         start_signal_args: Sequence[Any] = [],
         rpc_metadata: Mapping[str, str] = {},
@@ -311,17 +307,13 @@
         retry_policy: Optional[temporalio.common.RetryPolicy] = None,
         cron_schedule: str = "",
         memo: Optional[Mapping[str, Any]] = None,
-<<<<<<< HEAD
         search_attributes: Optional[
             Union[
                 temporalio.common.TypedSearchAttributes,
                 temporalio.common.SearchAttributes,
             ]
         ] = None,
-=======
-        search_attributes: Optional[temporalio.common.SearchAttributes] = None,
         start_delay: Optional[timedelta] = None,
->>>>>>> 2c15ed30
         start_signal: Optional[str] = None,
         start_signal_args: Sequence[Any] = [],
         rpc_metadata: Mapping[str, str] = {},
@@ -347,17 +339,13 @@
         retry_policy: Optional[temporalio.common.RetryPolicy] = None,
         cron_schedule: str = "",
         memo: Optional[Mapping[str, Any]] = None,
-<<<<<<< HEAD
         search_attributes: Optional[
             Union[
                 temporalio.common.TypedSearchAttributes,
                 temporalio.common.SearchAttributes,
             ]
         ] = None,
-=======
-        search_attributes: Optional[temporalio.common.SearchAttributes] = None,
         start_delay: Optional[timedelta] = None,
->>>>>>> 2c15ed30
         start_signal: Optional[str] = None,
         start_signal_args: Sequence[Any] = [],
         rpc_metadata: Mapping[str, str] = {},
@@ -383,17 +371,13 @@
         retry_policy: Optional[temporalio.common.RetryPolicy] = None,
         cron_schedule: str = "",
         memo: Optional[Mapping[str, Any]] = None,
-<<<<<<< HEAD
         search_attributes: Optional[
             Union[
                 temporalio.common.TypedSearchAttributes,
                 temporalio.common.SearchAttributes,
             ]
         ] = None,
-=======
-        search_attributes: Optional[temporalio.common.SearchAttributes] = None,
         start_delay: Optional[timedelta] = None,
->>>>>>> 2c15ed30
         start_signal: Optional[str] = None,
         start_signal_args: Sequence[Any] = [],
         rpc_metadata: Mapping[str, str] = {},
@@ -417,17 +401,13 @@
         retry_policy: Optional[temporalio.common.RetryPolicy] = None,
         cron_schedule: str = "",
         memo: Optional[Mapping[str, Any]] = None,
-<<<<<<< HEAD
         search_attributes: Optional[
             Union[
                 temporalio.common.TypedSearchAttributes,
                 temporalio.common.SearchAttributes,
             ]
         ] = None,
-=======
-        search_attributes: Optional[temporalio.common.SearchAttributes] = None,
         start_delay: Optional[timedelta] = None,
->>>>>>> 2c15ed30
         start_signal: Optional[str] = None,
         start_signal_args: Sequence[Any] = [],
         rpc_metadata: Mapping[str, str] = {},
@@ -453,16 +433,12 @@
             retry_policy: Retry policy for the workflow.
             cron_schedule: See https://docs.temporal.io/docs/content/what-is-a-temporal-cron-job/
             memo: Memo for the workflow.
-<<<<<<< HEAD
             search_attributes: Search attributes for the workflow. The
                 dictionary form of this is deprecated, use
                 :py:class:`temporalio.common.TypedSearchAttributes`.
-=======
-            search_attributes: Search attributes for the workflow.
             start_delay: Amount of time to wait before starting the workflow.
                 This does not work with ``cron_schedule``. This is currently
                 experimental.
->>>>>>> 2c15ed30
             start_signal: If present, this signal is sent as signal-with-start
                 instead of traditional workflow start.
             start_signal_args: Arguments for start_signal if start_signal
@@ -535,17 +511,13 @@
         retry_policy: Optional[temporalio.common.RetryPolicy] = None,
         cron_schedule: str = "",
         memo: Optional[Mapping[str, Any]] = None,
-<<<<<<< HEAD
         search_attributes: Optional[
             Union[
                 temporalio.common.TypedSearchAttributes,
                 temporalio.common.SearchAttributes,
             ]
         ] = None,
-=======
-        search_attributes: Optional[temporalio.common.SearchAttributes] = None,
         start_delay: Optional[timedelta] = None,
->>>>>>> 2c15ed30
         start_signal: Optional[str] = None,
         start_signal_args: Sequence[Any] = [],
         rpc_metadata: Mapping[str, str] = {},
@@ -569,17 +541,13 @@
         retry_policy: Optional[temporalio.common.RetryPolicy] = None,
         cron_schedule: str = "",
         memo: Optional[Mapping[str, Any]] = None,
-<<<<<<< HEAD
         search_attributes: Optional[
             Union[
                 temporalio.common.TypedSearchAttributes,
                 temporalio.common.SearchAttributes,
             ]
         ] = None,
-=======
-        search_attributes: Optional[temporalio.common.SearchAttributes] = None,
         start_delay: Optional[timedelta] = None,
->>>>>>> 2c15ed30
         start_signal: Optional[str] = None,
         start_signal_args: Sequence[Any] = [],
         rpc_metadata: Mapping[str, str] = {},
@@ -605,17 +573,13 @@
         retry_policy: Optional[temporalio.common.RetryPolicy] = None,
         cron_schedule: str = "",
         memo: Optional[Mapping[str, Any]] = None,
-<<<<<<< HEAD
         search_attributes: Optional[
             Union[
                 temporalio.common.TypedSearchAttributes,
                 temporalio.common.SearchAttributes,
             ]
         ] = None,
-=======
-        search_attributes: Optional[temporalio.common.SearchAttributes] = None,
         start_delay: Optional[timedelta] = None,
->>>>>>> 2c15ed30
         start_signal: Optional[str] = None,
         start_signal_args: Sequence[Any] = [],
         rpc_metadata: Mapping[str, str] = {},
@@ -641,17 +605,13 @@
         retry_policy: Optional[temporalio.common.RetryPolicy] = None,
         cron_schedule: str = "",
         memo: Optional[Mapping[str, Any]] = None,
-<<<<<<< HEAD
         search_attributes: Optional[
             Union[
                 temporalio.common.TypedSearchAttributes,
                 temporalio.common.SearchAttributes,
             ]
         ] = None,
-=======
-        search_attributes: Optional[temporalio.common.SearchAttributes] = None,
         start_delay: Optional[timedelta] = None,
->>>>>>> 2c15ed30
         start_signal: Optional[str] = None,
         start_signal_args: Sequence[Any] = [],
         rpc_metadata: Mapping[str, str] = {},
@@ -675,17 +635,13 @@
         retry_policy: Optional[temporalio.common.RetryPolicy] = None,
         cron_schedule: str = "",
         memo: Optional[Mapping[str, Any]] = None,
-<<<<<<< HEAD
         search_attributes: Optional[
             Union[
                 temporalio.common.TypedSearchAttributes,
                 temporalio.common.SearchAttributes,
             ]
         ] = None,
-=======
-        search_attributes: Optional[temporalio.common.SearchAttributes] = None,
         start_delay: Optional[timedelta] = None,
->>>>>>> 2c15ed30
         start_signal: Optional[str] = None,
         start_signal_args: Sequence[Any] = [],
         rpc_metadata: Mapping[str, str] = {},
@@ -4321,16 +4277,12 @@
     retry_policy: Optional[temporalio.common.RetryPolicy]
     cron_schedule: str
     memo: Optional[Mapping[str, Any]]
-<<<<<<< HEAD
     search_attributes: Optional[
         Union[
             temporalio.common.SearchAttributes, temporalio.common.TypedSearchAttributes
         ]
     ]
-=======
-    search_attributes: Optional[temporalio.common.SearchAttributes]
     start_delay: Optional[timedelta]
->>>>>>> 2c15ed30
     headers: Mapping[str, temporalio.api.common.v1.Payload]
     start_signal: Optional[str]
     start_signal_args: Sequence[Any]
