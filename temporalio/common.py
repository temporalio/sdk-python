"""Common code used in the Temporal SDK."""

from __future__ import annotations

import inspect
import types
<<<<<<< HEAD
import warnings
=======
>>>>>>> 4242dfb9
from abc import ABC, abstractmethod
from dataclasses import dataclass
from datetime import datetime, timedelta
from enum import IntEnum
from typing import (
    Any,
    Callable,
    ClassVar,
    Collection,
    Generic,
    Iterator,
    List,
    Mapping,
    Optional,
    Sequence,
    Text,
    Tuple,
    Type,
    TypeVar,
    Union,
    get_type_hints,
    overload,
)

import google.protobuf.internal.containers
<<<<<<< HEAD
from typing_extensions import NamedTuple, TypeAlias, get_origin
=======
from typing_extensions import ClassVar, TypeAlias
>>>>>>> 4242dfb9

import temporalio.api.common.v1
import temporalio.api.enums.v1
import temporalio.types


@dataclass
class RetryPolicy:
    """Options for retrying workflows and activities."""

    initial_interval: timedelta = timedelta(seconds=1)
    """Backoff interval for the first retry. Default 1s."""

    backoff_coefficient: float = 2.0
    """Coefficient to multiply previous backoff interval by to get new
    interval. Default 2.0.
    """

    maximum_interval: Optional[timedelta] = None
    """Maximum backoff interval between retries. Default 100x
    :py:attr:`initial_interval`.
    """

    maximum_attempts: int = 0
    """Maximum number of attempts.
    
    If 0, the default, there is no maximum.
    """

    non_retryable_error_types: Optional[Sequence[str]] = None
    """List of error types that are not retryable."""

    @staticmethod
    def from_proto(proto: temporalio.api.common.v1.RetryPolicy) -> RetryPolicy:
        """Create a retry policy from the proto object."""
        return RetryPolicy(
            initial_interval=proto.initial_interval.ToTimedelta(),
            backoff_coefficient=proto.backoff_coefficient,
            maximum_interval=proto.maximum_interval.ToTimedelta()
            if proto.HasField("maximum_interval")
            else None,
            maximum_attempts=proto.maximum_attempts,
            non_retryable_error_types=proto.non_retryable_error_types
            if proto.non_retryable_error_types
            else None,
        )

    def apply_to_proto(self, proto: temporalio.api.common.v1.RetryPolicy) -> None:
        """Apply the fields in this policy to the given proto object."""
        # Do validation before converting
        self._validate()
        # Convert
        proto.initial_interval.FromTimedelta(self.initial_interval)
        proto.backoff_coefficient = self.backoff_coefficient
        proto.maximum_interval.FromTimedelta(
            self.maximum_interval or self.initial_interval * 100
        )
        proto.maximum_attempts = self.maximum_attempts
        if self.non_retryable_error_types:
            proto.non_retryable_error_types.extend(self.non_retryable_error_types)

    def _validate(self) -> None:
        # Validation taken from Go SDK's test suite
        if self.maximum_attempts == 1:
            # Ignore other validation if disabling retries
            return
        if self.initial_interval.total_seconds() < 0:
            raise ValueError("Initial interval cannot be negative")
        if self.backoff_coefficient < 1:
            raise ValueError("Backoff coefficient cannot be less than 1")
        if self.maximum_interval:
            if self.maximum_interval.total_seconds() < 0:
                raise ValueError("Maximum interval cannot be negative")
            if self.maximum_interval < self.initial_interval:
                raise ValueError(
                    "Maximum interval cannot be less than initial interval"
                )
        if self.maximum_attempts < 0:
            raise ValueError("Maximum attempts cannot be negative")


class WorkflowIDReusePolicy(IntEnum):
    """How already-in-use workflow IDs are handled on start.

    See :py:class:`temporalio.api.enums.v1.WorkflowIdReusePolicy`.
    """

    ALLOW_DUPLICATE = int(
        temporalio.api.enums.v1.WorkflowIdReusePolicy.WORKFLOW_ID_REUSE_POLICY_ALLOW_DUPLICATE
    )
    ALLOW_DUPLICATE_FAILED_ONLY = int(
        temporalio.api.enums.v1.WorkflowIdReusePolicy.WORKFLOW_ID_REUSE_POLICY_ALLOW_DUPLICATE_FAILED_ONLY
    )
    REJECT_DUPLICATE = int(
        temporalio.api.enums.v1.WorkflowIdReusePolicy.WORKFLOW_ID_REUSE_POLICY_REJECT_DUPLICATE
    )
    TERMINATE_IF_RUNNING = int(
        temporalio.api.enums.v1.WorkflowIdReusePolicy.WORKFLOW_ID_REUSE_POLICY_TERMINATE_IF_RUNNING
    )


class QueryRejectCondition(IntEnum):
    """Whether a query should be rejected in certain conditions.

    See :py:class:`temporalio.api.enums.v1.QueryRejectCondition`.
    """

    NONE = int(temporalio.api.enums.v1.QueryRejectCondition.QUERY_REJECT_CONDITION_NONE)
    NOT_OPEN = int(
        temporalio.api.enums.v1.QueryRejectCondition.QUERY_REJECT_CONDITION_NOT_OPEN
    )
    NOT_COMPLETED_CLEANLY = int(
        temporalio.api.enums.v1.QueryRejectCondition.QUERY_REJECT_CONDITION_NOT_COMPLETED_CLEANLY
    )


@dataclass(frozen=True)
class RawValue:
    """Representation of an unconverted, raw payload.

    This type can be used as a parameter or return type in workflows,
    activities, signals, and queries to pass through a raw payload.
    Encoding/decoding of the payload is still done by the system.
    """

    payload: temporalio.api.common.v1.Payload

    def __getstate__(self) -> object:
        """Pickle support."""
        # We'll convert payload to bytes and prepend a version number just in
        # case we want to extend in the future
        return b"1" + self.payload.SerializeToString()

    def __setstate__(self, state: object) -> None:
        """Pickle support."""
        if not isinstance(state, bytes):
            raise TypeError(f"Expected bytes state, got {type(state)}")
        if not state[:1] == b"1":
            raise ValueError("Bad version prefix")
        object.__setattr__(
            self, "payload", temporalio.api.common.v1.Payload.FromString(state[1:])
        )


# We choose to make this a list instead of an sequence so we can catch if people
# are not sending lists each time but maybe accidentally sending a string (which
# is a sequence)
SearchAttributeValues: TypeAlias = Union[
    List[str], List[int], List[float], List[bool], List[datetime]
]

SearchAttributes: TypeAlias = Mapping[str, SearchAttributeValues]

<<<<<<< HEAD
SearchAttributeValue: TypeAlias = Union[str, int, float, bool, datetime, Sequence[str]]

SearchAttributeValueType = TypeVar(
    "SearchAttributeValueType", str, int, float, bool, datetime, Sequence[str]
)


class SearchAttributeIndexedValueType(IntEnum):
    """Server index type of a search attribute."""

    TEXT = int(temporalio.api.enums.v1.IndexedValueType.INDEXED_VALUE_TYPE_TEXT)
    KEYWORD = int(temporalio.api.enums.v1.IndexedValueType.INDEXED_VALUE_TYPE_KEYWORD)
    INT = int(temporalio.api.enums.v1.IndexedValueType.INDEXED_VALUE_TYPE_INT)
    DOUBLE = int(temporalio.api.enums.v1.IndexedValueType.INDEXED_VALUE_TYPE_DOUBLE)
    BOOL = int(temporalio.api.enums.v1.IndexedValueType.INDEXED_VALUE_TYPE_BOOL)
    DATETIME = int(temporalio.api.enums.v1.IndexedValueType.INDEXED_VALUE_TYPE_DATETIME)
    KEYWORD_LIST = int(
        temporalio.api.enums.v1.IndexedValueType.INDEXED_VALUE_TYPE_KEYWORD_LIST
    )


class SearchAttributeKey(ABC, Generic[SearchAttributeValueType]):
    """Typed search attribute key representation.

    Use one of the ``for`` static methods here to create a key.
    """
=======
MetricAttributes: TypeAlias = Mapping[str, Union[str, int, float, bool]]


class MetricMeter(ABC):
    """Metric meter for recording metrics."""

    noop: ClassVar[MetricMeter]
    """Metric meter implementation that does nothing."""

    @abstractmethod
    def create_counter(
        self, name: str, description: Optional[str] = None, unit: Optional[str] = None
    ) -> MetricCounter:
        """Create a counter metric for adding values.

        Args:
            name: Name for the metric.
            description: Optional description for the metric.
            unit: Optional unit for the metric.

        Returns:
            Counter metric.
        """
        ...

    @abstractmethod
    def create_histogram(
        self, name: str, description: Optional[str] = None, unit: Optional[str] = None
    ) -> MetricHistogram:
        """Create a histogram metric for recording values.

        Args:
            name: Name for the metric.
            description: Optional description for the metric.
            unit: Optional unit for the metric.

        Returns:
            Histogram metric.
        """
        ...

    @abstractmethod
    def create_gauge(
        self, name: str, description: Optional[str] = None, unit: Optional[str] = None
    ) -> MetricGauge:
        """Create a gauge metric for setting values.

        Args:
            name: Name for the metric.
            description: Optional description for the metric.
            unit: Optional unit for the metric.

        Returns:
            Gauge metric.
        """
        ...

    @abstractmethod
    def with_additional_attributes(
        self, additional_attributes: MetricAttributes
    ) -> MetricMeter:
        """Create a new metric meter with the given attributes appended to the
        current set.

        Args:
            additional_attributes: Additional attributes to append to the
                current set.

        Returns:
            New metric meter.

        Raises:
            TypeError: Attribute values are not the expected type.
        """
        ...


class MetricCounter(ABC):
    """Counter metric created by a metric meter."""
>>>>>>> 4242dfb9

    @property
    @abstractmethod
    def name(self) -> str:
<<<<<<< HEAD
        """Get the name of the key."""
=======
        """Name for the metric."""
>>>>>>> 4242dfb9
        ...

    @property
    @abstractmethod
<<<<<<< HEAD
    def indexed_value_type(self) -> SearchAttributeIndexedValueType:
        """Get the server index typed of the key"""
=======
    def description(self) -> Optional[str]:
        """Description for the metric if any."""
>>>>>>> 4242dfb9
        ...

    @property
    @abstractmethod
<<<<<<< HEAD
    def value_type(self) -> Type[SearchAttributeValueType]:
        """Get the Python type of value for the key.

        This may contain generics which cannot be used in ``isinstance``.
        :py:attr:`origin_value_type` can be used instead.
        """
        ...

    @property
    def origin_value_type(self) -> Type:
        """Get the Python type of value for the key without generics."""
        return get_origin(self.value_type) or self.value_type

    @property
    def _metadata_type(self) -> str:
        index_type = self.indexed_value_type
        if index_type == SearchAttributeIndexedValueType.TEXT:
            return "Text"
        elif index_type == SearchAttributeIndexedValueType.KEYWORD:
            return "Keyword"
        elif index_type == SearchAttributeIndexedValueType.INT:
            return "Int"
        elif index_type == SearchAttributeIndexedValueType.DOUBLE:
            return "Double"
        elif index_type == SearchAttributeIndexedValueType.BOOL:
            return "Bool"
        elif index_type == SearchAttributeIndexedValueType.DATETIME:
            return "Datetime"
        elif index_type == SearchAttributeIndexedValueType.KEYWORD_LIST:
            return "KeywordList"
        raise ValueError(f"Unrecognized type: {self}")

    def value_set(
        self, value: SearchAttributeValueType
    ) -> SearchAttributeUpdate[SearchAttributeValueType]:
        """Create a search attribute update to set the given value on this
        key.
        """
        return _SearchAttributeUpdate[SearchAttributeValueType](self, value)

    def value_unset(self) -> SearchAttributeUpdate[SearchAttributeValueType]:
        """Create a search attribute update to unset the value on this key."""
        return _SearchAttributeUpdate[SearchAttributeValueType](self, None)

    @staticmethod
    def for_text(name: str) -> SearchAttributeKey[str]:
        """Create a 'Text' search attribute type."""
        return _SearchAttributeKey[str](name, SearchAttributeIndexedValueType.TEXT, str)

    @staticmethod
    def for_keyword(name: str) -> SearchAttributeKey[str]:
        """Create a 'Keyword' search attribute type."""
        return _SearchAttributeKey[str](
            name, SearchAttributeIndexedValueType.KEYWORD, str
        )

    @staticmethod
    def for_int(name: str) -> SearchAttributeKey[int]:
        """Create an 'Int' search attribute type."""
        return _SearchAttributeKey[int](name, SearchAttributeIndexedValueType.INT, int)

    @staticmethod
    def for_float(name: str) -> SearchAttributeKey[float]:
        """Create a 'Double' search attribute type."""
        return _SearchAttributeKey[float](
            name, SearchAttributeIndexedValueType.DOUBLE, float
        )

    @staticmethod
    def for_bool(name: str) -> SearchAttributeKey[bool]:
        """Create a 'Bool' search attribute type."""
        return _SearchAttributeKey[bool](
            name, SearchAttributeIndexedValueType.BOOL, bool
        )

    @staticmethod
    def for_datetime(name: str) -> SearchAttributeKey[datetime]:
        """Create a 'Datetime' search attribute type."""
        return _SearchAttributeKey[datetime](
            name, SearchAttributeIndexedValueType.DATETIME, datetime
        )

    @staticmethod
    def for_keyword_list(name: str) -> SearchAttributeKey[Sequence[str]]:
        """Create a 'KeywordList' search attribute type."""
        return _SearchAttributeKey[Sequence[str]](
            name,
            SearchAttributeIndexedValueType.KEYWORD_LIST,
            # Generic types not supported yet like this: https://github.com/python/mypy/issues/4717
            Sequence[str],  # type: ignore
        )

    @staticmethod
    def _from_metadata_type(
        name: str, metadata_type: str
    ) -> Optional[SearchAttributeKey]:
        if metadata_type == "Text":
            return SearchAttributeKey.for_text(name)
        elif metadata_type == "Keyword":
            return SearchAttributeKey.for_keyword(name)
        elif metadata_type == "Int":
            return SearchAttributeKey.for_int(name)
        elif metadata_type == "Double":
            return SearchAttributeKey.for_float(name)
        elif metadata_type == "Bool":
            return SearchAttributeKey.for_bool(name)
        elif metadata_type == "Datetime":
            return SearchAttributeKey.for_datetime(name)
        elif metadata_type == "KeywordList":
            return SearchAttributeKey.for_keyword_list(name)
        return None

    @staticmethod
    def _guess_from_untyped_values(
        name: str, vals: SearchAttributeValues
    ) -> Optional[SearchAttributeKey]:
        if not vals:
            return None
        elif len(vals) > 1:
            if isinstance(vals[0], str):
                return SearchAttributeKey.for_keyword_list(name)
        elif isinstance(vals[0], str):
            return SearchAttributeKey.for_keyword(name)
        elif isinstance(vals[0], int):
            return SearchAttributeKey.for_int(name)
        elif isinstance(vals[0], float):
            return SearchAttributeKey.for_float(name)
        elif isinstance(vals[0], bool):
            return SearchAttributeKey.for_bool(name)
        elif isinstance(vals[0], datetime):
            return SearchAttributeKey.for_datetime(name)
        return None


@dataclass(frozen=True)
class _SearchAttributeKey(SearchAttributeKey[SearchAttributeValueType]):
    _name: str
    _indexed_value_type: SearchAttributeIndexedValueType
    # No supported way in Python to derive this, so we're setting manually
    _value_type: Type[SearchAttributeValueType]

    @property
    def name(self) -> str:
        return self._name

    @property
    def indexed_value_type(self) -> SearchAttributeIndexedValueType:
        return self._indexed_value_type

    @property
    def value_type(self) -> Type[SearchAttributeValueType]:
        return self._value_type


class SearchAttributePair(NamedTuple, Generic[SearchAttributeValueType]):
    """A named tuple representing a key/value search attribute pair."""

    key: SearchAttributeKey[SearchAttributeValueType]
    value: SearchAttributeValueType


class SearchAttributeUpdate(ABC, Generic[SearchAttributeValueType]):
    """Representation of a search attribute update."""

    @property
    @abstractmethod
    def key(self) -> SearchAttributeKey[SearchAttributeValueType]:
        """Key that is being set."""
=======
    def unit(self) -> Optional[str]:
        """Unit for the metric if any."""
        ...

    @abstractmethod
    def add(
        self, value: int, additional_attributes: Optional[MetricAttributes] = None
    ) -> None:
        """Add a value to the counter.

        Args:
            value: A non-negative integer to add.
            additional_attributes: Additional attributes to append to the
                current set.

        Raises:
            ValueError: Value is negative.
            TypeError: Attribute values are not the expected type.
        """
        ...

    @abstractmethod
    def with_additional_attributes(
        self, additional_attributes: MetricAttributes
    ) -> MetricCounter:
        """Create a new counter with the given attributes appended to the
        current set.

        Args:
            additional_attributes: Additional attributes to append to the
                current set.

        Returns:
            New counter.

        Raises:
            TypeError: Attribute values are not the expected type.
        """
        ...


class MetricHistogram(ABC):
    """Histogram metric created by a metric meter."""

    @property
    @abstractmethod
    def name(self) -> str:
        """Name for the metric."""
        ...

    @property
    @abstractmethod
    def description(self) -> Optional[str]:
        """Description for the metric if any."""
        ...

    @property
    @abstractmethod
    def unit(self) -> Optional[str]:
        """Unit for the metric if any."""
        ...

    @abstractmethod
    def record(
        self, value: int, additional_attributes: Optional[MetricAttributes] = None
    ) -> None:
        """Record a value on the histogram.

        Args:
            value: A non-negative integer to record.
            additional_attributes: Additional attributes to append to the
                current set.

        Raises:
            ValueError: Value is negative.
            TypeError: Attribute values are not the expected type.
        """
        ...

    @abstractmethod
    def with_additional_attributes(
        self, additional_attributes: MetricAttributes
    ) -> MetricHistogram:
        """Create a new histogram with the given attributes appended to the
        current set.

        Args:
            additional_attributes: Additional attributes to append to the
                current set.

        Returns:
            New histogram.

        Raises:
            TypeError: Attribute values are not the expected type.
        """
        ...


class MetricGauge(ABC):
    """Gauge metric created by a metric meter."""

    @property
    @abstractmethod
    def name(self) -> str:
        """Name for the metric."""
        ...

    @property
    @abstractmethod
    def description(self) -> Optional[str]:
        """Description for the metric if any."""
>>>>>>> 4242dfb9
        ...

    @property
    @abstractmethod
<<<<<<< HEAD
    def value(self) -> Optional[SearchAttributeValueType]:
        """Value that is being set or ``None`` if being unset."""
        ...


@dataclass(frozen=True)
class _SearchAttributeUpdate(SearchAttributeUpdate[SearchAttributeValueType]):
    _key: SearchAttributeKey[SearchAttributeValueType]
    _value: Optional[SearchAttributeValueType]

    @property
    def key(self) -> SearchAttributeKey[SearchAttributeValueType]:
        return self._key

    @property
    def value(self) -> Optional[SearchAttributeValueType]:
        return self._value


@dataclass(frozen=True)
class TypedSearchAttributes(Collection[SearchAttributePair]):
    """Collection of typed search attributes.

    This is represented as an immutable collection of
    :py:class:`SearchAttributePair`. This can be created passing a sequence of
    pairs to the constructor.
    """

    search_attributes: Sequence[SearchAttributePair]
    """Underlying sequence of search attribute pairs. Do not mutate this, only
    create new ``TypedSearchAttribute`` instances.

    These are sorted by key name during construction.
    """

    empty: ClassVar[TypedSearchAttributes]
    """Class variable representing an empty set of attributes."""

    def __post_init__(self):
        """Post-init initialization."""
        # Sort
        object.__setattr__(
            self,
            "search_attributes",
            sorted(self.search_attributes, key=lambda pair: pair.key.name),
        )

    def __len__(self) -> int:
        """Get the number of search attributes."""
        return len(self.search_attributes)

    def __getitem__(
        self, key: SearchAttributeKey[SearchAttributeValueType]
    ) -> SearchAttributeValueType:
        """Get a single search attribute value by key or fail with
        ``KeyError``.
        """
        ret = next((v for k, v in self if k == key), None)
        if ret is None:
            raise KeyError()
        return ret

    def __iter__(self) -> Iterator[SearchAttributePair]:
        """Get an iterator over search attribute key/value pairs."""
        return iter(self.search_attributes)

    def __contains__(self, key: object) -> bool:
        """Check whether this search attribute contains the given key.

        This uses key equality so the key must be the same name and type.
        """
        return any(v for k, v in self if k == key)

    @overload
    def get(
        self, key: SearchAttributeKey[SearchAttributeValueType]
    ) -> Optional[SearchAttributeValueType]:
        ...

    @overload
    def get(
        self,
        key: SearchAttributeKey[SearchAttributeValueType],
        default: temporalio.types.AnyType,
    ) -> Union[SearchAttributeValueType, temporalio.types.AnyType]:
        ...

    def get(
        self,
        key: SearchAttributeKey[SearchAttributeValueType],
        default: Optional[Any] = None,
    ) -> Any:
        """Get an attribute value for a key (or default). This is similar to
        dict.get.
        """
        try:
            return self.__getitem__(key)
        except KeyError:
            return default
        
    def updated(self, *search_attributes: SearchAttributePair) -> TypedSearchAttributes:
        """Copy this collection, replacing attributes with matching key names or
        adding if key name not present.
        """
        attrs = list(self.search_attributes)
        # Go over each update, replacing matching keys by index or adding
        for attr in search_attributes:
            existing_index = next((i for i, attr in enumerate(attrs) if attr.key.name == attr.key.name), None)
            if existing_index is None:
                attrs.append(attr)
            else:
                attrs[existing_index] = attr
        return TypedSearchAttributes(attrs)


TypedSearchAttributes.empty = TypedSearchAttributes(search_attributes=[])


def _warn_on_deprecated_search_attributes(
    attributes: Optional[Union[SearchAttributes, Any]],
    stack_level: int = 2,
) -> None:
    if attributes and isinstance(attributes, Mapping):
        warnings.warn(
            "Dictionary-based search attributes are deprecated",
            DeprecationWarning,
            stacklevel=1 + stack_level,
        )

=======
    def unit(self) -> Optional[str]:
        """Unit for the metric if any."""
        ...

    @abstractmethod
    def set(
        self, value: int, additional_attributes: Optional[MetricAttributes] = None
    ) -> None:
        """Set a value on the gauge.

        Args:
            value: A non-negative integer to set.
            additional_attributes: Additional attributes to append to the
                current set.

        Raises:
            ValueError: Value is negative.
            TypeError: Attribute values are not the expected type.
        """
        ...

    @abstractmethod
    def with_additional_attributes(
        self, additional_attributes: MetricAttributes
    ) -> MetricGauge:
        """Create a new gauge with the given attributes appended to the
        current set.

        Args:
            additional_attributes: Additional attributes to append to the
                current set.

        Returns:
            New gauge.

        Raises:
            TypeError: Attribute values are not the expected type.
        """
        ...


class _NoopMetricMeter(MetricMeter):
    def create_counter(
        self, name: str, description: Optional[str] = None, unit: Optional[str] = None
    ) -> MetricCounter:
        return _NoopMetricCounter(name, description, unit)

    def create_histogram(
        self, name: str, description: Optional[str] = None, unit: Optional[str] = None
    ) -> MetricHistogram:
        return _NoopMetricHistogram(name, description, unit)

    def create_gauge(
        self, name: str, description: Optional[str] = None, unit: Optional[str] = None
    ) -> MetricGauge:
        return _NoopMetricGauge(name, description, unit)

    def with_additional_attributes(
        self, additional_attributes: MetricAttributes
    ) -> MetricMeter:
        return self


class _NoopMetric:
    def __init__(
        self, name: str, description: Optional[str], unit: Optional[str]
    ) -> None:
        self._name = name
        self._description = description
        self._unit = unit

    @property
    def name(self) -> str:
        return self._name

    @property
    def description(self) -> Optional[str]:
        return self._description

    @property
    def unit(self) -> Optional[str]:
        return self._unit


class _NoopMetricCounter(_NoopMetric, MetricCounter):
    def add(
        self, value: int, additional_attributes: Optional[MetricAttributes] = None
    ) -> None:
        pass

    def with_additional_attributes(
        self, additional_attributes: MetricAttributes
    ) -> MetricCounter:
        return self


class _NoopMetricHistogram(_NoopMetric, MetricHistogram):
    def record(
        self, value: int, additional_attributes: Optional[MetricAttributes] = None
    ) -> None:
        pass

    def with_additional_attributes(
        self, additional_attributes: MetricAttributes
    ) -> MetricHistogram:
        return self


class _NoopMetricGauge(_NoopMetric, MetricGauge):
    def set(
        self, value: int, additional_attributes: Optional[MetricAttributes] = None
    ) -> None:
        pass

    def with_additional_attributes(
        self, additional_attributes: MetricAttributes
    ) -> MetricGauge:
        return self


MetricMeter.noop = _NoopMetricMeter()
>>>>>>> 4242dfb9

# Should be set as the "arg" argument for _arg_or_args checks where the argument
# is unset. This is different than None which is a legitimate argument.
_arg_unset = object()


def _arg_or_args(arg: Any, args: Sequence[Any]) -> Sequence[Any]:
    if arg is not _arg_unset:
        if args:
            raise ValueError("Cannot have arg and args")
        args = [arg]
    return args


def _apply_headers(
    source: Optional[Mapping[str, temporalio.api.common.v1.Payload]],
    dest: google.protobuf.internal.containers.MessageMap[
        Text, temporalio.api.common.v1.Payload
    ],
) -> None:
    if source is None:
        return
    # Due to how protobuf maps of messages work, we cannot just set these or
    # "update" these, instead they expect a shallow copy
    # TODO(cretz): We could make this cheaper where we use it by precreating the
    # command, but that forces proto commands to be embedded into interceptor
    # inputs.
    for k, v in source.items():
        # This does not copy bytes, just messages
        dest[k].CopyFrom(v)


# Same as inspect._NonUserDefinedCallables
_non_user_defined_callables = (
    type(type.__call__),
    type(all.__call__),  # type: ignore
    type(int.__dict__["from_bytes"]),
    types.BuiltinFunctionType,
)


def _type_hints_from_func(
    func: Callable,
) -> Tuple[Optional[List[Type]], Optional[Type]]:
    """Extracts the type hints from the function.

    Args:
        func: Function to extract hints from.

    Returns:
        Tuple containing parameter types and return type. The parameter types
        will be None if there are any non-positional parameters or if any of the
        parameters to not have an annotation that represents a class. If the
        first parameter is "self" with no attribute, it is not included.
    """
    # If this is a class instance with user-defined __call__, then use that as
    # the func. This mimics inspect logic inside Python.
    if (
        not inspect.isfunction(func)
        and not isinstance(func, _non_user_defined_callables)
        and not isinstance(func, types.MethodType)
    ):
        # Class type or Callable instance
        tmp_func = func if isinstance(func, type) else type(func)
        call_func = getattr(tmp_func, "__call__", None)
        if call_func is not None and not isinstance(
            tmp_func, _non_user_defined_callables
        ):
            func = call_func

    # We use inspect.signature for the parameter names and kinds, but we cannot
    # use it for annotations because those that are using deferred hinting (i.e.
    # from __future__ import annotations) only work with the eval_str parameter
    # which is only supported in >= 3.10. But typing.get_type_hints is supported
    # in >= 3.7.
    sig = inspect.signature(func)
    hints = get_type_hints(func)
    ret_hint = hints.get("return")
    ret = ret_hint if ret_hint is not inspect.Signature.empty else None
    args: List[Type] = []
    for index, value in enumerate(sig.parameters.values()):
        # Ignore self on methods
        if (
            index == 0
            and value.name == "self"
            and (
                value.annotation is inspect.Parameter.empty
                or str(value.annotation) == "typing.Self"
            )
        ):
            continue
        # Stop if non-positional or not a class
        if (
            value.kind is not inspect.Parameter.POSITIONAL_ONLY
            and value.kind is not inspect.Parameter.POSITIONAL_OR_KEYWORD
        ):
            return (None, ret)
        # All params must have annotations or we consider none to have them
        arg_hint = hints.get(value.name)
        if arg_hint is inspect.Parameter.empty:
            return (None, ret)
        # Ignoring type here because union/optional isn't really a type
        # necessarily
        args.append(arg_hint)  # type: ignore
    return args, ret<|MERGE_RESOLUTION|>--- conflicted
+++ resolved
@@ -4,10 +4,7 @@
 
 import inspect
 import types
-<<<<<<< HEAD
 import warnings
-=======
->>>>>>> 4242dfb9
 from abc import ABC, abstractmethod
 from dataclasses import dataclass
 from datetime import datetime, timedelta
@@ -33,11 +30,7 @@
 )
 
 import google.protobuf.internal.containers
-<<<<<<< HEAD
-from typing_extensions import NamedTuple, TypeAlias, get_origin
-=======
-from typing_extensions import ClassVar, TypeAlias
->>>>>>> 4242dfb9
+from typing_extensions import ClassVar, NamedTuple, TypeAlias, get_origin
 
 import temporalio.api.common.v1
 import temporalio.api.enums.v1
@@ -191,7 +184,6 @@
 
 SearchAttributes: TypeAlias = Mapping[str, SearchAttributeValues]
 
-<<<<<<< HEAD
 SearchAttributeValue: TypeAlias = Union[str, int, float, bool, datetime, Sequence[str]]
 
 SearchAttributeValueType = TypeVar(
@@ -218,112 +210,21 @@
 
     Use one of the ``for`` static methods here to create a key.
     """
-=======
-MetricAttributes: TypeAlias = Mapping[str, Union[str, int, float, bool]]
-
-
-class MetricMeter(ABC):
-    """Metric meter for recording metrics."""
-
-    noop: ClassVar[MetricMeter]
-    """Metric meter implementation that does nothing."""
-
-    @abstractmethod
-    def create_counter(
-        self, name: str, description: Optional[str] = None, unit: Optional[str] = None
-    ) -> MetricCounter:
-        """Create a counter metric for adding values.
-
-        Args:
-            name: Name for the metric.
-            description: Optional description for the metric.
-            unit: Optional unit for the metric.
-
-        Returns:
-            Counter metric.
-        """
-        ...
-
-    @abstractmethod
-    def create_histogram(
-        self, name: str, description: Optional[str] = None, unit: Optional[str] = None
-    ) -> MetricHistogram:
-        """Create a histogram metric for recording values.
-
-        Args:
-            name: Name for the metric.
-            description: Optional description for the metric.
-            unit: Optional unit for the metric.
-
-        Returns:
-            Histogram metric.
-        """
-        ...
-
-    @abstractmethod
-    def create_gauge(
-        self, name: str, description: Optional[str] = None, unit: Optional[str] = None
-    ) -> MetricGauge:
-        """Create a gauge metric for setting values.
-
-        Args:
-            name: Name for the metric.
-            description: Optional description for the metric.
-            unit: Optional unit for the metric.
-
-        Returns:
-            Gauge metric.
-        """
-        ...
-
-    @abstractmethod
-    def with_additional_attributes(
-        self, additional_attributes: MetricAttributes
-    ) -> MetricMeter:
-        """Create a new metric meter with the given attributes appended to the
-        current set.
-
-        Args:
-            additional_attributes: Additional attributes to append to the
-                current set.
-
-        Returns:
-            New metric meter.
-
-        Raises:
-            TypeError: Attribute values are not the expected type.
-        """
-        ...
-
-
-class MetricCounter(ABC):
-    """Counter metric created by a metric meter."""
->>>>>>> 4242dfb9
 
     @property
     @abstractmethod
     def name(self) -> str:
-<<<<<<< HEAD
         """Get the name of the key."""
-=======
-        """Name for the metric."""
->>>>>>> 4242dfb9
-        ...
-
-    @property
-    @abstractmethod
-<<<<<<< HEAD
+        ...
+
+    @property
+    @abstractmethod
     def indexed_value_type(self) -> SearchAttributeIndexedValueType:
         """Get the server index typed of the key"""
-=======
-    def description(self) -> Optional[str]:
-        """Description for the metric if any."""
->>>>>>> 4242dfb9
-        ...
-
-    @property
-    @abstractmethod
-<<<<<<< HEAD
+        ...
+
+    @property
+    @abstractmethod
     def value_type(self) -> Type[SearchAttributeValueType]:
         """Get the Python type of value for the key.
 
@@ -492,125 +393,10 @@
     @abstractmethod
     def key(self) -> SearchAttributeKey[SearchAttributeValueType]:
         """Key that is being set."""
-=======
-    def unit(self) -> Optional[str]:
-        """Unit for the metric if any."""
-        ...
-
-    @abstractmethod
-    def add(
-        self, value: int, additional_attributes: Optional[MetricAttributes] = None
-    ) -> None:
-        """Add a value to the counter.
-
-        Args:
-            value: A non-negative integer to add.
-            additional_attributes: Additional attributes to append to the
-                current set.
-
-        Raises:
-            ValueError: Value is negative.
-            TypeError: Attribute values are not the expected type.
-        """
-        ...
-
-    @abstractmethod
-    def with_additional_attributes(
-        self, additional_attributes: MetricAttributes
-    ) -> MetricCounter:
-        """Create a new counter with the given attributes appended to the
-        current set.
-
-        Args:
-            additional_attributes: Additional attributes to append to the
-                current set.
-
-        Returns:
-            New counter.
-
-        Raises:
-            TypeError: Attribute values are not the expected type.
-        """
-        ...
-
-
-class MetricHistogram(ABC):
-    """Histogram metric created by a metric meter."""
-
-    @property
-    @abstractmethod
-    def name(self) -> str:
-        """Name for the metric."""
-        ...
-
-    @property
-    @abstractmethod
-    def description(self) -> Optional[str]:
-        """Description for the metric if any."""
-        ...
-
-    @property
-    @abstractmethod
-    def unit(self) -> Optional[str]:
-        """Unit for the metric if any."""
-        ...
-
-    @abstractmethod
-    def record(
-        self, value: int, additional_attributes: Optional[MetricAttributes] = None
-    ) -> None:
-        """Record a value on the histogram.
-
-        Args:
-            value: A non-negative integer to record.
-            additional_attributes: Additional attributes to append to the
-                current set.
-
-        Raises:
-            ValueError: Value is negative.
-            TypeError: Attribute values are not the expected type.
-        """
-        ...
-
-    @abstractmethod
-    def with_additional_attributes(
-        self, additional_attributes: MetricAttributes
-    ) -> MetricHistogram:
-        """Create a new histogram with the given attributes appended to the
-        current set.
-
-        Args:
-            additional_attributes: Additional attributes to append to the
-                current set.
-
-        Returns:
-            New histogram.
-
-        Raises:
-            TypeError: Attribute values are not the expected type.
-        """
-        ...
-
-
-class MetricGauge(ABC):
-    """Gauge metric created by a metric meter."""
-
-    @property
-    @abstractmethod
-    def name(self) -> str:
-        """Name for the metric."""
-        ...
-
-    @property
-    @abstractmethod
-    def description(self) -> Optional[str]:
-        """Description for the metric if any."""
->>>>>>> 4242dfb9
-        ...
-
-    @property
-    @abstractmethod
-<<<<<<< HEAD
+        ...
+
+    @property
+    @abstractmethod
     def value(self) -> Optional[SearchAttributeValueType]:
         """Value that is being set or ``None`` if being unset."""
         ...
@@ -740,7 +526,217 @@
             stacklevel=1 + stack_level,
         )
 
-=======
+
+MetricAttributes: TypeAlias = Mapping[str, Union[str, int, float, bool]]
+
+
+class MetricMeter(ABC):
+    """Metric meter for recording metrics."""
+
+    noop: ClassVar[MetricMeter]
+    """Metric meter implementation that does nothing."""
+
+    @abstractmethod
+    def create_counter(
+        self, name: str, description: Optional[str] = None, unit: Optional[str] = None
+    ) -> MetricCounter:
+        """Create a counter metric for adding values.
+
+        Args:
+            name: Name for the metric.
+            description: Optional description for the metric.
+            unit: Optional unit for the metric.
+
+        Returns:
+            Counter metric.
+        """
+        ...
+
+    @abstractmethod
+    def create_histogram(
+        self, name: str, description: Optional[str] = None, unit: Optional[str] = None
+    ) -> MetricHistogram:
+        """Create a histogram metric for recording values.
+
+        Args:
+            name: Name for the metric.
+            description: Optional description for the metric.
+            unit: Optional unit for the metric.
+
+        Returns:
+            Histogram metric.
+        """
+        ...
+
+    @abstractmethod
+    def create_gauge(
+        self, name: str, description: Optional[str] = None, unit: Optional[str] = None
+    ) -> MetricGauge:
+        """Create a gauge metric for setting values.
+
+        Args:
+            name: Name for the metric.
+            description: Optional description for the metric.
+            unit: Optional unit for the metric.
+
+        Returns:
+            Gauge metric.
+        """
+        ...
+
+    @abstractmethod
+    def with_additional_attributes(
+        self, additional_attributes: MetricAttributes
+    ) -> MetricMeter:
+        """Create a new metric meter with the given attributes appended to the
+        current set.
+
+        Args:
+            additional_attributes: Additional attributes to append to the
+                current set.
+
+        Returns:
+            New metric meter.
+
+        Raises:
+            TypeError: Attribute values are not the expected type.
+        """
+        ...
+
+
+class MetricCounter(ABC):
+    """Counter metric created by a metric meter."""
+
+    @property
+    @abstractmethod
+    def name(self) -> str:
+        """Name for the metric."""
+        ...
+
+    @property
+    @abstractmethod
+    def description(self) -> Optional[str]:
+        """Description for the metric if any."""
+        ...
+
+    @property
+    @abstractmethod
+    def unit(self) -> Optional[str]:
+        """Unit for the metric if any."""
+        ...
+
+    @abstractmethod
+    def add(
+        self, value: int, additional_attributes: Optional[MetricAttributes] = None
+    ) -> None:
+        """Add a value to the counter.
+
+        Args:
+            value: A non-negative integer to add.
+            additional_attributes: Additional attributes to append to the
+                current set.
+
+        Raises:
+            ValueError: Value is negative.
+            TypeError: Attribute values are not the expected type.
+        """
+        ...
+
+    @abstractmethod
+    def with_additional_attributes(
+        self, additional_attributes: MetricAttributes
+    ) -> MetricCounter:
+        """Create a new counter with the given attributes appended to the
+        current set.
+
+        Args:
+            additional_attributes: Additional attributes to append to the
+                current set.
+
+        Returns:
+            New counter.
+
+        Raises:
+            TypeError: Attribute values are not the expected type.
+        """
+        ...
+
+
+class MetricHistogram(ABC):
+    """Histogram metric created by a metric meter."""
+
+    @property
+    @abstractmethod
+    def name(self) -> str:
+        """Name for the metric."""
+        ...
+
+    @property
+    @abstractmethod
+    def description(self) -> Optional[str]:
+        """Description for the metric if any."""
+        ...
+
+    @property
+    @abstractmethod
+    def unit(self) -> Optional[str]:
+        """Unit for the metric if any."""
+        ...
+
+    @abstractmethod
+    def record(
+        self, value: int, additional_attributes: Optional[MetricAttributes] = None
+    ) -> None:
+        """Record a value on the histogram.
+
+        Args:
+            value: A non-negative integer to record.
+            additional_attributes: Additional attributes to append to the
+                current set.
+
+        Raises:
+            ValueError: Value is negative.
+            TypeError: Attribute values are not the expected type.
+        """
+        ...
+
+    @abstractmethod
+    def with_additional_attributes(
+        self, additional_attributes: MetricAttributes
+    ) -> MetricHistogram:
+        """Create a new histogram with the given attributes appended to the
+        current set.
+
+        Args:
+            additional_attributes: Additional attributes to append to the
+                current set.
+
+        Returns:
+            New histogram.
+
+        Raises:
+            TypeError: Attribute values are not the expected type.
+        """
+        ...
+
+
+class MetricGauge(ABC):
+    """Gauge metric created by a metric meter."""
+
+    @property
+    @abstractmethod
+    def name(self) -> str:
+        """Name for the metric."""
+        ...
+
+    @property
+    @abstractmethod
+    def description(self) -> Optional[str]:
+        """Description for the metric if any."""
+        ...
+
+    @property
+    @abstractmethod
     def unit(self) -> Optional[str]:
         """Unit for the metric if any."""
         ...
@@ -862,7 +858,6 @@
 
 
 MetricMeter.noop = _NoopMetricMeter()
->>>>>>> 4242dfb9
 
 # Should be set as the "arg" argument for _arg_or_args checks where the argument
 # is unset. This is different than None which is a legitimate argument.
