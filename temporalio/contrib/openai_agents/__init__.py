--- conflicted
+++ resolved
@@ -9,12 +9,8 @@
 """
 
 from temporalio.contrib.openai_agents._model_parameters import ModelActivityParameters
-<<<<<<< HEAD
 from temporalio.contrib.openai_agents._temporal_openai_agents import (
-=======
-from temporalio.contrib.openai_agents.temporal_openai_agents import (
     OpenAIAgentsPlugin,
->>>>>>> 9e7dc7aa
     TestModel,
     TestModelProvider,
 )
@@ -27,12 +23,7 @@
 __all__ = [
     "OpenAIAgentsPlugin",
     "ModelActivityParameters",
-<<<<<<< HEAD
-    "set_open_ai_agent_temporal_overrides",
-    "OpenAIAgentsTracingInterceptor",
-=======
     "workflow",
->>>>>>> 9e7dc7aa
     "TestModel",
     "TestModelProvider",
 ]