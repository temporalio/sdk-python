"""Support for using the OpenAI Agents SDK as part of Temporal workflows.

This module provides compatibility between the
`OpenAI Agents SDK <https://github.com/openai/openai-agents-python>`_ and Temporal workflows.

.. warning::
    This module is experimental and may change in future versions.
    Use with caution in production environments.
"""

from temporalio.contrib.openai_agents._model_parameters import ModelActivityParameters
from temporalio.contrib.openai_agents.temporal_openai_agents import (
    Plugin,
    TestModel,
    TestModelProvider,
<<<<<<< HEAD
    workflow,
=======
    set_open_ai_agent_temporal_overrides,
>>>>>>> 126bcd84
)

from . import workflow

__all__ = [
    "Plugin",
    "ModelActivityParameters",
    "workflow",
    "TestModel",
    "TestModelProvider",
]<|MERGE_RESOLUTION|>--- conflicted
+++ resolved
@@ -13,11 +13,6 @@
     Plugin,
     TestModel,
     TestModelProvider,
-<<<<<<< HEAD
-    workflow,
-=======
-    set_open_ai_agent_temporal_overrides,
->>>>>>> 126bcd84
 )
 
 from . import workflow
