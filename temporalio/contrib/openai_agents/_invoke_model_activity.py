--- conflicted
+++ resolved
@@ -4,7 +4,6 @@
 """
 
 import enum
-import json
 from dataclasses import dataclass
 from datetime import timedelta
 from typing import Any, Optional, Union, cast
@@ -28,18 +27,11 @@
     UserError,
     WebSearchTool,
 )
-from agents.models.multi_provider import MultiProvider
-<<<<<<< HEAD
-from openai.types.responses.tool_param import Mcp
-from pydantic_core import to_json, to_jsonable_python
-=======
 from openai import (
     APIStatusError,
     AsyncOpenAI,
-    AuthenticationError,
-    PermissionDeniedError,
 )
->>>>>>> 8b727e58
+from openai.types.responses.tool_param import Mcp
 from typing_extensions import Required, TypedDict
 
 from temporalio import activity
@@ -210,24 +202,11 @@
             )
             for x in input.get("handoffs", [])
         ]
-<<<<<<< HEAD
-        return await model.get_response(
-            system_instructions=input.get("system_instructions"),
-            input=input["input"],
-            model_settings=input["model_settings"],
-            tools=tools,
-            output_schema=input.get("output_schema"),
-            handoffs=handoffs,
-            tracing=ModelTracing(input["tracing"]),
-            previous_response_id=input.get("previous_response_id"),
-            prompt=input.get("prompt"),
-        )
-=======
 
         try:
             return await model.get_response(
                 system_instructions=input.get("system_instructions"),
-                input=input_input,
+                input=input["input"],
                 model_settings=input["model_settings"],
                 tools=tools,
                 output_schema=input.get("output_schema"),
@@ -270,5 +249,4 @@
                 "Non retryable OpenAI status code",
                 non_retryable=True,
                 next_retry_delay=retry_after,
-            ) from e
->>>>>>> 8b727e58
+            ) from e