import typing
from dataclasses import replace
<<<<<<< HEAD
from typing import Union
=======
from typing import Any, Union
>>>>>>> 9e7dc7aa

from agents import (
    Agent,
    RunConfig,
    RunResult,
    RunResultStreaming,
    TContext,
    Tool,
    TResponseInputItem,
)
from agents.run import DEFAULT_AGENT_RUNNER, DEFAULT_MAX_TURNS, AgentRunner

from temporalio import workflow
from temporalio.contrib.openai_agents._model_parameters import ModelActivityParameters
from temporalio.contrib.openai_agents._temporal_model_stub import _TemporalModelStub


class TemporalOpenAIRunner(AgentRunner):
    """Temporal Runner for OpenAI agents.

    Forwards model calls to a Temporal activity.

    """

    def __init__(self, model_params: ModelActivityParameters) -> None:
        """Initialize the Temporal OpenAI Runner."""
        self._runner = DEFAULT_AGENT_RUNNER or AgentRunner()
        self.model_params = model_params

    async def run(
        self,
        starting_agent: Agent[TContext],
        input: Union[str, list[TResponseInputItem]],
        **kwargs: Any,
    ) -> RunResult:
        """Run the agent in a Temporal workflow."""
        if not workflow.in_workflow():
            return await self._runner.run(
                starting_agent,
                input,
                **kwargs,
            )

        tool_types = typing.get_args(Tool)
        for t in starting_agent.tools:
            if isinstance(t, tool_types):
                raise ValueError(
                    "Provided tool is not a tool type. If using an activity, make sure to wrap it with openai_agents.workflow.activity_as_tool."
                )

        context = kwargs.get("context")
        max_turns = kwargs.get("max_turns", DEFAULT_MAX_TURNS)
        hooks = kwargs.get("hooks")
        run_config = kwargs.get("run_config")
        previous_response_id = kwargs.get("previous_response_id")

        if run_config is None:
            run_config = RunConfig()

        if run_config.model is not None and not isinstance(run_config.model, str):
            raise ValueError(
                "Temporal workflows require a model name to be a string in the run config."
            )
        updated_run_config = replace(
            run_config,
            model=_TemporalModelStub(
                run_config.model,
                model_params=self.model_params,
            ),
        )

        return await self._runner.run(
            starting_agent=starting_agent,
            input=input,
            context=context,
            max_turns=max_turns,
            hooks=hooks,
            run_config=updated_run_config,
            previous_response_id=previous_response_id,
        )

    def run_sync(
        self,
        starting_agent: Agent[TContext],
        input: Union[str, list[TResponseInputItem]],
        **kwargs: Any,
    ) -> RunResult:
        """Run the agent synchronously (not supported in Temporal workflows)."""
        if not workflow.in_workflow():
            return self._runner.run_sync(
                starting_agent,
                input,
                **kwargs,
            )
        raise RuntimeError("Temporal workflows do not support synchronous model calls.")

    def run_streamed(
        self,
        starting_agent: Agent[TContext],
        input: Union[str, list[TResponseInputItem]],
        **kwargs: Any,
    ) -> RunResultStreaming:
        """Run the agent with streaming responses (not supported in Temporal workflows)."""
        if not workflow.in_workflow():
            return self._runner.run_streamed(
                starting_agent,
                input,
                **kwargs,
            )
        raise RuntimeError("Temporal workflows do not support streaming.")<|MERGE_RESOLUTION|>--- conflicted
+++ resolved
@@ -1,10 +1,6 @@
 import typing
 from dataclasses import replace
-<<<<<<< HEAD
-from typing import Union
-=======
 from typing import Any, Union
->>>>>>> 9e7dc7aa
 
 from agents import (
     Agent,
