import dataclasses
import json
import typing
<<<<<<< HEAD
import warnings
from dataclasses import replace
from typing import Any, Union
=======
from typing import Any, Optional, Union
>>>>>>> 5080b684

from agents import (
    Agent,
    Handoff,
    RunConfig,
    RunContextWrapper,
    RunResult,
    RunResultStreaming,
    SQLiteSession,
    TContext,
    Tool,
    TResponseInputItem,
)
from agents.run import DEFAULT_AGENT_RUNNER, DEFAULT_MAX_TURNS, AgentRunner
from pydantic_core import to_json

from temporalio import workflow
from temporalio.contrib.openai_agents._model_parameters import ModelActivityParameters
from temporalio.contrib.openai_agents._temporal_model_stub import _TemporalModelStub


class TemporalOpenAIRunner(AgentRunner):
    """Temporal Runner for OpenAI agents.

    Forwards model calls to a Temporal activity.

    """

    def __init__(self, model_params: ModelActivityParameters) -> None:
        """Initialize the Temporal OpenAI Runner."""
        self._runner = DEFAULT_AGENT_RUNNER or AgentRunner()
        self.model_params = model_params

    async def run(
        self,
        starting_agent: Agent[TContext],
        input: Union[str, list[TResponseInputItem]],
        **kwargs: Any,
    ) -> RunResult:
        """Run the agent in a Temporal workflow."""
        if not workflow.in_workflow():
            return await self._runner.run(
                starting_agent,
                input,
                **kwargs,
            )

        tool_types = typing.get_args(Tool)
        for t in starting_agent.tools:
            if not isinstance(t, tool_types):
                raise ValueError(
                    "Provided tool is not a tool type. If using an activity, make sure to wrap it with openai_agents.workflow.activity_as_tool."
                )

        if starting_agent.mcp_servers:
            from temporalio.contrib.openai_agents._mcp import (
                _StatefulMCPServerReference,
                _StatelessMCPServerReference,
            )

            for s in starting_agent.mcp_servers:
                if not isinstance(
                    s,
                    (
                        _StatelessMCPServerReference,
                        _StatefulMCPServerReference,
                    ),
                ):
                    raise ValueError(
                        f"Unknown mcp_server type {type(s)} may not work durably."
                    )

        # workaround for https://github.com/pydantic/pydantic/issues/9541
        # ValidatorIterator returned
        input_json = to_json(input)
        input = json.loads(input_json)

        context = kwargs.get("context")
        max_turns = kwargs.get("max_turns", DEFAULT_MAX_TURNS)
        hooks = kwargs.get("hooks")
        run_config = kwargs.get("run_config")
        previous_response_id = kwargs.get("previous_response_id")
        session = kwargs.get("session")

        if isinstance(session, SQLiteSession):
            raise ValueError("Temporal workflows don't support SQLite sessions.")

        if run_config is None:
            run_config = RunConfig()

        if run_config.model:
            if not isinstance(run_config.model, str):
                raise ValueError(
                    "Temporal workflows require a model name to be a string in the run config."
                )
            run_config = dataclasses.replace(
                run_config,
                model=_TemporalModelStub(
                    run_config.model, model_params=self.model_params, agent=None
                ),
            )

        # Recursively replace models in all agents
        def convert_agent(agent: Agent[Any], seen: Optional[set[int]]) -> Agent[Any]:
            if seen is None:
                seen = set()

            # Short circuit if this model was already seen to prevent looping from circular handoffs
            if id(agent) in seen:
                return agent
            seen.add(id(agent))

            # This agent has already been processed in some other run
            if isinstance(agent.model, _TemporalModelStub):
                return agent

            name = _model_name(agent)

            new_handoffs: list[Union[Agent, Handoff]] = []
            for handoff in agent.handoffs:
                if isinstance(handoff, Agent):
                    new_handoffs.append(convert_agent(handoff, seen))
                elif isinstance(handoff, Handoff):
                    original_invoke = handoff.on_invoke_handoff

                    async def on_invoke(
                        context: RunContextWrapper[Any], args: str
                    ) -> Agent:
                        handoff_agent = await original_invoke(context, args)
                        return convert_agent(handoff_agent, seen)

                    new_handoffs.append(
                        dataclasses.replace(handoff, on_invoke_handoff=on_invoke)
                    )
                else:
                    raise ValueError(f"Unknown handoff type: {type(handoff)}")

            return dataclasses.replace(
                agent,
                model=_TemporalModelStub(
                    model_name=name,
                    model_params=self.model_params,
                    agent=agent,
                ),
                handoffs=new_handoffs,
            )

        return await self._runner.run(
            starting_agent=convert_agent(starting_agent, None),
            input=input,
            context=context,
            max_turns=max_turns,
            hooks=hooks,
            run_config=run_config,
            previous_response_id=previous_response_id,
            session=session,
        )

    def run_sync(
        self,
        starting_agent: Agent[TContext],
        input: Union[str, list[TResponseInputItem]],
        **kwargs: Any,
    ) -> RunResult:
        """Run the agent synchronously (not supported in Temporal workflows)."""
        if not workflow.in_workflow():
            return self._runner.run_sync(
                starting_agent,
                input,
                **kwargs,
            )
        raise RuntimeError("Temporal workflows do not support synchronous model calls.")

    def run_streamed(
        self,
        starting_agent: Agent[TContext],
        input: Union[str, list[TResponseInputItem]],
        **kwargs: Any,
    ) -> RunResultStreaming:
        """Run the agent with streaming responses (not supported in Temporal workflows)."""
        if not workflow.in_workflow():
            return self._runner.run_streamed(
                starting_agent,
                input,
                **kwargs,
            )
        raise RuntimeError("Temporal workflows do not support streaming.")


def _model_name(agent: Agent[Any]) -> Optional[str]:
    name = agent.model
    if name is not None and not isinstance(name, str):
        raise ValueError(
            "Temporal workflows require a model name to be a string in the agent."
        )
    return name<|MERGE_RESOLUTION|>--- conflicted
+++ resolved
@@ -1,13 +1,7 @@
 import dataclasses
 import json
 import typing
-<<<<<<< HEAD
-import warnings
-from dataclasses import replace
-from typing import Any, Union
-=======
 from typing import Any, Optional, Union
->>>>>>> 5080b684
 
 from agents import (
     Agent,
