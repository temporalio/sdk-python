"""Initialize Temporal OpenAI Agents overrides."""

<<<<<<< HEAD
import dataclasses
from contextlib import AsyncExitStack, contextmanager
=======
from contextlib import asynccontextmanager, contextmanager
>>>>>>> 71ed93ca
from datetime import timedelta
from typing import AsyncIterator, Callable, Optional, Sequence, Union

from agents import (
    AgentOutputSchemaBase,
    Handoff,
    Model,
    ModelProvider,
    ModelResponse,
    ModelSettings,
    ModelTracing,
    Tool,
    TResponseInputItem,
    set_trace_provider,
)
from agents.items import TResponseStreamEvent
from agents.mcp import MCPServer
from agents.run import get_default_agent_runner, set_default_agent_runner
from agents.tracing import get_trace_provider
from agents.tracing.provider import DefaultTraceProvider
from openai.types.responses import ResponsePromptParam

import temporalio.client
import temporalio.worker
from temporalio.client import ClientConfig, Plugin
from temporalio.contrib.openai_agents._invoke_model_activity import ModelActivity
from temporalio.contrib.openai_agents._mcp import TemporalMCPServer
from temporalio.contrib.openai_agents._model_parameters import ModelActivityParameters
from temporalio.contrib.openai_agents._openai_runner import TemporalOpenAIRunner
from temporalio.contrib.openai_agents._temporal_trace_provider import (
    TemporalTraceProvider,
)
from temporalio.contrib.openai_agents._trace_interceptor import (
    OpenAIAgentsTracingInterceptor,
)
from temporalio.contrib.pydantic import (
    PydanticPayloadConverter,
    ToJsonOptions,
)
from temporalio.converter import (
    DataConverter,
)
<<<<<<< HEAD
from temporalio.worker import Worker, WorkerConfig
from temporalio.worker.workflow_sandbox import SandboxedWorkflowRunner
=======
from temporalio.worker import (
    Replayer,
    ReplayerConfig,
    Worker,
    WorkerConfig,
    WorkflowReplayResult,
)
>>>>>>> 71ed93ca


@contextmanager
def set_open_ai_agent_temporal_overrides(
    model_params: ModelActivityParameters,
    auto_close_tracing_in_workflows: bool = False,
):
    """Configure Temporal-specific overrides for OpenAI agents.

    .. warning::
        This API is experimental and may change in future versions.
        Use with caution in production environments. Future versions may wrap the worker directly
        instead of requiring this context manager.

    This context manager sets up the necessary Temporal-specific runners and trace providers
    for running OpenAI agents within Temporal workflows. It should be called in the main
    entry point of your application before initializing the Temporal client and worker.

    The context manager handles:
    1. Setting up a Temporal-specific runner for OpenAI agents
    2. Configuring a Temporal-aware trace provider
    3. Restoring previous settings when the context exits

    Args:
        model_params: Configuration parameters for Temporal activity execution of model calls.
        auto_close_tracing_in_workflows: If set to true, close tracing spans immediately.

    Returns:
        A context manager that yields the configured TemporalTraceProvider.

    """
    if model_params is None:
        model_params = ModelActivityParameters()

    previous_runner = get_default_agent_runner()
    previous_trace_provider = get_trace_provider()
    provider = TemporalTraceProvider(
        auto_close_in_workflows=auto_close_tracing_in_workflows
    )

    try:
        set_default_agent_runner(TemporalOpenAIRunner(model_params))
        set_trace_provider(provider)
        yield provider
    finally:
        set_default_agent_runner(previous_runner)
        set_trace_provider(previous_trace_provider or DefaultTraceProvider())


class TestModelProvider(ModelProvider):
    """Test model provider which simply returns the given module."""

    def __init__(self, model: Model):
        """Initialize a test model provider with a model."""
        self._model = model

    def get_model(self, model_name: Union[str, None]) -> Model:
        """Get a model from the model provider."""
        return self._model


class TestModel(Model):
    """Test model for use mocking model responses."""

    def __init__(self, fn: Callable[[], ModelResponse]) -> None:
        """Initialize a test model with a callable."""
        self.fn = fn

    async def get_response(
        self,
        system_instructions: Union[str, None],
        input: Union[str, list[TResponseInputItem]],
        model_settings: ModelSettings,
        tools: list[Tool],
        output_schema: Union[AgentOutputSchemaBase, None],
        handoffs: list[Handoff],
        tracing: ModelTracing,
        *,
        previous_response_id: Union[str, None],
        prompt: Union[ResponsePromptParam, None] = None,
    ) -> ModelResponse:
        """Get a response from the model."""
        return self.fn()

    def stream_response(
        self,
        system_instructions: Optional[str],
        input: Union[str, list[TResponseInputItem]],
        model_settings: ModelSettings,
        tools: list[Tool],
        output_schema: Optional[AgentOutputSchemaBase],
        handoffs: list[Handoff],
        tracing: ModelTracing,
        *,
        previous_response_id: Optional[str],
        prompt: Optional[ResponsePromptParam],
    ) -> AsyncIterator[TResponseStreamEvent]:
        """Get a streamed response from the model. Unimplemented."""
        raise NotImplementedError()


class _OpenAIPayloadConverter(PydanticPayloadConverter):
    def __init__(self) -> None:
        super().__init__(ToJsonOptions(exclude_unset=True))


class OpenAIAgentsPlugin(temporalio.client.Plugin, temporalio.worker.Plugin):
    """Temporal plugin for integrating OpenAI agents with Temporal workflows.

    .. warning::
        This class is experimental and may change in future versions.
        Use with caution in production environments.

    This plugin provides seamless integration between the OpenAI Agents SDK and
    Temporal workflows. It automatically configures the necessary interceptors,
    activities, and data converters to enable OpenAI agents to run within
    Temporal workflows with proper tracing and model execution.

    The plugin:
    1. Configures the Pydantic data converter for type-safe serialization
    2. Sets up tracing interceptors for OpenAI agent interactions
    3. Registers model execution activities
    4. Manages the OpenAI agent runtime overrides during worker execution

    Args:
        model_params: Configuration parameters for Temporal activity execution
            of model calls. If None, default parameters will be used.
        model_provider: Optional model provider for custom model implementations.
            Useful for testing or custom model integrations.

    Example:
        >>> from temporalio.client import Client
        >>> from temporalio.worker import Worker
        >>> from temporalio.contrib.openai_agents import OpenAIAgentsPlugin, ModelActivityParameters
        >>> from datetime import timedelta
        >>>
        >>> # Configure model parameters
        >>> model_params = ModelActivityParameters(
        ...     start_to_close_timeout=timedelta(seconds=30),
        ...     retry_policy=RetryPolicy(maximum_attempts=3)
        ... )
        >>>
        >>> # Create plugin
        >>> plugin = OpenAIAgentsPlugin(model_params=model_params)
        >>>
        >>> # Use with client and worker
        >>> client = await Client.connect(
        ...     "localhost:7233",
        ...     plugins=[plugin]
        ... )
        >>> worker = Worker(
        ...     client,
        ...     task_queue="my-task-queue",
        ...     workflows=[MyWorkflow],
        ... )
    """

    def __init__(
        self,
        model_params: Optional[ModelActivityParameters] = None,
        model_provider: Optional[ModelProvider] = None,
        mcp_servers: Sequence[MCPServer] = (),
    ) -> None:
        """Initialize the OpenAI agents plugin.

        Args:
            model_params: Configuration parameters for Temporal activity execution
                of model calls. If None, default parameters will be used.
            model_provider: Optional model provider for custom model implementations.
                Useful for testing or custom model integrations.
        """
        if model_params is None:
            model_params = ModelActivityParameters()

        # For the default provider, we provide a default start_to_close_timeout of 60 seconds.
        # Other providers will need to define their own.
        if (
            model_params.start_to_close_timeout is None
            and model_params.schedule_to_close_timeout is None
        ):
            if model_provider is None:
                model_params.start_to_close_timeout = timedelta(seconds=60)
            else:
                raise ValueError(
                    "When configuring a custom provider, the model activity must have start_to_close_timeout or schedule_to_close_timeout"
                )

        self._model_params = model_params
        self._model_provider = model_provider

<<<<<<< HEAD
        self._mcp_servers = [
            server
            if isinstance(server, TemporalMCPServer)
            else TemporalMCPServer(server)
            for server in mcp_servers
        ]
=======
    def init_client_plugin(self, next: temporalio.client.Plugin) -> None:
        """Set the next client plugin"""
        self.next_client_plugin = next

    async def connect_service_client(
        self, config: temporalio.service.ConnectConfig
    ) -> temporalio.service.ServiceClient:
        """No modifications to service client"""
        return await self.next_client_plugin.connect_service_client(config)

    def init_worker_plugin(self, next: temporalio.worker.Plugin) -> None:
        """Set the next worker plugin"""
        self.next_worker_plugin = next
>>>>>>> 71ed93ca

    def configure_client(self, config: ClientConfig) -> ClientConfig:
        """Configure the Temporal client for OpenAI agents integration.

        This method sets up the Pydantic data converter to enable proper
        serialization of OpenAI agent objects and responses.

        Args:
            config: The client configuration to modify.

        Returns:
            The modified client configuration.
        """
        config["data_converter"] = DataConverter(
            payload_converter_class=_OpenAIPayloadConverter
        )
        return self.next_client_plugin.configure_client(config)

    def configure_worker(self, config: WorkerConfig) -> WorkerConfig:
        """Configure the Temporal worker for OpenAI agents integration.

        This method adds the necessary interceptors and activities for OpenAI
        agent execution:
        - Adds tracing interceptors for OpenAI agent interactions
        - Registers model execution activities

        Args:
            config: The worker configuration to modify.

        Returns:
            The modified worker configuration.
        """
        config["interceptors"] = list(config.get("interceptors") or []) + [
            OpenAIAgentsTracingInterceptor()
        ]
<<<<<<< HEAD
        new_activities = [ModelActivity(self._model_provider).invoke_model_activity]
        for mcp_server in self._mcp_servers:
            new_activities.extend(mcp_server.get_activities())
        config["activities"] = list(config.get("activities") or []) + new_activities

        runner = config.get("workflow_runner")
        if isinstance(runner, SandboxedWorkflowRunner):
            config["workflow_runner"] = dataclasses.replace(
                runner,
                restrictions=runner.restrictions.with_passthrough_modules("mcp"),
            )

        return super().configure_worker(config)
=======
        config["activities"] = list(config.get("activities") or []) + [
            ModelActivity(self._model_provider).invoke_model_activity
        ]
        return self.next_worker_plugin.configure_worker(config)
>>>>>>> 71ed93ca

    async def run_worker(self, worker: Worker) -> None:
        """Run the worker with OpenAI agents temporal overrides.

        This method sets up the necessary runtime overrides for OpenAI agents
        to work within the Temporal worker context, including custom runners
        and trace providers.

        Args:
            worker: The worker instance to run.
        """
        with set_open_ai_agent_temporal_overrides(self._model_params):
<<<<<<< HEAD
            async with AsyncExitStack() as stack:
                for mcp_server in self._mcp_servers:
                    await stack.enter_async_context(mcp_server)
                await super().run_worker(worker)
=======
            await self.next_worker_plugin.run_worker(worker)

    def configure_replayer(self, config: ReplayerConfig) -> ReplayerConfig:
        """Configure the replayer for OpenAI Agents."""
        config["interceptors"] = list(config.get("interceptors") or []) + [
            OpenAIAgentsTracingInterceptor()
        ]
        config["data_converter"] = DataConverter(
            payload_converter_class=_OpenAIPayloadConverter
        )
        return config

    @asynccontextmanager
    async def run_replayer(
        self,
        replayer: Replayer,
        histories: AsyncIterator[temporalio.client.WorkflowHistory],
    ) -> AsyncIterator[AsyncIterator[WorkflowReplayResult]]:
        """Set the OpenAI Overrides during replay"""
        with set_open_ai_agent_temporal_overrides(self._model_params):
            async with self.next_worker_plugin.run_replayer(
                replayer, histories
            ) as results:
                yield results
>>>>>>> 71ed93ca
<|MERGE_RESOLUTION|>--- conflicted
+++ resolved
@@ -1,11 +1,7 @@
 """Initialize Temporal OpenAI Agents overrides."""
 
-<<<<<<< HEAD
 import dataclasses
-from contextlib import AsyncExitStack, contextmanager
-=======
-from contextlib import asynccontextmanager, contextmanager
->>>>>>> 71ed93ca
+from contextlib import AsyncExitStack, asynccontextmanager, contextmanager
 from datetime import timedelta
 from typing import AsyncIterator, Callable, Optional, Sequence, Union
 
@@ -30,7 +26,7 @@
 
 import temporalio.client
 import temporalio.worker
-from temporalio.client import ClientConfig, Plugin
+from temporalio.client import ClientConfig
 from temporalio.contrib.openai_agents._invoke_model_activity import ModelActivity
 from temporalio.contrib.openai_agents._mcp import TemporalMCPServer
 from temporalio.contrib.openai_agents._model_parameters import ModelActivityParameters
@@ -48,10 +44,6 @@
 from temporalio.converter import (
     DataConverter,
 )
-<<<<<<< HEAD
-from temporalio.worker import Worker, WorkerConfig
-from temporalio.worker.workflow_sandbox import SandboxedWorkflowRunner
-=======
 from temporalio.worker import (
     Replayer,
     ReplayerConfig,
@@ -59,7 +51,7 @@
     WorkerConfig,
     WorkflowReplayResult,
 )
->>>>>>> 71ed93ca
+from temporalio.worker.workflow_sandbox import SandboxedWorkflowRunner
 
 
 @contextmanager
@@ -250,14 +242,13 @@
         self._model_params = model_params
         self._model_provider = model_provider
 
-<<<<<<< HEAD
         self._mcp_servers = [
             server
             if isinstance(server, TemporalMCPServer)
             else TemporalMCPServer(server)
             for server in mcp_servers
         ]
-=======
+
     def init_client_plugin(self, next: temporalio.client.Plugin) -> None:
         """Set the next client plugin"""
         self.next_client_plugin = next
@@ -271,7 +262,6 @@
     def init_worker_plugin(self, next: temporalio.worker.Plugin) -> None:
         """Set the next worker plugin"""
         self.next_worker_plugin = next
->>>>>>> 71ed93ca
 
     def configure_client(self, config: ClientConfig) -> ClientConfig:
         """Configure the Temporal client for OpenAI agents integration.
@@ -307,7 +297,6 @@
         config["interceptors"] = list(config.get("interceptors") or []) + [
             OpenAIAgentsTracingInterceptor()
         ]
-<<<<<<< HEAD
         new_activities = [ModelActivity(self._model_provider).invoke_model_activity]
         for mcp_server in self._mcp_servers:
             new_activities.extend(mcp_server.get_activities())
@@ -320,13 +309,7 @@
                 restrictions=runner.restrictions.with_passthrough_modules("mcp"),
             )
 
-        return super().configure_worker(config)
-=======
-        config["activities"] = list(config.get("activities") or []) + [
-            ModelActivity(self._model_provider).invoke_model_activity
-        ]
         return self.next_worker_plugin.configure_worker(config)
->>>>>>> 71ed93ca
 
     async def run_worker(self, worker: Worker) -> None:
         """Run the worker with OpenAI agents temporal overrides.
@@ -339,13 +322,10 @@
             worker: The worker instance to run.
         """
         with set_open_ai_agent_temporal_overrides(self._model_params):
-<<<<<<< HEAD
             async with AsyncExitStack() as stack:
                 for mcp_server in self._mcp_servers:
                     await stack.enter_async_context(mcp_server)
-                await super().run_worker(worker)
-=======
-            await self.next_worker_plugin.run_worker(worker)
+                await self.next_worker_plugin.run_worker(worker)
 
     def configure_replayer(self, config: ReplayerConfig) -> ReplayerConfig:
         """Configure the replayer for OpenAI Agents."""
@@ -368,5 +348,4 @@
             async with self.next_worker_plugin.run_replayer(
                 replayer, histories
             ) as results:
-                yield results
->>>>>>> 71ed93ca
+                yield results