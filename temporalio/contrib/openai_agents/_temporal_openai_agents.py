"""Initialize Temporal OpenAI Agents overrides."""

import dataclasses
<<<<<<< HEAD
import typing
=======
>>>>>>> 2a2b83b5
from contextlib import asynccontextmanager, contextmanager
from datetime import timedelta
from typing import AsyncIterator, Callable, Optional, Sequence, Union

from agents import (
    AgentOutputSchemaBase,
    Handoff,
    Model,
    ModelProvider,
    ModelResponse,
    ModelSettings,
    ModelTracing,
    Tool,
    TResponseInputItem,
    set_trace_provider,
)
from agents.items import TResponseStreamEvent
from agents.run import get_default_agent_runner, set_default_agent_runner
from agents.tracing import get_trace_provider
from agents.tracing.provider import DefaultTraceProvider
from openai.types.responses import ResponsePromptParam

import temporalio.client
import temporalio.worker
from temporalio.client import ClientConfig
from temporalio.contrib.openai_agents._invoke_model_activity import ModelActivity
from temporalio.contrib.openai_agents._model_parameters import ModelActivityParameters
from temporalio.contrib.openai_agents._openai_runner import (
    TemporalOpenAIRunner,
)
from temporalio.contrib.openai_agents._temporal_trace_provider import (
    TemporalTraceProvider,
)
from temporalio.contrib.openai_agents._trace_interceptor import (
    OpenAIAgentsTracingInterceptor,
)
from temporalio.contrib.openai_agents.workflow import AgentsWorkflowError
from temporalio.contrib.pydantic import (
    PydanticPayloadConverter,
    ToJsonOptions,
)
from temporalio.converter import (
    DataConverter,
    DefaultPayloadConverter,
)
from temporalio.worker import (
    Replayer,
    ReplayerConfig,
    Worker,
    WorkerConfig,
    WorkflowReplayResult,
)
from temporalio.worker.workflow_sandbox import SandboxedWorkflowRunner

# Unsupported on python 3.9
try:
    from agents.mcp import MCPServer
except ImportError:
    pass

if typing.TYPE_CHECKING:
    from temporalio.contrib.openai_agents import (
        StatefulMCPServer,
        StatelessMCPServer,
    )


@contextmanager
def set_open_ai_agent_temporal_overrides(
    model_params: ModelActivityParameters,
    auto_close_tracing_in_workflows: bool = False,
):
    """Configure Temporal-specific overrides for OpenAI agents.

    .. warning::
        This API is experimental and may change in future versions.
        Use with caution in production environments. Future versions may wrap the worker directly
        instead of requiring this context manager.

    This context manager sets up the necessary Temporal-specific runners and trace providers
    for running OpenAI agents within Temporal workflows. It should be called in the main
    entry point of your application before initializing the Temporal client and worker.

    The context manager handles:
    1. Setting up a Temporal-specific runner for OpenAI agents
    2. Configuring a Temporal-aware trace provider
    3. Restoring previous settings when the context exits

    Args:
        model_params: Configuration parameters for Temporal activity execution of model calls.
        auto_close_tracing_in_workflows: If set to true, close tracing spans immediately.

    Returns:
        A context manager that yields the configured TemporalTraceProvider.
    """
    previous_runner = get_default_agent_runner()
    previous_trace_provider = get_trace_provider()
    provider = TemporalTraceProvider(
        auto_close_in_workflows=auto_close_tracing_in_workflows
    )

    try:
        set_default_agent_runner(TemporalOpenAIRunner(model_params))
        set_trace_provider(provider)
        yield provider
    finally:
        set_default_agent_runner(previous_runner)
        set_trace_provider(previous_trace_provider or DefaultTraceProvider())


class TestModelProvider(ModelProvider):
    """Test model provider which simply returns the given module."""

    __test__ = False

    def __init__(self, model: Model):
        """Initialize a test model provider with a model."""
        self._model = model

    def get_model(self, model_name: Union[str, None]) -> Model:
        """Get a model from the model provider."""
        return self._model


class TestModel(Model):
    """Test model for use mocking model responses."""

    __test__ = False

    def __init__(self, fn: Callable[[], ModelResponse]) -> None:
        """Initialize a test model with a callable."""
        self.fn = fn

    async def get_response(
        self,
        system_instructions: Union[str, None],
        input: Union[str, list[TResponseInputItem]],
        model_settings: ModelSettings,
        tools: list[Tool],
        output_schema: Union[AgentOutputSchemaBase, None],
        handoffs: list[Handoff],
        tracing: ModelTracing,
        **kwargs,
    ) -> ModelResponse:
        """Get a response from the model."""
        return self.fn()

    def stream_response(
        self,
        system_instructions: Optional[str],
        input: Union[str, list[TResponseInputItem]],
        model_settings: ModelSettings,
        tools: list[Tool],
        output_schema: Optional[AgentOutputSchemaBase],
        handoffs: list[Handoff],
        tracing: ModelTracing,
        **kwargs,
    ) -> AsyncIterator[TResponseStreamEvent]:
        """Get a streamed response from the model. Unimplemented."""
        raise NotImplementedError()


class OpenAIPayloadConverter(PydanticPayloadConverter):
    """PayloadConverter for OpenAI agents."""

    def __init__(self) -> None:
        """Initialize a payload converter."""
        super().__init__(ToJsonOptions(exclude_unset=True))


class OpenAIAgentsPlugin(temporalio.client.Plugin, temporalio.worker.Plugin):
    """Temporal plugin for integrating OpenAI agents with Temporal workflows.

    .. warning::
        This class is experimental and may change in future versions.
        Use with caution in production environments.

    This plugin provides seamless integration between the OpenAI Agents SDK and
    Temporal workflows. It automatically configures the necessary interceptors,
    activities, and data converters to enable OpenAI agents to run within
    Temporal workflows with proper tracing and model execution.

    The plugin:
    1. Configures the Pydantic data converter for type-safe serialization
    2. Sets up tracing interceptors for OpenAI agent interactions
    3. Registers model execution activities
    4. Automatically registers MCP server activities and manages their lifecycles
    5. Manages the OpenAI agent runtime overrides during worker execution

    Args:
        model_params: Configuration parameters for Temporal activity execution
            of model calls. If None, default parameters will be used.
        model_provider: Optional model provider for custom model implementations.
            Useful for testing or custom model integrations.
        mcp_servers: Sequence of MCP servers to automatically register with the worker.
            The plugin will wrap each server in a TemporalMCPServer if needed and
            manage their connection lifecycles tied to the worker lifetime. This is
            the recommended way to use MCP servers with Temporal workflows.

    Example:
        >>> from temporalio.client import Client
        >>> from temporalio.worker import Worker
        >>> from temporalio.contrib.openai_agents import OpenAIAgentsPlugin, ModelActivityParameters, StatelessMCPServer
        >>> from agents.mcp import MCPServerStdio
        >>> from datetime import timedelta
        >>>
        >>> # Configure model parameters
        >>> model_params = ModelActivityParameters(
        ...     start_to_close_timeout=timedelta(seconds=30),
        ...     retry_policy=RetryPolicy(maximum_attempts=3)
        ... )
        >>>
        >>> # Create MCP servers
        >>> filesystem_server = StatelessMCPServer(MCPServerStdio(
        ...     name="Filesystem Server",
        ...     params={"command": "npx", "args": ["-y", "@modelcontextprotocol/server-filesystem", "."]}
        ... ))
        >>>
        >>> # Create plugin with MCP servers
        >>> plugin = OpenAIAgentsPlugin(
        ...     model_params=model_params,
        ...     mcp_servers=[filesystem_server]
        ... )
        >>>
        >>> # Use with client and worker
        >>> client = await Client.connect(
        ...     "localhost:7233",
        ...     plugins=[plugin]
        ... )
        >>> worker = Worker(
        ...     client,
        ...     task_queue="my-task-queue",
        ...     workflows=[MyWorkflow],
        ... )
    """

    def __init__(
        self,
        model_params: Optional[ModelActivityParameters] = None,
        model_provider: Optional[ModelProvider] = None,
        mcp_servers: Sequence[Union["StatelessMCPServer", "StatefulMCPServer"]] = (),
    ) -> None:
        """Initialize the OpenAI agents plugin.

        Args:
            model_params: Configuration parameters for Temporal activity execution
                of model calls. If None, default parameters will be used.
            model_provider: Optional model provider for custom model implementations.
                Useful for testing or custom model integrations.
            mcp_servers: Sequence of MCP servers to automatically register with the worker.
                Each server will be wrapped in a TemporalMCPServer if not already wrapped,
                and their activities will be automatically registered with the worker.
                The plugin manages the connection lifecycle of these servers.
        """
        if model_params is None:
            model_params = ModelActivityParameters()

        # For the default provider, we provide a default start_to_close_timeout of 60 seconds.
        # Other providers will need to define their own.
        if (
            model_params.start_to_close_timeout is None
            and model_params.schedule_to_close_timeout is None
        ):
            if model_provider is None:
                model_params.start_to_close_timeout = timedelta(seconds=60)
            else:
                raise ValueError(
                    "When configuring a custom provider, the model activity must have start_to_close_timeout or schedule_to_close_timeout"
                )

        self._model_params = model_params
        self._model_provider = model_provider
        self._mcp_servers = mcp_servers

    def init_client_plugin(self, next: temporalio.client.Plugin) -> None:
        """Set the next client plugin"""
        self.next_client_plugin = next

    async def connect_service_client(
        self, config: temporalio.service.ConnectConfig
    ) -> temporalio.service.ServiceClient:
        """No modifications to service client"""
        return await self.next_client_plugin.connect_service_client(config)

    def init_worker_plugin(self, next: temporalio.worker.Plugin) -> None:
        """Set the next worker plugin"""
        self.next_worker_plugin = next

    @staticmethod
    def _data_converter(converter: Optional[DataConverter]) -> DataConverter:
        if converter is None:
            return DataConverter(payload_converter_class=OpenAIPayloadConverter)
        elif converter.payload_converter_class is DefaultPayloadConverter:
            return dataclasses.replace(
                converter, payload_converter_class=OpenAIPayloadConverter
            )
        elif not isinstance(converter.payload_converter, OpenAIPayloadConverter):
            raise ValueError(
                "The payload converter must be of type OpenAIPayloadConverter."
            )
        return converter

    def configure_client(self, config: ClientConfig) -> ClientConfig:
        """Configure the Temporal client for OpenAI agents integration.

        This method sets up the Pydantic data converter to enable proper
        serialization of OpenAI agent objects and responses.

        Args:
            config: The client configuration to modify.

        Returns:
            The modified client configuration.
        """
        config["data_converter"] = self._data_converter(config["data_converter"])
        return self.next_client_plugin.configure_client(config)

    def configure_worker(self, config: WorkerConfig) -> WorkerConfig:
        """Configure the Temporal worker for OpenAI agents integration.

        This method adds the necessary interceptors and activities for OpenAI
        agent execution:
        - Adds tracing interceptors for OpenAI agent interactions
        - Registers model execution activities

        Args:
            config: The worker configuration to modify.

        Returns:
            The modified worker configuration.
        """
        config["interceptors"] = list(config.get("interceptors") or []) + [
            OpenAIAgentsTracingInterceptor()
        ]
<<<<<<< HEAD
        new_activities = [ModelActivity(self._model_provider).invoke_model_activity]

        server_names = [server.name for server in self._mcp_servers]
        if len(server_names) != len(set(server_names)):
            raise ValueError(
                f"More than one mcp server registered with the same name. Please provide unique names."
            )

        for mcp_server in self._mcp_servers:
            new_activities.extend(mcp_server._get_activities())
        config["activities"] = list(config.get("activities") or []) + new_activities

        runner = config.get("workflow_runner")
        if isinstance(runner, SandboxedWorkflowRunner):
            config["workflow_runner"] = dataclasses.replace(
                runner,
                restrictions=runner.restrictions.with_passthrough_modules("mcp"),
            )

=======
        config["activities"] = list(config.get("activities") or []) + [
            ModelActivity(self._model_provider).invoke_model_activity
        ]
        config["workflow_failure_exception_types"] = list(
            config.get("workflow_failure_exception_types") or []
        ) + [AgentsWorkflowError]
>>>>>>> 2a2b83b5
        return self.next_worker_plugin.configure_worker(config)

    async def run_worker(self, worker: Worker) -> None:
        """Run the worker with OpenAI agents temporal overrides.

        This method sets up the necessary runtime overrides for OpenAI agents
        to work within the Temporal worker context, including custom runners
        and trace providers.

        Args:
            worker: The worker instance to run.
        """
        with set_open_ai_agent_temporal_overrides(self._model_params):
            await self.next_worker_plugin.run_worker(worker)

    def configure_replayer(self, config: ReplayerConfig) -> ReplayerConfig:
        """Configure the replayer for OpenAI Agents."""
        config["interceptors"] = list(config.get("interceptors") or []) + [
            OpenAIAgentsTracingInterceptor()
        ]
        config["data_converter"] = self._data_converter(config.get("data_converter"))
        return self.next_worker_plugin.configure_replayer(config)

    @asynccontextmanager
    async def run_replayer(
        self,
        replayer: Replayer,
        histories: AsyncIterator[temporalio.client.WorkflowHistory],
    ) -> AsyncIterator[AsyncIterator[WorkflowReplayResult]]:
        """Set the OpenAI Overrides during replay"""
        with set_open_ai_agent_temporal_overrides(self._model_params):
            async with self.next_worker_plugin.run_replayer(
                replayer, histories
            ) as results:
                yield results<|MERGE_RESOLUTION|>--- conflicted
+++ resolved
@@ -1,10 +1,7 @@
 """Initialize Temporal OpenAI Agents overrides."""
 
 import dataclasses
-<<<<<<< HEAD
 import typing
-=======
->>>>>>> 2a2b83b5
 from contextlib import asynccontextmanager, contextmanager
 from datetime import timedelta
 from typing import AsyncIterator, Callable, Optional, Sequence, Union
@@ -339,7 +336,6 @@
         config["interceptors"] = list(config.get("interceptors") or []) + [
             OpenAIAgentsTracingInterceptor()
         ]
-<<<<<<< HEAD
         new_activities = [ModelActivity(self._model_provider).invoke_model_activity]
 
         server_names = [server.name for server in self._mcp_servers]
@@ -359,14 +355,9 @@
                 restrictions=runner.restrictions.with_passthrough_modules("mcp"),
             )
 
-=======
-        config["activities"] = list(config.get("activities") or []) + [
-            ModelActivity(self._model_provider).invoke_model_activity
-        ]
         config["workflow_failure_exception_types"] = list(
             config.get("workflow_failure_exception_types") or []
         ) + [AgentsWorkflowError]
->>>>>>> 2a2b83b5
         return self.next_worker_plugin.configure_worker(config)
 
     async def run_worker(self, worker: Worker) -> None:
