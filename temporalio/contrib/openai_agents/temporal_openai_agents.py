--- conflicted
+++ resolved
@@ -1,12 +1,7 @@
 """Initialize Temporal OpenAI Agents overrides."""
 
 from contextlib import contextmanager
-<<<<<<< HEAD
-from datetime import timedelta
-from typing import Any, AsyncIterator, Callable, Optional, Union
-=======
 from typing import AsyncIterator, Callable, Optional, Union
->>>>>>> 126bcd84
 
 from agents import (
     AgentOutputSchemaBase,
@@ -20,47 +15,26 @@
     TResponseInputItem,
     set_trace_provider,
 )
-<<<<<<< HEAD
-from agents.function_schema import function_schema
 from agents.items import TResponseStreamEvent
 from agents.run import get_default_agent_runner, set_default_agent_runner
-from agents.tool import (
-    FunctionTool,
-)
-=======
-from agents.items import TResponseStreamEvent
-from agents.run import get_default_agent_runner, set_default_agent_runner
->>>>>>> 126bcd84
 from agents.tracing import get_trace_provider
 from agents.tracing.provider import DefaultTraceProvider
 from openai.types.responses import ResponsePromptParam
 
-<<<<<<< HEAD
 import temporalio.client
 import temporalio.worker
-from temporalio import activity
-from temporalio import workflow as temporal_workflow
 from temporalio.client import ClientConfig
-from temporalio.common import Priority, RetryPolicy
 from temporalio.contrib.openai_agents._invoke_model_activity import ModelActivity
-=======
->>>>>>> 126bcd84
 from temporalio.contrib.openai_agents._model_parameters import ModelActivityParameters
 from temporalio.contrib.openai_agents._openai_runner import TemporalOpenAIRunner
 from temporalio.contrib.openai_agents._temporal_trace_provider import (
     TemporalTraceProvider,
 )
-<<<<<<< HEAD
 from temporalio.contrib.openai_agents._trace_interceptor import (
     OpenAIAgentsTracingInterceptor,
 )
 from temporalio.contrib.pydantic import pydantic_data_converter
-from temporalio.exceptions import ApplicationError, TemporalError
 from temporalio.worker import Worker, WorkerConfig
-from temporalio.workflow import ActivityCancellationType, VersioningIntent
-=======
->>>>>>> 126bcd84
-
 
 @contextmanager
 def set_open_ai_agent_temporal_overrides(
@@ -166,9 +140,7 @@
         prompt: Optional[ResponsePromptParam],
     ) -> AsyncIterator[TResponseStreamEvent]:
         """Get a streamed response from the model. Unimplemented."""
-<<<<<<< HEAD
         raise NotImplementedError()
-
 
 class Plugin(temporalio.client.Plugin, temporalio.worker.Plugin):
     def __init__(
@@ -179,136 +151,19 @@
         self._model_params = model_params
         self._model_provider = model_provider
 
-    def on_create_client(self, config: ClientConfig) -> ClientConfig:
+    def configure_client(self, config: ClientConfig) -> ClientConfig:
         config["data_converter"] = pydantic_data_converter
-        return super().on_create_client(config)
+        return super().configure_client(config)
 
-    def on_create_worker(self, config: WorkerConfig) -> WorkerConfig:
+    def configure_worker(self, config: WorkerConfig) -> WorkerConfig:
         config["interceptors"] = list(config.get("interceptors") or []) + [
             OpenAIAgentsTracingInterceptor()
         ]
         config["activities"] = list(config.get("activities") or []) + [
             ModelActivity(self._model_provider).invoke_model_activity
         ]
-        return super().on_create_worker(config)
+        return super().configure_worker(config)
 
     async def run_worker(self, worker: Worker) -> None:
         with set_open_ai_agent_temporal_overrides(self._model_params):
-            await super().run_worker(worker)
-
-
-class ToolSerializationError(TemporalError):
-    """Error that occurs when a tool output could not be serialized."""
-
-
-class workflow:
-    """Encapsulates workflow specific primitives for working with the OpenAI Agents SDK in a workflow context"""
-
-    @classmethod
-    def activity_as_tool(
-        cls,
-        fn: Callable,
-        *,
-        task_queue: Optional[str] = None,
-        schedule_to_close_timeout: Optional[timedelta] = None,
-        schedule_to_start_timeout: Optional[timedelta] = None,
-        start_to_close_timeout: Optional[timedelta] = None,
-        heartbeat_timeout: Optional[timedelta] = None,
-        retry_policy: Optional[RetryPolicy] = None,
-        cancellation_type: ActivityCancellationType = ActivityCancellationType.TRY_CANCEL,
-        activity_id: Optional[str] = None,
-        versioning_intent: Optional[VersioningIntent] = None,
-        summary: Optional[str] = None,
-        priority: Priority = Priority.default,
-    ) -> Tool:
-        """Convert a single Temporal activity function to an OpenAI agent tool.
-
-        .. warning::
-            This API is experimental and may change in future versions.
-            Use with caution in production environments.
-
-        This function takes a Temporal activity function and converts it into an
-        OpenAI agent tool that can be used by the agent to execute the activity
-        during workflow execution. The tool will automatically handle the conversion
-        of inputs and outputs between the agent and the activity. Note that if you take a context,
-        mutation will not be persisted, as the activity may not be running in the same location.
-
-        Args:
-            fn: A Temporal activity function to convert to a tool.
-            For other arguments, refer to :py:mod:`workflow` :py:meth:`start_activity`
-
-        Returns:
-            An OpenAI agent tool that wraps the provided activity.
-
-        Raises:
-            ApplicationError: If the function is not properly decorated as a Temporal activity.
-
-        Example:
-            >>> @activity.defn
-            >>> def process_data(input: str) -> str:
-            ...     return f"Processed: {input}"
-            >>>
-            >>> # Create tool with custom activity options
-            >>> tool = activity_as_tool(
-            ...     process_data,
-            ...     start_to_close_timeout=timedelta(seconds=30),
-            ...     retry_policy=RetryPolicy(maximum_attempts=3),
-            ...     heartbeat_timeout=timedelta(seconds=10)
-            ... )
-            >>> # Use tool with an OpenAI agent
-        """
-        ret = activity._Definition.from_callable(fn)
-        if not ret:
-            raise ApplicationError(
-                "Bare function without tool and activity decorators is not supported",
-                "invalid_tool",
-            )
-        schema = function_schema(fn)
-
-        async def run_activity(ctx: RunContextWrapper[Any], input: str) -> Any:
-            try:
-                json_data = json.loads(input)
-            except Exception as e:
-                raise ApplicationError(
-                    f"Invalid JSON input for tool {schema.name}: {input}"
-                ) from e
-
-            # Activities don't support keyword only arguments, so we can ignore the kwargs_dict return
-            args, _ = schema.to_call_args(schema.params_pydantic_model(**json_data))
-
-            # Add the context to the arguments if it takes that
-            if schema.takes_context:
-                args = [ctx] + args
-
-            result = await temporal_workflow.execute_activity(
-                fn,
-                args=args,
-                task_queue=task_queue,
-                schedule_to_close_timeout=schedule_to_close_timeout,
-                schedule_to_start_timeout=schedule_to_start_timeout,
-                start_to_close_timeout=start_to_close_timeout,
-                heartbeat_timeout=heartbeat_timeout,
-                retry_policy=retry_policy,
-                cancellation_type=cancellation_type,
-                activity_id=activity_id,
-                versioning_intent=versioning_intent,
-                summary=summary,
-                priority=priority,
-            )
-            try:
-                return str(result)
-            except Exception as e:
-                raise ToolSerializationError(
-                    "You must return a string representation of the tool output, or something we can call str() on"
-                ) from e
-
-        return FunctionTool(
-            name=schema.name,
-            description=schema.description or "",
-            params_json_schema=schema.params_json_schema,
-            on_invoke_tool=run_activity,
-            strict_json_schema=True,
-        )
-=======
-        raise NotImplementedError()
->>>>>>> 126bcd84
+            await super().run_worker(worker)