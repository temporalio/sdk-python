--- conflicted
+++ resolved
@@ -8,10 +8,7 @@
 from dataclasses import dataclass
 from typing import (
     Any,
-<<<<<<< HEAD
-=======
     Generic,
->>>>>>> c5eb6e2b
     NoReturn,
     TypeAlias,
     TypeVar,
