"""Base converter and implementations for data conversion."""

from __future__ import annotations

import dataclasses
import inspect
import json
import sys
from abc import ABC, abstractmethod
from dataclasses import dataclass
from datetime import datetime
from typing import Any, Callable, Dict, Iterable, List, Mapping, Optional, Tuple, Type

import dacite
import google.protobuf.json_format
import google.protobuf.message
import google.protobuf.symbol_database

import temporalio.api.common.v1
import temporalio.common


class PayloadConverter(ABC):
    """Base payload converter to/from multiple payloads/values."""

    @abstractmethod
    def to_payloads(
        self, values: Iterable[Any]
    ) -> List[temporalio.api.common.v1.Payload]:
        """Encode values into payloads.

        Args:
            values: Values to be converted.

        Returns:
            Converted payloads. Note, this does not have to be the same number
            as values given, but must be at least one and cannot be more than
            was given.

        Raises:
            Exception: Any issue during conversion.
        """
        raise NotImplementedError

    @abstractmethod
    def from_payloads(
        self,
        payloads: Iterable[temporalio.api.common.v1.Payload],
        type_hints: Optional[List[Type]] = None,
    ) -> List[Any]:
        """Decode payloads into values.

        Args:
            payloads: Payloads to convert to Python values.
            type_hints: Types that are expected if any. This may not have any
                types if there are no annotations on the target. If this is
                present, it must have the exact same length as payloads even if
                the values are just "object".

        Returns:
            Collection of Python values. Note, this does not have to be the same
            number as values given, but at least one must be present.

        Raises:
            Exception: Any issue during conversion.
        """
        raise NotImplementedError

    def to_payloads_wrapper(
        self, values: Iterable[Any]
    ) -> temporalio.api.common.v1.Payloads:
        """:py:meth:`to_payloads` for the
        :py:class:`temporalio.api.common.v1.Payloads` wrapper.
        """
        return temporalio.api.common.v1.Payloads(payloads=self.to_payloads(values))

    def from_payloads_wrapper(
        self, payloads: Optional[temporalio.api.common.v1.Payloads]
    ) -> List[Any]:
        """:py:meth:`from_payloads` for the
        :py:class:`temporalio.api.common.v1.Payloads` wrapper.
        """
        if not payloads or not payloads.payloads:
            return []
        return self.from_payloads(payloads.payloads)


class EncodingPayloadConverter(ABC):
    """Base converter to/from single payload/value with a known encoding for use in CompositePayloadConverter."""

    @property
    @abstractmethod
    def encoding(self) -> str:
        """Encoding for the payload this converter works with."""
        raise NotImplementedError

    @abstractmethod
    def to_payload(self, value: Any) -> Optional[temporalio.api.common.v1.Payload]:
        """Encode a single value to a payload or None.

        Args:
            value: Value to be converted.

        Returns:
            Payload of the value or None if unable to convert.

        Raises:
            TypeError: Value is not the expected type.
            ValueError: Value is of the expected type but otherwise incorrect.
            RuntimeError: General error during encoding.
        """
        raise NotImplementedError

    @abstractmethod
    def from_payload(
        self,
        payload: temporalio.api.common.v1.Payload,
        type_hint: Optional[Type] = None,
    ) -> Any:
        """Decode a single payload to a Python value or raise exception.

        Args:
            payload: Payload to convert to Python value.
            type_hints: Type that is expected if any. This may not have a type
                if there are no annotations on the target.

        Return:
            The decoded value from the payload. Since the encoding is checked by
            the caller, this should raise an exception if the payload cannot be
            converted.

        Raises:
            RuntimeError: General error during decoding.
        """
        raise NotImplementedError


class CompositePayloadConverter(PayloadConverter):
    """Composite payload converter that delegates to a list of encoding payload converters.

    Encoding/decoding are attempted on each payload converter successively until
    it succeeds.

    Attributes:
        converters: List of payload converters to delegate to, in order.
    """

    converters: Mapping[bytes, EncodingPayloadConverter]

    def __init__(self, *converters: EncodingPayloadConverter) -> None:
        """Initializes the data converter.

        Args:
            converters: Payload converters to delegate to, in order.
        """
        # Insertion order preserved here since Python 3.7
        self.converters = {c.encoding.encode(): c for c in converters}

    def to_payloads(
        self, values: Iterable[Any]
    ) -> List[temporalio.api.common.v1.Payload]:
        """Encode values trying each converter.

        See base class. Always returns the same number of payloads as values.

        Raises:
            RuntimeError: No known converter
        """
        payloads = []
        for index, value in enumerate(values):
            # We intentionally attempt these serially just in case a stateful
            # converter may rely on the previous values
            payload = None
            for converter in self.converters.values():
                payload = converter.to_payload(value)
                if payload is not None:
                    break
            if payload is None:
                raise RuntimeError(
                    f"Value at index {index} of type {type(value)} has no known converter"
                )
            payloads.append(payload)
        return payloads

    def from_payloads(
        self,
        payloads: Iterable[temporalio.api.common.v1.Payload],
        type_hints: Optional[List[Type]] = None,
    ) -> List[Any]:
        """Decode values trying each converter.

        See base class. Always returns the same number of values as payloads.

        Raises:
            KeyError: Unknown payload encoding
            RuntimeError: Error during decode
        """
        values = []
        for index, payload in enumerate(payloads):
            encoding = payload.metadata.get("encoding", b"<unknown>")
            converter = self.converters.get(encoding)
            if converter is None:
                raise KeyError(f"Unknown payload encoding {encoding.decode()}")
            type_hint = None
            if type_hints is not None:
                type_hint = type_hints[index]
            try:
                values.append(converter.from_payload(payload, type_hint))
            except RuntimeError as err:
                raise RuntimeError(
                    f"Payload at index {index} with encoding {encoding.decode()} could not be converted"
                ) from err
        return values


class DefaultPayloadConverter(CompositePayloadConverter):
    """Default payload converter compatible with other Temporal SDKs.

    This handles None, bytes, all protobuf message types, and any type that
    :py:func:`json.dump` accepts. In addition, this supports encoding
    :py:mod:`dataclasses` and also decoding them provided the data class is in
    the type hint.
    """

    def __init__(self) -> None:
        """Create a default payload converter."""
        super().__init__(
            BinaryNullPayloadConverter(),
            BinaryPlainPayloadConverter(),
            JSONProtoPayloadConverter(),
            BinaryProtoPayloadConverter(),
            JSONPlainPayloadConverter(),
        )


class BinaryNullPayloadConverter(EncodingPayloadConverter):
    """Converter for 'binary/null' payloads supporting None values."""

    @property
    def encoding(self) -> str:
        """See base class."""
        return "binary/null"

    def to_payload(self, value: Any) -> Optional[temporalio.api.common.v1.Payload]:
        """See base class."""
        if value is None:
            return temporalio.api.common.v1.Payload(
                metadata={"encoding": self.encoding.encode()}
            )
        return None

    def from_payload(
        self,
        payload: temporalio.api.common.v1.Payload,
        type_hint: Optional[Type] = None,
    ) -> Any:
        """See base class."""
        if len(payload.data) > 0:
            raise RuntimeError("Expected empty data set for binary/null")
        return None


class BinaryPlainPayloadConverter(EncodingPayloadConverter):
    """Converter for 'binary/plain' payloads supporting bytes values."""

    @property
    def encoding(self) -> str:
        """See base class."""
        return "binary/plain"

    def to_payload(self, value: Any) -> Optional[temporalio.api.common.v1.Payload]:
        """See base class."""
        if isinstance(value, bytes):
            return temporalio.api.common.v1.Payload(
                metadata={"encoding": self.encoding.encode()}, data=value
            )
        return None

    def from_payload(
        self,
        payload: temporalio.api.common.v1.Payload,
        type_hint: Optional[Type] = None,
    ) -> Any:
        """See base class."""
        return payload.data


_sym_db = google.protobuf.symbol_database.Default()


class JSONProtoPayloadConverter(EncodingPayloadConverter):
    """Converter for 'json/protobuf' payloads supporting protobuf Message values."""

    @property
    def encoding(self) -> str:
        """See base class."""
        return "json/protobuf"

    def to_payload(self, value: Any) -> Optional[temporalio.api.common.v1.Payload]:
        """See base class."""
        if (
            isinstance(value, google.protobuf.message.Message)
            and value.DESCRIPTOR is not None
        ):
            # We have to convert to dict then to JSON because MessageToJson does
            # not have a compact option removing spaces and newlines
            json_str = json.dumps(
                google.protobuf.json_format.MessageToDict(value),
                separators=(",", ":"),
                sort_keys=True,
            )
            return temporalio.api.common.v1.Payload(
                metadata={
                    "encoding": self.encoding.encode(),
                    "messageType": value.DESCRIPTOR.full_name.encode(),
                },
                data=json_str.encode(),
            )
        return None

    def from_payload(
        self,
        payload: temporalio.api.common.v1.Payload,
        type_hint: Optional[Type] = None,
    ) -> Any:
        """See base class."""
        message_type = payload.metadata.get("messageType", b"<unknown>").decode()
        try:
            value = _sym_db.GetSymbol(message_type)()
            return google.protobuf.json_format.Parse(payload.data, value)
        except KeyError as err:
            raise RuntimeError(f"Unknown Protobuf type {message_type}") from err
        except google.protobuf.json_format.ParseError as err:
            raise RuntimeError("Failed parsing") from err


class BinaryProtoPayloadConverter(EncodingPayloadConverter):
    """Converter for 'binary/protobuf' payloads supporting protobuf Message values."""

    @property
    def encoding(self) -> str:
        """See base class."""
        return "binary/protobuf"

    def to_payload(self, value: Any) -> Optional[temporalio.api.common.v1.Payload]:
        """See base class."""
        if (
            isinstance(value, google.protobuf.message.Message)
            and value.DESCRIPTOR is not None
        ):
            return temporalio.api.common.v1.Payload(
                metadata={
                    "encoding": self.encoding.encode(),
                    "messageType": value.DESCRIPTOR.full_name.encode(),
                },
                data=value.SerializeToString(),
            )
        return None

    def from_payload(
        self,
        payload: temporalio.api.common.v1.Payload,
        type_hint: Optional[Type] = None,
    ) -> Any:
        """See base class."""
        message_type = payload.metadata.get("messageType", b"<unknown>").decode()
        try:
            value = _sym_db.GetSymbol(message_type)()
            value.ParseFromString(payload.data)
            return value
        except KeyError as err:
            raise RuntimeError(f"Unknown Protobuf type {message_type}") from err
        except google.protobuf.message.DecodeError as err:
            raise RuntimeError("Failed parsing") from err


class JSONPlainPayloadConverter(EncodingPayloadConverter):
    """Converter for 'json/plain' payloads supporting common Python values.

    This supports all values that :py:func:`json.dump` supports and also adds
    encoding support for :py:mod:`dataclasses` by converting them using
    :py:mod:`dataclasses.asdict`. Note that on decode, if there is a type hint,
    it will be used to construct the data class.
    """

    _encoder: Optional[Type[json.JSONEncoder]]
    _decoder: Optional[Type[json.JSONDecoder]]
    _encoding: str

    def __init__(
        self,
        *,
        encoder: Optional[Type[json.JSONEncoder]] = None,
        decoder: Optional[Type[json.JSONDecoder]] = None,
        encoding: str = "json/plain",
    ) -> None:
        """Initialize a JSON data converter.

        Args:
            encoder: Custom encoder class object to use.
            decoder: Custom decoder class object to use.
            encoding: Encoding name to use.
        """
        super().__init__()
        self._encoder = encoder
        self._decoder = decoder
        self._encoding = encoding

    @property
    def encoding(self) -> str:
        """See base class."""
        return self._encoding

    def to_payload(self, value: Any) -> Optional[temporalio.api.common.v1.Payload]:
        """See base class."""
        if dataclasses.is_dataclass(value):
            value = dataclasses.asdict(value)
        # We let JSON conversion errors be thrown to caller
        return temporalio.api.common.v1.Payload(
            metadata={"encoding": self._encoding.encode()},
            data=json.dumps(
                value, cls=self._encoder, separators=(",", ":"), sort_keys=True
            ).encode(),
        )

    def from_payload(
        self,
        payload: temporalio.api.common.v1.Payload,
        type_hint: Optional[Type] = None,
    ) -> Any:
        """See base class."""
        try:
            obj = json.loads(payload.data, cls=self._decoder)
            # If the object is a dict and the type hint is present for a data
            # class, we instantiate the data class with the value
            if (
                isinstance(obj, dict)
                and inspect.isclass(type_hint)
                and dataclasses.is_dataclass(type_hint)
            ):
                # We have to use dacite here to handle nested dataclasses
                obj = dacite.from_dict(type_hint, obj)
            return obj
        except json.JSONDecodeError as err:
            raise RuntimeError("Failed parsing") from err


class PayloadCodec(ABC):
    """Codec for encoding/decoding to/from bytes.

    Commonly used for compression or encryption.
    """

    @abstractmethod
    async def encode(
        self, payloads: Iterable[temporalio.api.common.v1.Payload]
    ) -> List[temporalio.api.common.v1.Payload]:
        """Encode the given payloads.

        Args:
            payloads: Payloads to encode. This value should not be mutated.

        Returns:
            Encoded payloads. Note, this does not have to be the same number as
            payloads given, but must be at least one and cannot be more than was
            given.
        """
        raise NotImplementedError

    @abstractmethod
    async def decode(
        self, payloads: Iterable[temporalio.api.common.v1.Payload]
    ) -> List[temporalio.api.common.v1.Payload]:
        """Decode the given payloads.

        Args:
            payloads: Payloads to decode. This value should not be mutated.

        Returns:
            Decoded payloads. Note, this does not have to be the same number as
            payloads given, but must be at least one and cannot be more than was
            given.
        """
        raise NotImplementedError

    async def encode_wrapper(self, payloads: temporalio.api.common.v1.Payloads) -> None:
        """:py:meth:`encode` for the
        :py:class:`temporalio.api.common.v1.Payloads` wrapper.

        This replaces the payloads within the wrapper.
        """
        new_payloads = await self.encode(payloads.payloads)
        del payloads.payloads[:]
        # TODO(cretz): Copy too expensive?
        payloads.payloads.extend(new_payloads)

    async def decode_wrapper(self, payloads: temporalio.api.common.v1.Payloads) -> None:
        """:py:meth:`decode` for the
        :py:class:`temporalio.api.common.v1.Payloads` wrapper.

        This replaces the payloads within.
        """
        new_payloads = await self.decode(payloads.payloads)
        del payloads.payloads[:]
        # TODO(cretz): Copy too expensive?
        payloads.payloads.extend(new_payloads)


@dataclass(frozen=True)
class DataConverter:
    """Data converter for converting and encoding payloads to/from Python values.

    This combines :py:class:`PayloadConverter` which converts values with
    :py:class:`PayloadCodec` which encodes bytes.
    """

    payload_converter_class: Type[PayloadConverter] = DefaultPayloadConverter
    """Class to instantiate for payload conversion."""

    payload_codec: Optional[PayloadCodec] = None
    """Optional codec for encoding payload bytes."""

    payload_converter: PayloadConverter = dataclasses.field(init=False)

    def __post_init__(self) -> None:  # noqa: D105
        object.__setattr__(self, "payload_converter", self.payload_converter_class())

    async def encode(
        self, values: Iterable[Any]
    ) -> List[temporalio.api.common.v1.Payload]:
        """Encode values into payloads.

        First converts values to payloads then encodes payloads using codec.

        Args:
            values: Values to be converted and encoded.

        Returns:
            Converted and encoded payloads. Note, this does not have to be the
            same number as values given, but must be at least one and cannot be
            more than was given.
        """
        payloads = self.payload_converter.to_payloads(values)
        if self.payload_codec:
            payloads = await self.payload_codec.encode(payloads)
        return payloads

    async def decode(
        self,
        payloads: Iterable[temporalio.api.common.v1.Payload],
        type_hints: Optional[List[Type]] = None,
    ) -> List[Any]:
        """Decode payloads into values.

        First decodes payloads using codec then converts payloads to values.

        Args:
            payloads: Payloads to be decoded and converted.

        Returns:
            Decoded and converted values.
        """
        if self.payload_codec:
            payloads = await self.payload_codec.decode(payloads)
        return self.payload_converter.from_payloads(payloads, type_hints)

    async def encode_wrapper(
        self, values: Iterable[Any]
    ) -> temporalio.api.common.v1.Payloads:
        """:py:meth:`encode` for the
        :py:class:`temporalio.api.common.v1.Payloads` wrapper.
        """
        return temporalio.api.common.v1.Payloads(payloads=(await self.encode(values)))

    async def decode_wrapper(
        self,
        payloads: Optional[temporalio.api.common.v1.Payloads],
        type_hints: Optional[List[Type]] = None,
    ) -> List[Any]:
        """:py:meth:`decode` for the
        :py:class:`temporalio.api.common.v1.Payloads` wrapper.
        """
        if not payloads or not payloads.payloads:
            return []
        return await self.decode(payloads.payloads, type_hints)


_default: Optional[DataConverter] = None


def default() -> DataConverter:
    """Default data converter."""
    global _default
    if not _default:
        _default = DataConverter()
    return _default


def encode_search_attributes(
<<<<<<< HEAD
    attributes: temporalio.common.SearchAttributes,
=======
    attrs: temporalio.common.SearchAttributes,
>>>>>>> 8ffa58e0
    api: temporalio.api.common.v1.SearchAttributes,
) -> None:
    """Convert search attributes into an API message.

    Args:
<<<<<<< HEAD
        attributes: Search attributes to convert.
        api: API message to set converted attributes on.
    """
    for k, v in attributes.items():
=======
        attrs: Search attributes to convert.
        api: API message to set converted attributes on.
    """
    for k, v in attrs.items():
>>>>>>> 8ffa58e0
        api.indexed_fields[k].CopyFrom(encode_search_attribute_values(v))


def encode_search_attribute_values(
    vals: List[temporalio.common.SearchAttributeValue],
) -> temporalio.api.common.v1.Payload:
    """Convert search attribute values into a payload.

    Args:
        vals: List of values to convert.
    """
    if not isinstance(vals, list):
        raise TypeError("Search attribute values must be lists")
<<<<<<< HEAD
=======
    # Confirm all types are the same
    val_type: Optional[Type] = None
>>>>>>> 8ffa58e0
    # Convert dates to strings
    safe_vals = []
    for v in vals:
        if isinstance(v, datetime):
            if v.tzinfo is None:
                raise ValueError(
                    "Timezone must be present on all search attribute dates"
                )
            v = v.isoformat()
        elif not isinstance(v, (str, int, float, bool)):
            raise TypeError(
                f"Search attribute value of type {type(v).__name__} not one of str, int, float, bool, or datetime"
            )
<<<<<<< HEAD
=======
        elif val_type and type(v) is not val_type:
            raise TypeError(
                f"Search attribute values must have the same type for the same key"
            )
        elif not val_type:
            val_type = type(v)
>>>>>>> 8ffa58e0
        safe_vals.append(v)
    return default().payload_converter.to_payloads([safe_vals])[0]


def decode_search_attributes(
    api: temporalio.api.common.v1.SearchAttributes,
) -> temporalio.common.SearchAttributes:
    """Decode API search attributes to values.

    Args:
        api: API message with search attribute values to convert.

    Returns:
        Converted search attribute values.
    """
    conv = default().payload_converter
    ret = {}
    for k, v in api.indexed_fields.items():
        val = conv.from_payloads([v])[0]
        # If a value did not come back as a list, make it a single-item list
        if not isinstance(val, list):
            val = [val]
        # Convert each item to datetime if necessary
        if v.metadata.get("type") == b"Datetime":
            val = [datetime.fromisoformat(v) for v in val]
        ret[k] = val
    return ret


class _FunctionTypeLookup:
    def __init__(self, type_hint_eval_str: bool) -> None:
        # Keyed by callable __qualname__, value is optional arg types and
        # optional ret type
        self._type_hint_eval_str = type_hint_eval_str
        self._cache: Dict[str, Tuple[Optional[List[Type]], Optional[Type]]] = {}

    def get_type_hints(self, fn: Any) -> Tuple[Optional[List[Type]], Optional[Type]]:
        # Due to MyPy issues, we cannot type "fn" as callable
        if not callable(fn):
            return (None, None)
        ret = self._cache.get(fn.__qualname__)
        if not ret:
            # TODO(cretz): Do we even need to cache?
            ret = _type_hints_from_func(fn, eval_str=self._type_hint_eval_str)
            self._cache[fn.__qualname__] = ret
        return ret


def _type_hints_from_func(
    func: Callable, *, eval_str: bool
) -> Tuple[Optional[List[Type]], Optional[Type]]:
    """Extracts the type hints from the function.

    Args:
        func: Function to extract hints from.
        eval_str: Whether to use ``eval_str`` (only supported on Python >= 3.10)

    Returns:
        Tuple containing parameter types and return type. The parameter types
        will be None if there are any non-positional parameters or if any of the
        parameters to not have an annotation that represents a class. If the
        first parameter is "self" with no attribute, it is not included.
    """
    # eval_str only supported on >= 3.10
    if sys.version_info >= (3, 10):
        sig = inspect.signature(func, eval_str=eval_str)
    else:
        sig = inspect.signature(func)
    ret: Optional[Type] = None
    if inspect.isclass(sig.return_annotation):
        ret = sig.return_annotation
    args: List[Type] = []
    for index, value in enumerate(sig.parameters.values()):
        # Ignore self
        if (
            index == 0
            and value.name == "self"
            and value.annotation is inspect.Parameter.empty
        ):
            continue
        # Stop if non-positional or not a class
        if (
            value.kind is not inspect.Parameter.POSITIONAL_ONLY
            and value.kind is not inspect.Parameter.POSITIONAL_OR_KEYWORD
        ):
            return (None, ret)
        if not inspect.isclass(value.annotation):
            return (None, ret)
        args.append(value.annotation)
    return args, ret<|MERGE_RESOLUTION|>--- conflicted
+++ resolved
@@ -597,27 +597,16 @@
 
 
 def encode_search_attributes(
-<<<<<<< HEAD
     attributes: temporalio.common.SearchAttributes,
-=======
-    attrs: temporalio.common.SearchAttributes,
->>>>>>> 8ffa58e0
     api: temporalio.api.common.v1.SearchAttributes,
 ) -> None:
     """Convert search attributes into an API message.
 
     Args:
-<<<<<<< HEAD
         attributes: Search attributes to convert.
         api: API message to set converted attributes on.
     """
     for k, v in attributes.items():
-=======
-        attrs: Search attributes to convert.
-        api: API message to set converted attributes on.
-    """
-    for k, v in attrs.items():
->>>>>>> 8ffa58e0
         api.indexed_fields[k].CopyFrom(encode_search_attribute_values(v))
 
 
@@ -631,11 +620,8 @@
     """
     if not isinstance(vals, list):
         raise TypeError("Search attribute values must be lists")
-<<<<<<< HEAD
-=======
     # Confirm all types are the same
     val_type: Optional[Type] = None
->>>>>>> 8ffa58e0
     # Convert dates to strings
     safe_vals = []
     for v in vals:
@@ -649,15 +635,12 @@
             raise TypeError(
                 f"Search attribute value of type {type(v).__name__} not one of str, int, float, bool, or datetime"
             )
-<<<<<<< HEAD
-=======
         elif val_type and type(v) is not val_type:
             raise TypeError(
                 f"Search attribute values must have the same type for the same key"
             )
         elif not val_type:
             val_type = type(v)
->>>>>>> 8ffa58e0
         safe_vals.append(v)
     return default().payload_converter.to_payloads([safe_vals])[0]
 
