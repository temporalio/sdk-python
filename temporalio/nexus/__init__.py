--- conflicted
+++ resolved
@@ -17,14 +17,6 @@
     info,
     logger,
 )
-<<<<<<< HEAD
-from ._operation_context import client as client
-from ._operation_context import in_operation as in_operation
-from ._operation_context import info as info
-from ._operation_context import logger as logger
-from ._operation_context import metric_meter as metric_meter
-from ._token import WorkflowHandle as WorkflowHandle
-=======
 from ._token import WorkflowHandle
 
 __all__ = (
@@ -38,5 +30,4 @@
     "info",
     "logger",
     "WorkflowHandle",
-)
->>>>>>> 96e2dab0
+)