--- conflicted
+++ resolved
@@ -17,29 +17,17 @@
 from typing import (
     TYPE_CHECKING,
     Any,
-<<<<<<< HEAD
-    Callable,
-    Generator,
+    Concatenate,
     Generic,
-=======
-    Concatenate,
->>>>>>> 44396753
-    Optional,
     TypeVar,
-    Union,
     overload,
 )
 
-<<<<<<< HEAD
 from nexusrpc.handler import (
     CancelOperationContext,
     OperationContext,
     StartOperationContext,
 )
-from typing_extensions import Concatenate
-=======
-from nexusrpc.handler import CancelOperationContext, StartOperationContext
->>>>>>> 44396753
 
 import temporalio.api.common.v1
 import temporalio.api.workflowservice.v1
