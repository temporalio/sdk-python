--- conflicted
+++ resolved
@@ -7,11 +7,6 @@
 from collections.abc import Awaitable, Callable
 from typing import (
     Any,
-<<<<<<< HEAD
-=======
-    Optional,
-    Type,
->>>>>>> 6a3385b1
     TypeVar,
 )
 
