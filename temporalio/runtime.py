"""Runtime for clients and workers."""

from __future__ import annotations

import logging
import time
from collections.abc import Mapping, Sequence
from dataclasses import dataclass, field
from datetime import timedelta
from enum import Enum
from typing import (
    ClassVar,
    Generic,
    NewType,
<<<<<<< HEAD
=======
    Optional,
>>>>>>> 6a3385b1
    TypeVar,
)

from typing_extensions import Protocol, Self

import temporalio.bridge.metric
import temporalio.bridge.runtime
import temporalio.common


class _RuntimeRef:
    def __init__(
        self,
    ) -> None:
        self._default_runtime: Runtime | None = None
        self._prevent_default = False
        self._default_created = False

    def default(self) -> Runtime:
        if not self._default_runtime:
            if self._prevent_default:
                raise RuntimeError(
                    "Cannot create default Runtime after Runtime.prevent_default has been called"
                )
            self._default_runtime = Runtime(telemetry=TelemetryConfig())
            self._default_created = True
        return self._default_runtime

    def prevent_default(self):
        if self._default_runtime:
            raise RuntimeError(
                "Runtime.prevent_default called after default runtime has been created or set"
            )
        self._prevent_default = True

    def set_default(
        self, runtime: Runtime, *, error_if_already_set: bool = True
    ) -> None:
        if self._default_runtime and error_if_already_set:
            raise RuntimeError("Runtime default already set")

        self._default_runtime = runtime


_runtime_ref: _RuntimeRef = _RuntimeRef()


class Runtime:
    """Runtime for Temporal Python SDK.

    Most users are encouraged to use :py:meth:`default`. It can be set with
    :py:meth:`set_default`. Every time a new runtime is created, a new internal
    thread pool is created.

    Runtimes do not work across forks. Advanced users should consider using
    :py:meth:`prevent_default` and :py:meth:`set_default` to ensure each
    fork creates it's own runtime.

    """

    @classmethod
    def default(cls) -> Runtime:
        """Get the default runtime, creating if not already created. If :py:meth:`prevent_default`
        is called before this method it will raise a RuntimeError instead of creating a default
        runtime.

        If the default runtime needs to be different, it should be done with
        :py:meth:`set_default` before this is called or ever used.

        Returns:
            The default runtime.
        """
        global _runtime_ref
        return _runtime_ref.default()

    @classmethod
    def prevent_default(cls):
        """Prevent :py:meth:`default` from lazily creating a :py:class:`Runtime`.

        Raises a RuntimeError if a default :py:class:`Runtime` has already been created.

        Explicitly setting a default runtime with :py:meth:`set_default` bypasses this setting and
        future calls to :py:meth:`default` will return the provided runtime.
        """
        global _runtime_ref
        _runtime_ref.prevent_default()

    @staticmethod
    def set_default(runtime: Runtime, *, error_if_already_set: bool = True) -> None:
        """Set the default runtime to the given runtime.

        This should be called before any Temporal client is created, but can
        change the existing one. Any clients and workers created with the
        previous runtime will stay on that runtime.

        Args:
            runtime: The runtime to set.
            error_if_already_set: If True and default is already set, this will
                raise a RuntimeError.
        """
        global _runtime_ref
        _runtime_ref.set_default(runtime, error_if_already_set=error_if_already_set)

    def __init__(
        self,
        *,
        telemetry: TelemetryConfig,
        worker_heartbeat_interval: timedelta | None = timedelta(seconds=60),
    ) -> None:
        """Create a runtime with the provided configuration.

        Each new runtime creates a new internal thread pool, so use sparingly.

        Args:
            telemetry: Telemetry configuration when not supplying
                ``runtime_options``.
            worker_heartbeat_interval: Interval for worker heartbeats. ``None``
                disables heartbeating. Interval must be between 1s and 60s.

        Raises:
            ValueError: If both ```runtime_options`` is a negative value.
        """
        if worker_heartbeat_interval is None:
            heartbeat_millis = None
        else:
            if worker_heartbeat_interval <= timedelta(0):
                raise ValueError("worker_heartbeat_interval must be positive")
            heartbeat_millis = int(worker_heartbeat_interval.total_seconds() * 1000)

        runtime_options = temporalio.bridge.runtime.RuntimeOptions(
            telemetry=telemetry._to_bridge_config(),
            worker_heartbeat_interval_millis=heartbeat_millis,
        )

        self._core_runtime = temporalio.bridge.runtime.Runtime(options=runtime_options)
        if isinstance(telemetry.metrics, MetricBuffer):
            telemetry.metrics._runtime = self
        core_meter = temporalio.bridge.metric.MetricMeter.create(self._core_runtime)
        if not core_meter:
            self._metric_meter = temporalio.common.MetricMeter.noop
        else:
            self._metric_meter = _MetricMeter(core_meter, core_meter.default_attributes)

    @property
    def metric_meter(self) -> temporalio.common.MetricMeter:
        """Metric meter for this runtime. This is a no-op metric meter if no
        metrics were configured.
        """
        return self._metric_meter


@dataclass
class TelemetryFilter:
    """Filter for telemetry use."""

    core_level: str
    """Level for Core. Can be ``ERROR``, ``WARN``, ``INFO``, ``DEBUG``, or
    ``TRACE``.
    """

    other_level: str
    """Level for non-Core. Can be ``ERROR``, ``WARN``, ``INFO``, ``DEBUG``, or
    ``TRACE``.
    """

    def formatted(self) -> str:
        """Return a formatted form of this filter."""
        # We intentionally aren't using __str__ or __format__ so they can keep
        # their original dataclass impls
        targets = [
            "temporalio_sdk_core",
            "temporalio_client",
            "temporalio_sdk",
            "temporal_sdk_bridge",
        ]
        parts = [self.other_level]
        parts.extend(f"{target}={self.core_level}" for target in targets)
        return ",".join(parts)


@dataclass(frozen=True)
class LoggingConfig:
    """Configuration for runtime logging."""

    filter: TelemetryFilter | str
    """Filter for logging. Can use :py:class:`TelemetryFilter` or raw string."""

    forwarding: LogForwardingConfig | None = None
    """If present, Core logger messages will be forwarded to a Python logger.
    See the :py:class:`LogForwardingConfig` docs for more info.
    """

    default: ClassVar[LoggingConfig]
    """Default logging configuration of Core WARN level and other ERROR
    level.
    """

    def _to_bridge_config(self) -> temporalio.bridge.runtime.LoggingConfig:
        return temporalio.bridge.runtime.LoggingConfig(
            filter=self.filter
            if isinstance(self.filter, str)
            else self.filter.formatted(),
            forward_to=None if not self.forwarding else self.forwarding._on_logs,
        )


LoggingConfig.default = LoggingConfig(
    filter=TelemetryFilter(core_level="WARN", other_level="ERROR")
)

_module_start_time = time.time()


@dataclass
class LogForwardingConfig:
    """Configuration for log forwarding from Core.

    Configuring this will send logs from Core to the given Python logger. By
    default, log timestamps are overwritten and internally throttled/buffered
    for a few milliseconds to prevent overloading Python. This means those log
    records may have a time in the past and technically may appear out of order
    with Python-originated log messages by a few milliseconds.

    If for some reason lots of logs occur within the buffered time (i.e.
    thousands), they may be sent earlier. Users are discouraged from using this
    with ``TRACE`` Core logging.

    All log records produced have a ``temporal_log`` attribute that contains a
    representation of the Core log. This representation has a ``fields``
    attribute which has arbitrary extra data from Core. By default a string
    representation of this extra ``fields`` attribute is appended to the
    message.
    """

    logger: logging.Logger
    """Core logger messages will be sent to this logger."""

    append_target_to_name: bool = True
    """If true, the default, the target is appended to the name."""

    prepend_target_on_message: bool = True
    """If true, the default, the target is appended to the name."""

    overwrite_log_record_time: bool = True
    """If true, the default, the log record time is overwritten with the core
    log time."""

    append_log_fields_to_message: bool = True
    """If true, the default, the extra fields dict is appended to the
    message."""

    def _on_logs(
        self, logs: Sequence[temporalio.bridge.runtime.BufferedLogEntry]
    ) -> None:
        for log in logs:
            # Don't go further if not enabled
            level = log.level
            if not self.logger.isEnabledFor(level):
                continue

            # Create the record
            name = self.logger.name
            if self.append_target_to_name:
                name += f"-sdk_core::{log.target}"
            message = log.message
            if self.prepend_target_on_message:
                message = f"[sdk_core::{log.target}] {message}"
            if self.append_log_fields_to_message:
                # Swallow error converting fields (should never happen, but
                # just in case)
                try:
                    message += f" {log.fields}"
                except:
                    pass
            record = self.logger.makeRecord(
                name,
                level,
                "(sdk-core)",
                0,
                message,
                (),
                None,
                "(sdk-core)",
                {"temporal_log": log},
                None,
            )
            if self.overwrite_log_record_time:
                record.created = log.time
                record.msecs = (record.created - int(record.created)) * 1000
                # We can't access logging module's start time and it's not worth
                # doing difference math to get relative time right here, so
                # we'll make time relative to _our_ module's start time
                self.relativeCreated = (record.created - _module_start_time) * 1000  # type: ignore[reportUninitializedInstanceVariable]
            # Log the record
            self.logger.handle(record)


class OpenTelemetryMetricTemporality(Enum):
    """Temporality for OpenTelemetry metrics."""

    CUMULATIVE = 1
    DELTA = 2


@dataclass(frozen=True)
class OpenTelemetryConfig:
    """Configuration for OpenTelemetry collector."""

    url: str
    headers: Mapping[str, str] | None = None
    metric_periodicity: timedelta | None = None
    metric_temporality: OpenTelemetryMetricTemporality = (
        OpenTelemetryMetricTemporality.CUMULATIVE
    )
    durations_as_seconds: bool = False
    http: bool = False

    def _to_bridge_config(self) -> temporalio.bridge.runtime.OpenTelemetryConfig:
        return temporalio.bridge.runtime.OpenTelemetryConfig(
            url=self.url,
            headers=self.headers or {},
            metric_periodicity_millis=(
                None
                if not self.metric_periodicity
                else round(self.metric_periodicity.total_seconds() * 1000)
            ),
            metric_temporality_delta=(
                self.metric_temporality == OpenTelemetryMetricTemporality.DELTA
            ),
            durations_as_seconds=self.durations_as_seconds,
            http=self.http,
        )


@dataclass(frozen=True)
class PrometheusConfig:
    """Configuration for Prometheus metrics endpoint."""

    bind_address: str
    counters_total_suffix: bool = False
    unit_suffix: bool = False
    durations_as_seconds: bool = False
    histogram_bucket_overrides: Mapping[str, Sequence[float]] | None = None

    def _to_bridge_config(self) -> temporalio.bridge.runtime.PrometheusConfig:
        return temporalio.bridge.runtime.PrometheusConfig(
            bind_address=self.bind_address,
            counters_total_suffix=self.counters_total_suffix,
            unit_suffix=self.unit_suffix,
            durations_as_seconds=self.durations_as_seconds,
            histogram_bucket_overrides=self.histogram_bucket_overrides,
        )


class MetricBufferDurationFormat(Enum):
    """How durations are represented for metrics buffers."""

    MILLISECONDS = 1
    """Durations are millisecond integers."""

    SECONDS = 2
    """Durations are second floats."""


class MetricBuffer:
    """A buffer that can be set on :py:class:`TelemetryConfig` to record
    metrics instead of ignoring/exporting them.

    .. warning::
        It is important that the buffer size is set to a high number and that
        :py:meth:`retrieve_updates` is called regularly to drain the buffer. If
        the buffer is full, metric updates will be dropped and an error will be
        logged.
    """

    def __init__(
        self,
        buffer_size: int,
        duration_format: MetricBufferDurationFormat = MetricBufferDurationFormat.MILLISECONDS,
    ) -> None:
        """Create a buffer with the given size.

        .. warning::
            It is important that the buffer size is set to a high number and is
            drained regularly. See :py:class:`MetricBuffer` warning.

        Args:
            buffer_size: Size of the buffer. Set this to a large value. A value
                in the tens of thousands or higher is plenty reasonable.
            duration_format: Which duration format to use.
        """
        self._buffer_size = buffer_size
        self._runtime: Runtime | None = None
        self._durations_as_seconds = (
            duration_format == MetricBufferDurationFormat.SECONDS
        )

    def retrieve_updates(self) -> Sequence[BufferedMetricUpdate]:
        """Drain the buffer and return all metric updates.

        .. warning::
            It is important that this is called regularly. See
            :py:class:`MetricBuffer` warning.

        Returns:
            A sequence of metric updates.
        """
        if not self._runtime:
            raise RuntimeError("Attempting to retrieve updates before runtime created")
        return self._runtime._core_runtime.retrieve_buffered_metrics(
            self._durations_as_seconds
        )


@dataclass(frozen=True)
class TelemetryConfig:
    """Configuration for Core telemetry."""

    logging: LoggingConfig | None = LoggingConfig.default
    """Logging configuration."""

    metrics: OpenTelemetryConfig | PrometheusConfig | MetricBuffer | None = None
    """Metrics configuration or buffer."""

    global_tags: Mapping[str, str] = field(default_factory=dict)
    """OTel resource tags to be applied to all metrics."""

    attach_service_name: bool = True
    """Whether to put the service_name on every metric."""

    metric_prefix: str | None = None
    """Prefix to put on every Temporal metric. If unset, defaults to
    ``temporal_``."""

    def _to_bridge_config(self) -> temporalio.bridge.runtime.TelemetryConfig:
        return temporalio.bridge.runtime.TelemetryConfig(
            logging=None if not self.logging else self.logging._to_bridge_config(),
            metrics=None
            if not self.metrics
            else temporalio.bridge.runtime.MetricsConfig(
                opentelemetry=None
                if not isinstance(self.metrics, OpenTelemetryConfig)
                else self.metrics._to_bridge_config(),
                prometheus=None
                if not isinstance(self.metrics, PrometheusConfig)
                else self.metrics._to_bridge_config(),
                buffered_with_size=0
                if not isinstance(self.metrics, MetricBuffer)
                else self.metrics._buffer_size,
                attach_service_name=self.attach_service_name,
                global_tags=self.global_tags or None,
                metric_prefix=self.metric_prefix,
            ),
        )


BufferedMetricKind = NewType("BufferedMetricKind", int)
"""Representation of a buffered metric kind."""

BUFFERED_METRIC_KIND_COUNTER = BufferedMetricKind(0)
"""Buffered metric is a counter which means values are deltas."""

BUFFERED_METRIC_KIND_GAUGE = BufferedMetricKind(1)
"""Buffered metric is a gauge."""

BUFFERED_METRIC_KIND_HISTOGRAM = BufferedMetricKind(2)
"""Buffered metric is a histogram."""


# WARNING: This must match Rust metric::BufferedMetric
class BufferedMetric(Protocol):
    """A metric for a buffered update.

    The same metric for the same name and runtime is guaranteed to be the exact
    same object for performance reasons. This means py:func:`id` will be the
    same for the same metric across updates.
    """

    @property
    def name(self) -> str:
        """Get the name of the metric."""
        ...

    @property
    def description(self) -> str | None:
        """Get the description of the metric if any."""
        ...

    @property
    def unit(self) -> str | None:
        """Get the unit of the metric if any."""
        ...

    @property
    def kind(self) -> BufferedMetricKind:
        """Get the metric kind.

        This is one of :py:const:`BUFFERED_METRIC_KIND_COUNTER`,
        :py:const:`BUFFERED_METRIC_KIND_GAUGE`, or
        :py:const:`BUFFERED_METRIC_KIND_HISTOGRAM`.
        """
        ...


# WARNING: This must match Rust metric::BufferedMetricUpdate
class BufferedMetricUpdate(Protocol):
    """A single metric value update."""

    @property
    def metric(self) -> BufferedMetric:
        """Metric being updated.

        For performance reasons, this is the same object across updates for the
        same metric. This means py:func:`id` will be the same for the same
        metric across updates.
        """
        ...

    @property
    def value(self) -> int | float:
        """Value for the update.

        For counters this is a delta, for gauges and histograms this is just the
        value.
        """
        ...

    @property
    def attributes(self) -> temporalio.common.MetricAttributes:
        """Attributes for the update.

        For performance reasons, this is the same object across updates for the
        same attribute set. This means py:func:`id` will be the same for the
        same attribute set across updates. Note this is for same "attribute set"
        as created by the metric creator, but different attribute sets may have
        the same values.

        Do not mutate this.
        """
        ...


class _MetricMeter(temporalio.common.MetricMeter):
    def __init__(
        self,
        core_meter: temporalio.bridge.metric.MetricMeter,
        core_attrs: temporalio.bridge.metric.MetricAttributes,
    ) -> None:
        self._core_meter = core_meter
        self._core_attrs = core_attrs

    def create_counter(
        self, name: str, description: str | None = None, unit: str | None = None
    ) -> temporalio.common.MetricCounter:
        return _MetricCounter(
            name,
            description,
            unit,
            temporalio.bridge.metric.MetricCounter(
                self._core_meter, name, description, unit
            ),
            self._core_attrs,
        )

    def create_histogram(
        self, name: str, description: str | None = None, unit: str | None = None
    ) -> temporalio.common.MetricHistogram:
        return _MetricHistogram(
            name,
            description,
            unit,
            temporalio.bridge.metric.MetricHistogram(
                self._core_meter, name, description, unit
            ),
            self._core_attrs,
        )

    def create_histogram_float(
        self, name: str, description: str | None = None, unit: str | None = None
    ) -> temporalio.common.MetricHistogramFloat:
        return _MetricHistogramFloat(
            name,
            description,
            unit,
            temporalio.bridge.metric.MetricHistogramFloat(
                self._core_meter, name, description, unit
            ),
            self._core_attrs,
        )

    def create_histogram_timedelta(
        self, name: str, description: str | None = None, unit: str | None = None
    ) -> temporalio.common.MetricHistogramTimedelta:
        return _MetricHistogramTimedelta(
            name,
            description,
            unit,
            temporalio.bridge.metric.MetricHistogramDuration(
                self._core_meter, name, description, unit
            ),
            self._core_attrs,
        )

    def create_gauge(
        self, name: str, description: str | None = None, unit: str | None = None
    ) -> temporalio.common.MetricGauge:
        return _MetricGauge(
            name,
            description,
            unit,
            temporalio.bridge.metric.MetricGauge(
                self._core_meter, name, description, unit
            ),
            self._core_attrs,
        )

    def create_gauge_float(
        self, name: str, description: str | None = None, unit: str | None = None
    ) -> temporalio.common.MetricGaugeFloat:
        return _MetricGaugeFloat(
            name,
            description,
            unit,
            temporalio.bridge.metric.MetricGaugeFloat(
                self._core_meter, name, description, unit
            ),
            self._core_attrs,
        )

    def with_additional_attributes(
        self, additional_attributes: temporalio.common.MetricAttributes
    ) -> temporalio.common.MetricMeter:
        return _MetricMeter(
            self._core_meter,
            self._core_attrs.with_additional_attributes(additional_attributes),
        )


_CoreMetricType = TypeVar("_CoreMetricType")


class _MetricCommon(temporalio.common.MetricCommon, Generic[_CoreMetricType]):
    def __init__(
        self,
        name: str,
        description: str | None,
        unit: str | None,
        core_metric: _CoreMetricType,
        core_attrs: temporalio.bridge.metric.MetricAttributes,
    ) -> None:
        self._name = name
        self._description = description
        self._unit = unit
        self._core_metric = core_metric
        self._core_attrs = core_attrs

    @property
    def name(self) -> str:
        return self._name

    @property
    def description(self) -> str | None:
        return self._description

    @property
    def unit(self) -> str | None:
        return self._unit

    def with_additional_attributes(
        self, additional_attributes: temporalio.common.MetricAttributes
    ) -> Self:
        return self.__class__(
            self._name,
            self._description,
            self._unit,
            self._core_metric,
            self._core_attrs.with_additional_attributes(additional_attributes),
        )


class _MetricCounter(
    temporalio.common.MetricCounter,
    _MetricCommon[temporalio.bridge.metric.MetricCounter],
):
    def add(
        self,
        value: int,
        additional_attributes: temporalio.common.MetricAttributes | None = None,
    ) -> None:
        if value < 0:
            raise ValueError("Metric value cannot be negative")
        core_attrs = self._core_attrs
        if additional_attributes:
            core_attrs = core_attrs.with_additional_attributes(additional_attributes)
        self._core_metric.add(value, core_attrs)


class _MetricHistogram(
    temporalio.common.MetricHistogram,
    _MetricCommon[temporalio.bridge.metric.MetricHistogram],
):
    def record(
        self,
        value: int,
        additional_attributes: temporalio.common.MetricAttributes | None = None,
    ) -> None:
        if value < 0:
            raise ValueError("Metric value cannot be negative")
        core_attrs = self._core_attrs
        if additional_attributes:
            core_attrs = core_attrs.with_additional_attributes(additional_attributes)
        self._core_metric.record(value, core_attrs)


class _MetricHistogramFloat(
    temporalio.common.MetricHistogramFloat,
    _MetricCommon[temporalio.bridge.metric.MetricHistogramFloat],
):
    def record(
        self,
        value: float,
        additional_attributes: temporalio.common.MetricAttributes | None = None,
    ) -> None:
        if value < 0:
            raise ValueError("Metric value cannot be negative")
        core_attrs = self._core_attrs
        if additional_attributes:
            core_attrs = core_attrs.with_additional_attributes(additional_attributes)
        self._core_metric.record(value, core_attrs)


class _MetricHistogramTimedelta(
    temporalio.common.MetricHistogramTimedelta,
    _MetricCommon[temporalio.bridge.metric.MetricHistogramDuration],
):
    def record(
        self,
        value: timedelta,
        additional_attributes: temporalio.common.MetricAttributes | None = None,
    ) -> None:
        if value.days < 0:
            raise ValueError("Metric value cannot be negative")
        core_attrs = self._core_attrs
        if additional_attributes:
            core_attrs = core_attrs.with_additional_attributes(additional_attributes)
        self._core_metric.record(
            (value.days * 86400 * 1000)
            + (value.seconds * 1000)
            + (value.microseconds // 1000),
            core_attrs,
        )


class _MetricGauge(
    temporalio.common.MetricGauge, _MetricCommon[temporalio.bridge.metric.MetricGauge]
):
    def set(
        self,
        value: int,
        additional_attributes: temporalio.common.MetricAttributes | None = None,
    ) -> None:
        if value < 0:
            raise ValueError("Metric value cannot be negative")
        core_attrs = self._core_attrs
        if additional_attributes:
            core_attrs = core_attrs.with_additional_attributes(additional_attributes)
        self._core_metric.set(value, core_attrs)


class _MetricGaugeFloat(
    temporalio.common.MetricGaugeFloat,
    _MetricCommon[temporalio.bridge.metric.MetricGaugeFloat],
):
    def set(
        self,
        value: float,
        additional_attributes: temporalio.common.MetricAttributes | None = None,
    ) -> None:
        if value < 0:
            raise ValueError("Metric value cannot be negative")
        core_attrs = self._core_attrs
        if additional_attributes:
            core_attrs = core_attrs.with_additional_attributes(additional_attributes)
        self._core_metric.set(value, core_attrs)<|MERGE_RESOLUTION|>--- conflicted
+++ resolved
@@ -12,10 +12,6 @@
     ClassVar,
     Generic,
     NewType,
-<<<<<<< HEAD
-=======
-    Optional,
->>>>>>> 6a3385b1
     TypeVar,
 )
 
