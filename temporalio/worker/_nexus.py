--- conflicted
+++ resolved
@@ -12,15 +12,8 @@
 from typing import (
     Any,
     NoReturn,
-    Optional,
-<<<<<<< HEAD
     ParamSpec,
-    Sequence,
-=======
->>>>>>> 44396753
-    Type,
     TypeVar,
-    Union,
 )
 
 import google.protobuf.json_format
@@ -71,11 +64,7 @@
         data_converter: temporalio.converter.DataConverter,
         interceptors: Sequence[Interceptor],
         metric_meter: temporalio.common.MetricMeter,
-<<<<<<< HEAD
         executor: concurrent.futures.ThreadPoolExecutor | None,
-=======
-        executor: concurrent.futures.Executor | None,
->>>>>>> 44396753
     ) -> None:
         # TODO: make it possible to query task queue of bridge worker instead of passing
         # unused task_queue into _NexusWorker, _ActivityWorker, etc?
