--- conflicted
+++ resolved
@@ -3,14 +3,9 @@
 from __future__ import annotations
 
 import asyncio
-<<<<<<< HEAD
 import concurrent
-import inspect
-=======
->>>>>>> 3a2d28bd
 import json
 import logging
-from concurrent.futures.thread import ThreadPoolExecutor
 from dataclasses import dataclass
 from typing import (
     Any,
@@ -18,7 +13,6 @@
     Optional,
     Sequence,
     Type,
-    Awaitable,
 )
 
 import google.protobuf.json_format
@@ -588,4 +582,4 @@
             )
     return nexusrpc.handler.HandlerError(
         str(err), type=nexusrpc.handler.HandlerErrorType.INTERNAL, cause=err
-    )
+    )