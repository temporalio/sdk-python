--- conflicted
+++ resolved
@@ -13,15 +13,9 @@
 from typing import (
     Any,
     NoReturn,
-<<<<<<< HEAD
-    Optional,
-    Type,
-    Union,
-    cast,
-=======
     ParamSpec,
     TypeVar,
->>>>>>> 89fb17fa
+    cast,
 )
 
 import google.protobuf.json_format
@@ -85,26 +79,20 @@
         self._client = client
         self._task_queue = task_queue
 
-<<<<<<< HEAD
+        self._metric_meter = metric_meter
         middleware = _NexusMiddlewareForInterceptors(interceptors)
-
-        self._handler = Handler(service_handlers, executor, middleware=[middleware])
-        self._data_converter = data_converter
-        # TODO(nexus-preview): metric_meter
-        self._metric_meter = metric_meter
-=======
-        self._metric_meter = metric_meter
 
         # If an executor is provided, we wrap the executor with one that will
         # copy the contextvars.Context to the thread on submit
         handler_executor = _ContextPropagatingExecutor(executor) if executor else None
-
-        self._handler = Handler(service_handlers, handler_executor)
+        self._handler = Handler(
+            service_handlers, handler_executor, middleware=[middleware]
+        )
+
         self._data_converter = data_converter
         # TODO(nexus-preview): interceptors
         self._interceptors = interceptors
 
->>>>>>> 89fb17fa
         self._running_tasks: dict[bytes, _RunningNexusTask] = {}
         self._fail_worker_exception_queue: asyncio.Queue[Exception] = asyncio.Queue()
 
@@ -627,7 +615,6 @@
             return True
 
 
-<<<<<<< HEAD
 class _NexusOperationHandlerForInterceptor(
     nexusrpc.handler.MiddlewareSafeOperationHandler
 ):
@@ -653,7 +640,7 @@
 
 
 class _NexusOperationInboundInterceptorImpl(NexusOperationInboundInterceptor):
-    def __init__(self, handler: nexusrpc.handler.MiddlewareSafeOperationHandler):
+    def __init__(self, handler: nexusrpc.handler.MiddlewareSafeOperationHandler):  # pyright: ignore[reportMissingSuperCall]
         self._handler = handler
 
     async def execute_nexus_operation_start(
@@ -689,7 +676,8 @@
         )
 
         return _NexusOperationHandlerForInterceptor(inbound)
-=======
+
+
 _P = ParamSpec("_P")
 _T = TypeVar("_T")
 
@@ -709,5 +697,4 @@
         return self._executor.submit(wrapped, *args, **kwargs)
 
     def shutdown(self, wait: bool = True, *, cancel_futures: bool = False) -> None:
-        return self._executor.shutdown(wait=wait, cancel_futures=cancel_futures)
->>>>>>> 89fb17fa
+        return self._executor.shutdown(wait=wait, cancel_futures=cancel_futures)