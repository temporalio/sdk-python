--- conflicted
+++ resolved
@@ -12,11 +12,8 @@
 from typing import (
     Any,
     NoReturn,
-<<<<<<< HEAD
-=======
     ParamSpec,
     TypeVar,
->>>>>>> 6a3385b1
 )
 
 import google.protobuf.json_format
@@ -68,11 +65,7 @@
         data_converter: temporalio.converter.DataConverter,
         interceptors: Sequence[Interceptor],
         metric_meter: temporalio.common.MetricMeter,
-<<<<<<< HEAD
-        executor: concurrent.futures.Executor | None,
-=======
         executor: concurrent.futures.ThreadPoolExecutor | None,
->>>>>>> 6a3385b1
     ) -> None:
         # TODO: make it possible to query task queue of bridge worker instead of passing
         # unused task_queue into _NexusWorker, _ActivityWorker, etc?
@@ -465,11 +458,7 @@
 
     async def deserialize(
         self,
-<<<<<<< HEAD
         content: nexusrpc.Content,  # type:ignore[reportUnusedParameter]
-=======
-        content: nexusrpc.Content,
->>>>>>> 6a3385b1
         as_type: type[Any] | None = None,
     ) -> Any:
         try:
