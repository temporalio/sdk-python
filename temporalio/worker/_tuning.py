--- conflicted
+++ resolved
@@ -6,13 +6,7 @@
 from collections.abc import Callable
 from dataclasses import dataclass
 from datetime import timedelta
-<<<<<<< HEAD
 from typing import Any, Literal, Protocol, TypeAlias, runtime_checkable
-=======
-from typing import Any, Literal, Optional, Protocol, TypeAlias, Union, runtime_checkable
-
-from typing_extensions import Self
->>>>>>> 6a3385b1
 
 import temporalio.bridge.worker
 from temporalio.bridge.worker import BridgeCustomSlotSupplier
