"""Worker for processing Temporal workflows and/or activities."""

from __future__ import annotations

import asyncio
import concurrent.futures
import hashlib
import logging
import sys
import warnings
from collections.abc import Awaitable, Callable, Sequence
from dataclasses import dataclass
from datetime import timedelta
from typing import (
    Any,
    List,
    Optional,
    Type,
    TypeAlias,
    Union,
    cast,
)

from typing_extensions import TypedDict

import temporalio.bridge.worker
import temporalio.client
import temporalio.common
import temporalio.runtime
import temporalio.service
from temporalio.common import (
    HeaderCodecBehavior,
    VersioningBehavior,
    WorkerDeploymentVersion,
)

from ._activity import SharedStateManager, _ActivityWorker
from ._interceptor import Interceptor
from ._nexus import _NexusWorker
from ._plugin import Plugin
from ._tuning import WorkerTuner
from ._workflow import _WorkflowWorker
from ._workflow_instance import UnsandboxedWorkflowRunner, WorkflowRunner
from .workflow_sandbox import SandboxedWorkflowRunner

logger = logging.getLogger(__name__)


@dataclass(frozen=True)
class PollerBehaviorSimpleMaximum:
    """A poller behavior that will attempt to poll as long as a slot is available, up to the
    provided maximum. Cannot be less than two for workflow tasks, or one for other tasks.
    """

    maximum: int = 5

    def _to_bridge(self) -> temporalio.bridge.worker.PollerBehavior:
        return temporalio.bridge.worker.PollerBehaviorSimpleMaximum(
            simple_maximum=self.maximum
        )


@dataclass(frozen=True)
class PollerBehaviorAutoscaling:
    """A poller behavior that will automatically scale the number of pollers based on feedback
    from the server. A slot must be available before beginning polling.
    """

    minimum: int = 1
    """At least this many poll calls will always be attempted (assuming slots are available)."""
    maximum: int = 100
    """At most this many poll calls will ever be open at once. Must be >= `minimum`."""
    initial: int = 5
    """This many polls will be attempted initially before scaling kicks in. Must be between
       `minimum` and `maximum`."""

    def _to_bridge(self) -> temporalio.bridge.worker.PollerBehavior:
        return temporalio.bridge.worker.PollerBehaviorAutoscaling(
            minimum=self.minimum,
            maximum=self.maximum,
            initial=self.initial,
        )


PollerBehavior: TypeAlias = Union[
    PollerBehaviorSimpleMaximum,
    PollerBehaviorAutoscaling,
]


class Worker:
    """Worker to process workflows and/or activities.

    Once created, workers can be run and shutdown explicitly via :py:meth:`run`
    and :py:meth:`shutdown`. Alternatively workers can be used in an
    ``async with`` clause. See :py:meth:`__aenter__` and :py:meth:`__aexit__`
    for important details about fatal errors.
    """

    def __init__(
        self,
        client: temporalio.client.Client,
        *,
        task_queue: str,
        activities: Sequence[Callable] = [],
        nexus_service_handlers: Sequence[Any] = [],
        workflows: Sequence[type] = [],
        activity_executor: concurrent.futures.Executor | None = None,
        workflow_task_executor: concurrent.futures.ThreadPoolExecutor | None = None,
<<<<<<< HEAD
        nexus_task_executor: concurrent.futures.Executor | None = None,
=======
        nexus_task_executor: concurrent.futures.ThreadPoolExecutor | None = None,
>>>>>>> 6a3385b1
        workflow_runner: WorkflowRunner = SandboxedWorkflowRunner(),
        unsandboxed_workflow_runner: WorkflowRunner = UnsandboxedWorkflowRunner(),
        plugins: Sequence[Plugin] = [],
        interceptors: Sequence[Interceptor] = [],
        build_id: str | None = None,
        identity: str | None = None,
        max_cached_workflows: int = 1000,
        max_concurrent_workflow_tasks: int | None = None,
        max_concurrent_activities: int | None = None,
        max_concurrent_local_activities: int | None = None,
        max_concurrent_nexus_tasks: int | None = None,
        tuner: WorkerTuner | None = None,
        max_concurrent_workflow_task_polls: int | None = None,
        nonsticky_to_sticky_poll_ratio: float = 0.2,
        max_concurrent_activity_task_polls: int | None = None,
        no_remote_activities: bool = False,
        sticky_queue_schedule_to_start_timeout: timedelta = timedelta(seconds=10),
        max_heartbeat_throttle_interval: timedelta = timedelta(seconds=60),
        default_heartbeat_throttle_interval: timedelta = timedelta(seconds=30),
        max_activities_per_second: float | None = None,
        max_task_queue_activities_per_second: float | None = None,
        graceful_shutdown_timeout: timedelta = timedelta(),
        workflow_failure_exception_types: Sequence[type[BaseException]] = [],
        shared_state_manager: SharedStateManager | None = None,
        debug_mode: bool = False,
        disable_eager_activity_execution: bool = False,
        on_fatal_error: Callable[[BaseException], Awaitable[None]] | None = None,
        use_worker_versioning: bool = False,
        disable_safe_workflow_eviction: bool = False,
        deployment_config: WorkerDeploymentConfig | None = None,
        workflow_task_poller_behavior: PollerBehavior = PollerBehaviorSimpleMaximum(
            maximum=5
        ),
        activity_task_poller_behavior: PollerBehavior = PollerBehaviorSimpleMaximum(
            maximum=5
        ),
        nexus_task_poller_behavior: PollerBehavior = PollerBehaviorSimpleMaximum(
            maximum=5
        ),
    ) -> None:
        """Create a worker to process workflows and/or activities.

        Args:
            client: Client to use for this worker. This is required and must be
                the :py:class:`temporalio.client.Client` instance or have a
                worker_service_client attribute with reference to the original
                client's underlying service client. This client cannot be
                "lazy".
            task_queue: Required task queue for this worker.
            activities: Activity callables decorated with
                :py:func:`@activity.defn<temporalio.activity.defn>`. Activities
                may be async functions or non-async functions.
            nexus_service_handlers: Instances of Nexus service handler classes
                decorated with :py:func:`@nexusrpc.handler.service_handler<nexusrpc.handler.service_handler>`.

                .. warning::
                    This parameter is experimental and unstable.
            workflows: Workflow classes decorated with
                :py:func:`@workflow.defn<temporalio.workflow.defn>`.
            activity_executor: Concurrent executor to use for non-async
                activities. This is required if any activities are non-async.
                :py:class:`concurrent.futures.ThreadPoolExecutor` is
                recommended. If this is a
                :py:class:`concurrent.futures.ProcessPoolExecutor`, all
                non-async activities must be picklable. ``max_workers`` on the
                executor should at least be ``max_concurrent_activities`` or a
                warning is issued. Note, a broken-executor failure from this
                executor will cause the worker to fail and shutdown.
            workflow_task_executor: Thread pool executor for workflow tasks. If
                this is not present, a new
                :py:class:`concurrent.futures.ThreadPoolExecutor` will be
                created with ``max_workers`` set to
                ``max_concurrent_workflow_tasks`` if it is present, or 500
                otherwise. The default one will be properly shutdown, but if one
                is provided, the caller is responsible for shutting it down after
                the worker is shut down.
            nexus_task_executor: Executor to use for non-async
                Nexus operations. This is required if any operation start methods
                are non-``async def``.

                .. warning::
                    This parameter is experimental and unstable.
            workflow_runner: Runner for workflows.
            unsandboxed_workflow_runner: Runner for workflows that opt-out of
                sandboxing.
            plugins: Collection of plugins for this worker. Any plugins already
                on the client that also implement :py:class:`temporalio.worker.Plugin` are
                prepended to this list and should not be explicitly given here
                to avoid running the plugin twice.
            interceptors: Collection of interceptors for this worker. Any
                interceptors already on the client that also implement
                :py:class:`Interceptor` are prepended to this list and should
                not be explicitly given here.
            build_id: A unique identifier for the current runtime, ideally provided as a
                representation of the complete source code. If not explicitly set, the system
                automatically generates a best-effort identifier by traversing and computing
                hashes of all modules in the codebase. In very large codebases this automatic
                process may significantly increase initialization time.
                Exclusive with `deployment_config`.
                WARNING: Deprecated. Use `deployment_config` instead.
            identity: Identity for this worker client. If unset, the client
                identity is used.
            max_cached_workflows: If nonzero, workflows will be cached and
                sticky task queues will be used.
            max_concurrent_workflow_tasks: Maximum allowed number of workflow
                tasks that will ever be given to this worker at one time. Mutually exclusive with
                ``tuner``. Must be set to at least two if ``max_cached_workflows`` is nonzero.
            max_concurrent_activities: Maximum number of activity tasks that will ever be given to
                the activity worker concurrently. Mutually exclusive with ``tuner``.
            max_concurrent_local_activities: Maximum number of local activity
                tasks that will ever be given to the activity worker concurrently. Mutually
                exclusive with ``tuner``.
            max_concurrent_nexus_tasks: Maximum number of Nexus tasks that will ever be given to
                the Nexus worker concurrently. Mutually exclusive with ``tuner``.
            tuner:  Provide a custom :py:class:`WorkerTuner`. Mutually exclusive with the
                ``max_concurrent_workflow_tasks``, ``max_concurrent_activities``,
                ``max_concurrent_local_activities``, and ``max_concurrent_nexus_tasks`` arguments.

                Defaults to fixed-size 100 slots for each slot kind if unset and none of the
                max_* arguments are provided.
            max_concurrent_workflow_task_polls: Maximum number of concurrent
                poll workflow task requests we will perform at a time on this worker's task queue.
                Must be set to at least two if ``max_cached_workflows`` is nonzero.

                If set, will override any value passed to ``workflow_task_poller_behavior``.

                WARNING: Deprecated, use ``workflow_task_poller_behavior`` instead
            nonsticky_to_sticky_poll_ratio: max_concurrent_workflow_task_polls *
                this number = the number of max pollers that will be allowed for
                the nonsticky queue when sticky tasks are enabled. If both
                defaults are used, the sticky queue will allow 4 max pollers
                while the nonsticky queue will allow one. The minimum for either
                poller is 1, so if ``max_concurrent_workflow_task_polls`` is 1
                and sticky queues are enabled, there will be 2 concurrent polls.
            max_concurrent_activity_task_polls: Maximum number of concurrent
                poll activity task requests we will perform at a time on this
                worker's task queue.

                If set, will override any value passed to ``activity_task_poller_behavior``.

                WARNING: Deprecated, use ``activity_task_poller_behavior`` instead
            no_remote_activities: If true, this worker will only handle workflow
                tasks and local activities, it will not poll for activity tasks.
            sticky_queue_schedule_to_start_timeout: How long a workflow task is
                allowed to sit on the sticky queue before it is timed out and
                moved to the non-sticky queue where it may be picked up by any
                worker.
            max_heartbeat_throttle_interval: Longest interval for throttling
                activity heartbeats.
            default_heartbeat_throttle_interval: Default interval for throttling
                activity heartbeats in case per-activity heartbeat timeout is
                unset. Otherwise, it's the per-activity heartbeat timeout * 0.8.
            max_activities_per_second: Limits the number of activities per
                second that this worker will process. The worker will not poll
                for new activities if by doing so it might receive and execute
                an activity which would cause it to exceed this limit.
            max_task_queue_activities_per_second: Sets the maximum number of
                activities per second the task queue will dispatch, controlled
                server-side. Note that this only takes effect upon an activity
                poll request. If multiple workers on the same queue have
                different values set, they will thrash with the last poller
                winning.
            graceful_shutdown_timeout: Amount of time after shutdown is called
                that activities are given to complete before their tasks are
                cancelled.
            workflow_failure_exception_types: The types of exceptions that, if a
                workflow-thrown exception extends, will cause the
                workflow/update to fail instead of suspending the workflow via
                task failure. These are applied in addition to ones set on the
                ``workflow.defn`` decorator. If ``Exception`` is set, it
                effectively will fail a workflow/update in all user exception
                cases. WARNING: This setting is experimental.
            shared_state_manager: Used for obtaining cross-process friendly
                synchronization primitives. This is required for non-async
                activities where the activity_executor is not a
                :py:class:`concurrent.futures.ThreadPoolExecutor`. Reuse of
                these across workers is encouraged.
            debug_mode: If true, will disable deadlock detection and may disable
                sandboxing in order to make using a debugger easier. If false
                but the environment variable ``TEMPORAL_DEBUG`` is truthy, this
                will be set to true.
            disable_eager_activity_execution: If true, will disable eager
                activity execution. Eager activity execution is an optimization
                on some servers that sends activities back to the same worker as
                the calling workflow if they can run there.
            on_fatal_error: An async function that can handle a failure before
                the worker shutdown commences. This cannot stop the shutdown and
                any exception raised is logged and ignored.
            use_worker_versioning: If true, the ``build_id`` argument must be
                specified, and this worker opts into the worker versioning
                feature. This ensures it only receives workflow tasks for
                workflows which it claims to be compatible with. For more
                information, see
                https://docs.temporal.io/workers#worker-versioning.
                Exclusive with ``deployment_config``.
                WARNING: Deprecated. Use ``deployment_config`` instead.
            disable_safe_workflow_eviction: If true, instead of letting the
                workflow collect its tasks properly, the worker will simply let
                the Python garbage collector collect the tasks. WARNING: Users
                should not set this value to true. The garbage collector will
                throw ``GeneratorExit`` in coroutines causing them to wake up
                in different threads and run ``finally`` and other code in the
                wrong workflow environment.
            deployment_config: Deployment config for the worker. Exclusive with ``build_id`` and
                ``use_worker_versioning``.
                WARNING: This is an experimental feature and may change in the future.
            workflow_task_poller_behavior: Specify the behavior of workflow task polling.
                Defaults to a 5-poller maximum.
            activity_task_poller_behavior: Specify the behavior of activity task polling.
                Defaults to a 5-poller maximum.
            nexus_task_poller_behavior: Specify the behavior of Nexus task polling.
                Defaults to a 5-poller maximum.
        """
        config = WorkerConfig(
            client=client,
            task_queue=task_queue,
            activities=activities,
            nexus_service_handlers=nexus_service_handlers,
            workflows=workflows,
            activity_executor=activity_executor,
            workflow_task_executor=workflow_task_executor,
            nexus_task_executor=nexus_task_executor,
            workflow_runner=workflow_runner,
            unsandboxed_workflow_runner=unsandboxed_workflow_runner,
            plugins=plugins,
            interceptors=interceptors,
            build_id=build_id,
            identity=identity,
            max_cached_workflows=max_cached_workflows,
            max_concurrent_workflow_tasks=max_concurrent_workflow_tasks,
            max_concurrent_activities=max_concurrent_activities,
            max_concurrent_local_activities=max_concurrent_local_activities,
            max_concurrent_nexus_tasks=max_concurrent_nexus_tasks,
            tuner=tuner,
            max_concurrent_workflow_task_polls=max_concurrent_workflow_task_polls,
            nonsticky_to_sticky_poll_ratio=nonsticky_to_sticky_poll_ratio,
            max_concurrent_activity_task_polls=max_concurrent_activity_task_polls,
            no_remote_activities=no_remote_activities,
            sticky_queue_schedule_to_start_timeout=sticky_queue_schedule_to_start_timeout,
            max_heartbeat_throttle_interval=max_heartbeat_throttle_interval,
            default_heartbeat_throttle_interval=default_heartbeat_throttle_interval,
            max_activities_per_second=max_activities_per_second,
            max_task_queue_activities_per_second=max_task_queue_activities_per_second,
            graceful_shutdown_timeout=graceful_shutdown_timeout,
            workflow_failure_exception_types=workflow_failure_exception_types,
            shared_state_manager=shared_state_manager,
            debug_mode=debug_mode,
            disable_eager_activity_execution=disable_eager_activity_execution,
            on_fatal_error=on_fatal_error,
            use_worker_versioning=use_worker_versioning,
            disable_safe_workflow_eviction=disable_safe_workflow_eviction,
            deployment_config=deployment_config,
            workflow_task_poller_behavior=workflow_task_poller_behavior,
            activity_task_poller_behavior=activity_task_poller_behavior,
            nexus_task_poller_behavior=nexus_task_poller_behavior,
        )

        plugins_from_client = cast(
            list[Plugin],
            [p for p in client.config()["plugins"] if isinstance(p, Plugin)],
        )
        for client_plugin in plugins_from_client:
            if type(client_plugin) in [type(p) for p in plugins]:
                warnings.warn(
                    f"The same plugin type {type(client_plugin)} is present from both client and worker. It may run twice and may not be the intended behavior."
                )
        plugins = plugins_from_client + list(plugins)
        self._initial_config = config.copy()

        self._plugins = plugins
        for plugin in plugins:
            config = plugin.configure_worker(config)

        self._init_from_config(client, config)

    def _init_from_config(self, client: temporalio.client.Client, config: WorkerConfig):
        """Handles post plugin initialization to ensure original arguments are not used.
        Client is safe to take separately since it can't be modified by worker plugins.
        """
        self._config = config
        if not (
            config.get("activities")
            or config.get("nexus_service_handlers")
            or config.get("workflows")
        ):
            raise ValueError(
                "At least one activity, Nexus service, or workflow must be specified"
            )
        if config.get("use_worker_versioning") and not config.get("build_id"):
            raise ValueError(
                "build_id must be specified when use_worker_versioning is True"
            )
        if config.get("deployment_config") and (
            config.get("build_id") or config.get("use_worker_versioning")
        ):
            raise ValueError(
                "deployment_config cannot be used with build_id or use_worker_versioning"
            )

        # Prepend applicable client interceptors to the given ones
        client_config = config["client"].config(active_config=True)  # type: ignore[reportTypedDictNotRequiredAccess]
        interceptors_from_client = cast(
            list[Interceptor],
            [i for i in client_config["interceptors"] if isinstance(i, Interceptor)],
        )
        interceptors = interceptors_from_client + list(config["interceptors"])  # type: ignore[reportTypedDictNotRequiredAccess]

        # Extract the bridge service client
        bridge_client = _extract_bridge_client_for_worker(config["client"])  # type: ignore[reportTypedDictNotRequiredAccess]

        self._started = False
        self._shutdown_event = asyncio.Event()
        self._shutdown_complete_event = asyncio.Event()
        self._async_context_inner_task: asyncio.Task | None = None
        self._async_context_run_task: asyncio.Task | None = None
        self._async_context_run_exception: BaseException | None = None

        self._activity_worker: _ActivityWorker | None = None
        self._runtime = (
            bridge_client.config.runtime or temporalio.runtime.Runtime.default()
        )
        activities = config.get("activities")
        if activities:
            _warn_if_activity_executor_max_workers_is_inconsistent(config)
            self._activity_worker = _ActivityWorker(
                bridge_worker=lambda: self._bridge_worker,
                task_queue=config["task_queue"],  # type: ignore[reportTypedDictNotRequiredAccess]
                activities=activities,
                activity_executor=config.get("activity_executor"),
                shared_state_manager=config.get("shared_state_manager"),
                data_converter=client_config["data_converter"],
                interceptors=interceptors,
                metric_meter=self._runtime.metric_meter,
                client=client,
                encode_headers=(
                    client_config["header_codec_behavior"] == HeaderCodecBehavior.CODEC
                ),
            )
        self._nexus_worker: _NexusWorker | None = None
<<<<<<< HEAD
        if config["nexus_service_handlers"]:
=======
        nexus_service_handlers = config.get("nexus_service_handlers")
        if nexus_service_handlers:
>>>>>>> 6a3385b1
            _warn_if_nexus_task_executor_max_workers_is_inconsistent(config)
            self._nexus_worker = _NexusWorker(
                bridge_worker=lambda: self._bridge_worker,
                client=config["client"],  # type: ignore[reportTypedDictNotRequiredAccess]
                task_queue=config["task_queue"],  # type: ignore[reportTypedDictNotRequiredAccess]
                service_handlers=nexus_service_handlers,
                data_converter=client_config["data_converter"],
                interceptors=interceptors,
                metric_meter=self._runtime.metric_meter,
                executor=config.get("nexus_task_executor"),
            )
        self._workflow_worker: _WorkflowWorker | None = None
<<<<<<< HEAD
        if config["workflows"]:
=======
        workflows = config.get("workflows")
        if workflows:
            deployment_config = config.get("deployment_config")
>>>>>>> 6a3385b1
            should_enforce_versioning_behavior = (
                deployment_config is not None
                and deployment_config.use_worker_versioning
                and deployment_config.default_versioning_behavior
                == temporalio.common.VersioningBehavior.UNSPECIFIED
            )

            def check_activity(activity):
                if self._activity_worker is None:
                    raise ValueError(
                        f"Activity function {activity} "
                        f"is not registered on this worker, no available activities.",
                    )
                self._activity_worker.assert_activity_valid(activity)

            self._workflow_worker = _WorkflowWorker(
                bridge_worker=lambda: self._bridge_worker,
                namespace=config["client"].namespace,  # type: ignore[reportTypedDictNotRequiredAccess]
                task_queue=config["task_queue"],  # type: ignore[reportTypedDictNotRequiredAccess]
                workflows=workflows,
                workflow_task_executor=config.get("workflow_task_executor"),
                max_concurrent_workflow_tasks=config.get(
                    "max_concurrent_workflow_tasks"
                ),
                workflow_runner=config["workflow_runner"],  # type: ignore[reportTypedDictNotRequiredAccess]
                unsandboxed_workflow_runner=config["unsandboxed_workflow_runner"],  # type: ignore[reportTypedDictNotRequiredAccess]
                data_converter=client_config["data_converter"],
                interceptors=interceptors,
                workflow_failure_exception_types=config[
                    "workflow_failure_exception_types"
                ],  # type: ignore[reportTypedDictNotRequiredAccess]
                debug_mode=config["debug_mode"],  # type: ignore[reportTypedDictNotRequiredAccess]
                disable_eager_activity_execution=config[
                    "disable_eager_activity_execution"
                ],  # type: ignore[reportTypedDictNotRequiredAccess]
                metric_meter=self._runtime.metric_meter,
                on_eviction_hook=None,
                disable_safe_eviction=config["disable_safe_workflow_eviction"],  # type: ignore[reportTypedDictNotRequiredAccess]
                should_enforce_versioning_behavior=should_enforce_versioning_behavior,
                assert_local_activity_valid=check_activity,
                encode_headers=client_config["header_codec_behavior"]
                != HeaderCodecBehavior.NO_CODEC,
            )

        tuner = config.get("tuner")
        if tuner is not None:
            if (
                config.get("max_concurrent_workflow_tasks")
                or config.get("max_concurrent_activities")
                or config.get("max_concurrent_local_activities")
                or config.get("max_concurrent_nexus_tasks")
            ):
                raise ValueError(
                    "Cannot specify max_concurrent_workflow_tasks, max_concurrent_activities, "
                    "max_concurrent_local_activities, or max_concurrent_nexus_tasks when also "
                    "specifying tuner"
                )
        else:
            tuner = WorkerTuner.create_fixed(
                workflow_slots=config.get("max_concurrent_workflow_tasks"),
                activity_slots=config.get("max_concurrent_activities"),
                local_activity_slots=config.get("max_concurrent_local_activities"),
                nexus_slots=config.get("max_concurrent_nexus_tasks"),
            )

        bridge_tuner = tuner._to_bridge_tuner()

        versioning_strategy: temporalio.bridge.worker.WorkerVersioningStrategy
        deployment_config = config.get("deployment_config")
        if deployment_config:
            versioning_strategy = (
                deployment_config._to_bridge_worker_deployment_options()
            )
        elif config.get("use_worker_versioning"):
            build_id = config.get("build_id") or load_default_build_id()
            versioning_strategy = (
                temporalio.bridge.worker.WorkerVersioningStrategyLegacyBuildIdBased(
                    build_id_with_versioning=build_id
                )
            )
        else:
            build_id = config.get("build_id") or load_default_build_id()
            versioning_strategy = temporalio.bridge.worker.WorkerVersioningStrategyNone(
                build_id_no_versioning=build_id
            )

        workflow_task_poller_behavior = config["workflow_task_poller_behavior"]  # type: ignore[reportTypedDictNotRequiredAccess]
        max_workflow_polls = config.get("max_concurrent_workflow_task_polls")
        if max_workflow_polls:
            workflow_task_poller_behavior = PollerBehaviorSimpleMaximum(
                maximum=max_workflow_polls
            )
        activity_task_poller_behavior = config["activity_task_poller_behavior"]  # type: ignore[reportTypedDictNotRequiredAccess]
        max_activity_polls = config.get("max_concurrent_activity_task_polls")
        if max_activity_polls:
            activity_task_poller_behavior = PollerBehaviorSimpleMaximum(
                maximum=max_activity_polls
            )

        deduped_plugin_names = list({plugin.name() for plugin in self._plugins})

        # Create bridge worker last. We have empirically observed that if it is
        # created before an error is raised from the activity worker
        # constructor, a deadlock/hang will occur presumably while trying to
        # free it.
        # TODO(cretz): Why does this cause a test hang when an exception is
        # thrown after it?
        assert bridge_client._bridge_client
        self._bridge_worker = temporalio.bridge.worker.Worker.create(
            bridge_client._bridge_client,
            temporalio.bridge.worker.WorkerConfig(
                namespace=config["client"].namespace,  # type: ignore[reportTypedDictNotRequiredAccess]
                task_queue=config["task_queue"],  # type: ignore[reportTypedDictNotRequiredAccess]
                identity_override=config.get("identity"),
                max_cached_workflows=config["max_cached_workflows"],  # type: ignore[reportTypedDictNotRequiredAccess]
                tuner=bridge_tuner,
                nonsticky_to_sticky_poll_ratio=config["nonsticky_to_sticky_poll_ratio"],  # type: ignore[reportTypedDictNotRequiredAccess]
                # We have to disable remote activities if a user asks _or_ if we
                # are not running an activity worker at all. Otherwise shutdown
                # will not proceed properly.
                no_remote_activities=config.get("no_remote_activities")
                or not config.get("activities"),
                task_types=temporalio.bridge.worker.WorkerTaskTypes(
                    enable_workflows=self._workflow_worker is not None,
                    enable_local_activities=self._activity_worker is not None
                    and self._workflow_worker is not None,
                    enable_remote_activities=self._activity_worker is not None
                    and not config.get("no_remote_activities"),
                    enable_nexus=self._nexus_worker is not None,
                ),
                sticky_queue_schedule_to_start_timeout_millis=int(
                    1000
                    * config["sticky_queue_schedule_to_start_timeout"].total_seconds()  # type: ignore[reportTypedDictNotRequiredAccess]
                ),
                max_heartbeat_throttle_interval_millis=int(
                    1000 * config["max_heartbeat_throttle_interval"].total_seconds()  # type: ignore[reportTypedDictNotRequiredAccess]
                ),
                default_heartbeat_throttle_interval_millis=int(
                    1000 * config["default_heartbeat_throttle_interval"].total_seconds()  # type: ignore[reportTypedDictNotRequiredAccess]
                ),
                max_activities_per_second=config.get("max_activities_per_second"),
                max_task_queue_activities_per_second=config[
                    "max_task_queue_activities_per_second"
                ],  # type: ignore[reportTypedDictNotRequiredAccess]
                graceful_shutdown_period_millis=int(
                    1000 * config["graceful_shutdown_timeout"].total_seconds()  # type: ignore[reportTypedDictNotRequiredAccess]
                ),
                # Need to tell core whether we want to consider all
                # non-determinism exceptions as workflow fail, and whether we do
                # per workflow type
                nondeterminism_as_workflow_fail=self._workflow_worker is not None
                and self._workflow_worker.nondeterminism_as_workflow_fail(),
                nondeterminism_as_workflow_fail_for_types=(
                    self._workflow_worker.nondeterminism_as_workflow_fail_for_types()
                    if self._workflow_worker
                    else set()
                ),
                versioning_strategy=versioning_strategy,
                workflow_task_poller_behavior=workflow_task_poller_behavior._to_bridge(),
                activity_task_poller_behavior=activity_task_poller_behavior._to_bridge(),
                nexus_task_poller_behavior=config[
                    "nexus_task_poller_behavior"
                ]._to_bridge(),  # type: ignore[reportTypedDictNotRequiredAccess,reportOptionalMemberAccess]
                plugins=deduped_plugin_names,
            ),
        )

    def config(self, *, active_config: bool = False) -> WorkerConfig:
        """Config, as a dictionary, used to create this worker.

        Args:
            active_config: If true, return the modified configuration in use rather than the initial one
                provided to the worker.

        Returns:
            Configuration, shallow-copied.
        """
        config = self._config.copy() if active_config else self._initial_config.copy()
        config["activities"] = list(config.get("activities", []))
        config["workflows"] = list(config.get("workflows", []))
        return config

    @property
    def task_queue(self) -> str:
        """Task queue this worker is on."""
        return self._config["task_queue"]  # type: ignore[reportTypedDictNotRequiredAccess]

    @property
    def client(self) -> temporalio.client.Client:
        """Client currently set on the worker."""
        return self._config["client"]  # type: ignore[reportTypedDictNotRequiredAccess]

    @client.setter
    def client(self, value: temporalio.client.Client) -> None:
        """Update the client associated with the worker.

        Changing the client will make sure the worker starts using it for the
        next calls it makes. However, outstanding client calls will still
        complete with the existing client. The new client cannot be "lazy" and
        must be using the same runtime as the current client.
        """
        bridge_client = _extract_bridge_client_for_worker(value)
        if self._runtime is not bridge_client.config.runtime:
            raise ValueError(
                "New client is not on the same runtime as the existing client"
            )
        assert bridge_client._bridge_client
        self._bridge_worker.replace_client(bridge_client._bridge_client)
        self._config["client"] = value

    @property
    def is_running(self) -> bool:
        """Whether the worker is running.

        This is only ``True`` if the worker has been started and not yet
        shut down.
        """
        return self._started and not self.is_shutdown

    @property
    def is_shutdown(self) -> bool:
        """Whether the worker has run and shut down.

        This is only ``True`` if the worker was once started and then shutdown.
        This is not necessarily ``True`` after :py:meth:`shutdown` is first
        called because the shutdown process can take a bit.
        """
        return self._shutdown_complete_event.is_set()

    async def run(self) -> None:
        """Run the worker and wait on it to be shut down.

        This will not return until shutdown is complete. This means that
        activities have all completed after being told to cancel after the
        graceful timeout period.

        This method will raise if there is a worker fatal error. While
        :py:meth:`shutdown` does not need to be invoked in this case, it is
        harmless to do so. Otherwise, to shut down this worker, invoke
        :py:meth:`shutdown`.

        Technically this worker can be shutdown by issuing a cancel to this
        async function assuming that it is currently running. A cancel could
        also cancel the shutdown process. Therefore users are encouraged to use
        explicit shutdown instead.
        """

        def make_lambda(plugin, next):
            return lambda w: plugin.run_worker(w, next)

        next_function = lambda w: w._run()
        for plugin in reversed(self._plugins):
            next_function = make_lambda(plugin, next_function)

        await next_function(self)

    async def _run(self):
        # Eagerly validate which will do a namespace check in Core
        await self._bridge_worker.validate()

        if self._started:
            raise RuntimeError("Already started")
        self._started = True

        # Create a task that raises when a shutdown is requested
        async def raise_on_shutdown():
            try:
                await self._shutdown_event.wait()
                raise _ShutdownRequested()
            except asyncio.CancelledError:
                pass

        tasks: dict[
            None | _ActivityWorker | _WorkflowWorker | _NexusWorker, asyncio.Task
        ] = {None: asyncio.create_task(raise_on_shutdown())}
        # Create tasks for workers
        if self._activity_worker:
            tasks[self._activity_worker] = asyncio.create_task(
                self._activity_worker.run()
            )
        if self._workflow_worker:
            tasks[self._workflow_worker] = asyncio.create_task(
                self._workflow_worker.run()
            )
        if self._nexus_worker:
            tasks[self._nexus_worker] = asyncio.create_task(self._nexus_worker.run())

        # Wait for either worker or shutdown requested
        wait_task = asyncio.wait(tasks.values(), return_when=asyncio.FIRST_EXCEPTION)
        try:
            await asyncio.shield(wait_task)

            # If any of the worker tasks failed, re-raise that as the exception
            exception = next(
                (t.exception() for w, t in tasks.items() if w and t.done()), None
            )
            if exception:
                logger.error("Worker failed, shutting down", exc_info=exception)
                if self._config["on_fatal_error"]:  # type: ignore[reportTypedDictNotRequiredAccess]
                    try:
                        await self._config["on_fatal_error"](exception)  # type: ignore[reportTypedDictNotRequiredAccess]
                    except:
                        logger.warning("Fatal error handler failed")

        except asyncio.CancelledError as user_cancel_err:
            # Represents user literally calling cancel
            logger.info("Worker cancelled, shutting down")
            exception = user_cancel_err

        # Cancel the shutdown task (safe if already done)
        tasks[None].cancel()
        graceful_timeout = self._config["graceful_shutdown_timeout"]  # type: ignore[reportTypedDictNotRequiredAccess]
        logger.info(
            f"Beginning worker shutdown, will wait {graceful_timeout} before cancelling activities"
        )

        # Initiate core worker shutdown
        self._bridge_worker.initiate_shutdown()

        # If any worker task had an exception, replace that task with a queue drain
        for worker, task in tasks.items():
            if worker and task.done() and task.exception():
                tasks[worker] = asyncio.create_task(worker.drain_poll_queue())

        # Notify shutdown occurring
        if self._activity_worker:
            self._activity_worker.notify_shutdown()
        if self._workflow_worker:
            self._workflow_worker.notify_shutdown()

        # Wait for all tasks to complete (i.e. for poller loops to stop)
        await asyncio.wait(tasks.values())
        # Sometimes both workers throw an exception and since we only take the
        # first, Python may complain with "Task exception was never retrieved"
        # if we don't get the others. Therefore we call cancel on each task
        # which suppresses this.
        for task in tasks.values():
            task.cancel()

        # Let all activity / nexus operations completions finish. We cannot guarantee that
        # because poll shutdown completed (which means activities/operations completed)
        # that they got flushed to the server.
        if self._activity_worker:
            await self._activity_worker.wait_all_completed()
        if self._nexus_worker:
            await self._nexus_worker.wait_all_completed()

        # Do final shutdown
        try:
            await self._bridge_worker.finalize_shutdown()
        except:
            # Ignore errors here that can arise in some tests where the bridge
            # worker still has a reference
            pass

        # Mark as shutdown complete and re-raise exception if present
        self._shutdown_complete_event.set()
        if exception:
            raise exception

    async def shutdown(self) -> None:
        """Initiate a worker shutdown and wait until complete.

        This can be called before the worker has even started and is safe for
        repeated invocations. It simply sets a marker informing the worker to
        shut down as it runs.

        This will not return until the worker has completed shutting down.
        """
        self._shutdown_event.set()
        await self._shutdown_complete_event.wait()

    async def __aenter__(self) -> Worker:
        """Start the worker and return self for use by ``async with``.

        This is a wrapper around :py:meth:`run`. Please review that method.

        This takes a similar approach to :py:func:`asyncio.timeout` in that it
        will cancel the current task if there is a fatal worker error and raise
        that error out of the context manager. However, if the inner async code
        swallows/wraps the :py:class:`asyncio.CancelledError`, the exiting
        portion of the context manager will not raise the fatal worker error.
        """
        if self._async_context_inner_task:
            raise RuntimeError("Already started")
        self._async_context_inner_task = asyncio.current_task()
        if not self._async_context_inner_task:
            raise RuntimeError("Can only use async with inside a task")

        # Start a task that runs and if there's an error, cancels the current
        # task and re-raises the error
        async def run():
            try:
                await self.run()
            except BaseException as err:
                self._async_context_run_exception = err
                self._async_context_inner_task.cancel()  # type: ignore[union-attr]

        self._async_context_run_task = asyncio.create_task(run())
        return self

    async def __aexit__(self, exc_type: type[BaseException] | None, *args) -> None:
        """Same as :py:meth:`shutdown` for use by ``async with``.

        Note, this will raise the worker fatal error if one occurred and the
        inner task cancellation was not inadvertently swallowed/wrapped.
        """
        # Wait for shutdown then run complete
        if not self._async_context_run_task:
            raise RuntimeError("Never started")
        await self.shutdown()
        # Cancel our run task
        self._async_context_run_task.cancel()
        # Only re-raise our exception if present and exc_type is cancel
        if exc_type is asyncio.CancelledError and self._async_context_run_exception:
            raise self._async_context_run_exception


class WorkerConfig(TypedDict, total=False):
    """TypedDict of config originally passed to :py:class:`Worker`."""

    client: temporalio.client.Client
    task_queue: str
    activities: Sequence[Callable]
    nexus_service_handlers: Sequence[Any]
    workflows: Sequence[type]
    activity_executor: concurrent.futures.Executor | None
    workflow_task_executor: concurrent.futures.ThreadPoolExecutor | None
<<<<<<< HEAD
    nexus_task_executor: concurrent.futures.Executor | None
=======
    nexus_task_executor: concurrent.futures.ThreadPoolExecutor | None
>>>>>>> 6a3385b1
    workflow_runner: WorkflowRunner
    unsandboxed_workflow_runner: WorkflowRunner
    plugins: Sequence[Plugin]
    interceptors: Sequence[Interceptor]
    build_id: str | None
    identity: str | None
    max_cached_workflows: int
    max_concurrent_workflow_tasks: int | None
    max_concurrent_activities: int | None
    max_concurrent_local_activities: int | None
    max_concurrent_nexus_tasks: int | None
    tuner: WorkerTuner | None
    max_concurrent_workflow_task_polls: int | None
    nonsticky_to_sticky_poll_ratio: float
    max_concurrent_activity_task_polls: int | None
    no_remote_activities: bool
    sticky_queue_schedule_to_start_timeout: timedelta
    max_heartbeat_throttle_interval: timedelta
    default_heartbeat_throttle_interval: timedelta
    max_activities_per_second: float | None
    max_task_queue_activities_per_second: float | None
    graceful_shutdown_timeout: timedelta
    workflow_failure_exception_types: Sequence[type[BaseException]]
    shared_state_manager: SharedStateManager | None
    debug_mode: bool
    disable_eager_activity_execution: bool
    on_fatal_error: Callable[[BaseException], Awaitable[None]] | None
    use_worker_versioning: bool
    disable_safe_workflow_eviction: bool
    deployment_config: WorkerDeploymentConfig | None
    workflow_task_poller_behavior: PollerBehavior
    activity_task_poller_behavior: PollerBehavior
    nexus_task_poller_behavior: PollerBehavior


def _warn_if_activity_executor_max_workers_is_inconsistent(
    config: WorkerConfig,
) -> None:
    activity_executor = config.get("activity_executor")
    max_workers = getattr(activity_executor, "_max_workers", None)
    concurrent_activities = config.get("max_concurrent_activities")
    tuner = config.get("tuner")
    if tuner and tuner._get_activities_max():
        concurrent_activities = tuner._get_activities_max()
    if isinstance(max_workers, int) and max_workers < (concurrent_activities or 0):
        warnings.warn(
            f"Worker max_concurrent_activities is {concurrent_activities} "
            + f"but activity_executor's max_workers is only {max_workers}",
            stacklevel=3,
        )


def _warn_if_nexus_task_executor_max_workers_is_inconsistent(
    config: WorkerConfig,
) -> None:
    nexus_task_executor = config.get("nexus_task_executor")
    max_workers = getattr(nexus_task_executor, "_max_workers", None)
    concurrent_nexus_tasks = config.get("max_concurrent_nexus_tasks")
    tuner = config.get("tuner")
    if tuner and tuner._get_nexus_tasks_max():
        concurrent_nexus_tasks = tuner._get_nexus_tasks_max()
    if isinstance(max_workers, int) and max_workers < (concurrent_nexus_tasks or 0):
        warnings.warn(
            f"Worker max_concurrent_nexus_tasks is {concurrent_nexus_tasks} "
            + f"but nexus_task_executor's max_workers is only {max_workers}",
            stacklevel=3,
        )


@dataclass
class WorkerDeploymentConfig:
    """Options for configuring the Worker Versioning feature.

    WARNING: This is an experimental feature and may change in the future.
    """

    version: WorkerDeploymentVersion
    use_worker_versioning: bool
    default_versioning_behavior: VersioningBehavior = VersioningBehavior.UNSPECIFIED

    def _to_bridge_worker_deployment_options(
        self,
    ) -> temporalio.bridge.worker.WorkerDeploymentOptions:
        return temporalio.bridge.worker.WorkerDeploymentOptions(
            version=temporalio.bridge.worker.WorkerDeploymentVersion(
                deployment_name=self.version.deployment_name,
                build_id=self.version.build_id,
            ),
            use_worker_versioning=self.use_worker_versioning,
            default_versioning_behavior=self.default_versioning_behavior.value,
        )


_default_build_id: str | None = None


def load_default_build_id(*, memoize: bool = True) -> str:
    """Load the default worker build ID.

    The worker build ID is a unique hash representing the entire set of code
    including Temporal code and external code. The default here is currently
    implemented by walking loaded modules and hashing their bytecode into a
    common hash.

    Args:
        memoize: If true, the default, this will cache to a global variable to
            keep from having to run again on successive calls.

    Returns:
        Unique identifier representing the set of running code.
    """
    # Memoize
    global _default_build_id
    if memoize and _default_build_id:
        return _default_build_id

    # The goal is to get a hash representing the set of runtime code, both
    # Temporal's and the user's. After all options were explored, we have
    # decided to default to hashing all bytecode of imported modules. We accept
    # that this has the following limitations:
    #
    # * Dynamic imports later on can affect this value
    # * Dynamic imports based on env var, platform, etc can affect this value
    # * Using the loader's get_code seems to use get_data which does a disk read
    # * Using the loader's get_code in rare cases can cause a compile()

    got_temporal_code = False
    m = hashlib.md5(usedforsecurity=False)
    for mod_name in sorted(sys.modules):
        # Try to read code
        code = _get_module_code(mod_name)
        if not code:
            continue
        if mod_name == "temporalio":
            got_temporal_code = True
        # Add to MD5 digest
        m.update(code)
    # If we didn't even get the temporalio module from this approach, this
    # approach is flawed and we prefer to return an error forcing user to
    # explicitly set the worker binary ID instead of silently using a value that
    # may never change
    if not got_temporal_code:
        raise RuntimeError(
            "Cannot get default unique worker binary ID, the value should be explicitly set"
        )
    # Return the hex digest
    digest = m.hexdigest()
    if memoize:
        _default_build_id = digest
    return digest


def _get_module_code(mod_name: str) -> bytes | None:
    # First try the module's loader and if that fails, try __cached__ file
    try:
        loader: Any = sys.modules[mod_name].__loader__
        code = loader.get_code(mod_name).co_code
        if code:
            return code
    except Exception:
        pass
    try:
        # Technically we could read smaller chunks per file here and update the
        # hash, but the benefit is negligible especially since many non-built-in
        # modules will use get_code above
        with open(sys.modules[mod_name].__cached__, "rb") as f:
            return f.read()
    except Exception:
        pass
    return None


def _extract_bridge_client_for_worker(
    client: temporalio.client.Client,
) -> temporalio.service._BridgeServiceClient:
    # Extract the bridge service client. We try the service on the client first,
    # then we support a worker_service_client on the client's service to return
    # underlying service client we can use.
    bridge_client: temporalio.service._BridgeServiceClient
    if isinstance(client.service_client, temporalio.service._BridgeServiceClient):
        bridge_client = client.service_client
    elif hasattr(client.service_client, "worker_service_client"):
        bridge_client = client.service_client.worker_service_client
        if not isinstance(bridge_client, temporalio.service._BridgeServiceClient):
            raise TypeError(
                "Client's worker_service_client cannot be used for a worker"
            )
    else:
        raise TypeError(
            "Client cannot be used for a worker. "
            + "Use the original client's service or set worker_service_client on the wrapped service with the original service client."
        )

    # We need an already connected client
    # TODO(cretz): How to connect to client inside Worker constructor here? In
    # the meantime, we disallow lazy clients from being used for workers. We
    # could check whether the connected client is present which means
    # lazy-but-already-connected clients would work, but that is confusing
    # to users that the client only works if they already made a call on it.
    if bridge_client.config.lazy:
        raise RuntimeError("Lazy clients cannot be used for workers")
    return bridge_client


class _ShutdownRequested(RuntimeError):
    pass<|MERGE_RESOLUTION|>--- conflicted
+++ resolved
@@ -107,11 +107,7 @@
         workflows: Sequence[type] = [],
         activity_executor: concurrent.futures.Executor | None = None,
         workflow_task_executor: concurrent.futures.ThreadPoolExecutor | None = None,
-<<<<<<< HEAD
-        nexus_task_executor: concurrent.futures.Executor | None = None,
-=======
         nexus_task_executor: concurrent.futures.ThreadPoolExecutor | None = None,
->>>>>>> 6a3385b1
         workflow_runner: WorkflowRunner = SandboxedWorkflowRunner(),
         unsandboxed_workflow_runner: WorkflowRunner = UnsandboxedWorkflowRunner(),
         plugins: Sequence[Plugin] = [],
@@ -451,12 +447,8 @@
                 ),
             )
         self._nexus_worker: _NexusWorker | None = None
-<<<<<<< HEAD
-        if config["nexus_service_handlers"]:
-=======
         nexus_service_handlers = config.get("nexus_service_handlers")
         if nexus_service_handlers:
->>>>>>> 6a3385b1
             _warn_if_nexus_task_executor_max_workers_is_inconsistent(config)
             self._nexus_worker = _NexusWorker(
                 bridge_worker=lambda: self._bridge_worker,
@@ -469,13 +461,9 @@
                 executor=config.get("nexus_task_executor"),
             )
         self._workflow_worker: _WorkflowWorker | None = None
-<<<<<<< HEAD
-        if config["workflows"]:
-=======
         workflows = config.get("workflows")
         if workflows:
             deployment_config = config.get("deployment_config")
->>>>>>> 6a3385b1
             should_enforce_versioning_behavior = (
                 deployment_config is not None
                 and deployment_config.use_worker_versioning
@@ -904,11 +892,7 @@
     workflows: Sequence[type]
     activity_executor: concurrent.futures.Executor | None
     workflow_task_executor: concurrent.futures.ThreadPoolExecutor | None
-<<<<<<< HEAD
-    nexus_task_executor: concurrent.futures.Executor | None
-=======
     nexus_task_executor: concurrent.futures.ThreadPoolExecutor | None
->>>>>>> 6a3385b1
     workflow_runner: WorkflowRunner
     unsandboxed_workflow_runner: WorkflowRunner
     plugins: Sequence[Plugin]
