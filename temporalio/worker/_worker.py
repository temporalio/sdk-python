"""Worker for processing Temporal workflows and/or activities."""

from __future__ import annotations

import asyncio
import concurrent.futures
import hashlib
import logging
import sys
import warnings
from collections.abc import Awaitable, Callable, Sequence
from dataclasses import dataclass
from datetime import timedelta
from typing import (
    Any,
    List,
    Optional,
    Type,
    TypeAlias,
    Union,
    cast,
)

from typing_extensions import TypedDict

import temporalio.bridge.worker
import temporalio.client
import temporalio.common
import temporalio.runtime
import temporalio.service
from temporalio.common import (
    HeaderCodecBehavior,
    VersioningBehavior,
    WorkerDeploymentVersion,
)

from ._activity import SharedStateManager, _ActivityWorker
from ._interceptor import Interceptor
from ._nexus import _NexusWorker
from ._plugin import Plugin
from ._tuning import WorkerTuner
from ._workflow import _WorkflowWorker
from ._workflow_instance import UnsandboxedWorkflowRunner, WorkflowRunner
from .workflow_sandbox import SandboxedWorkflowRunner

logger = logging.getLogger(__name__)


@dataclass(frozen=True)
class PollerBehaviorSimpleMaximum:
    """A poller behavior that will attempt to poll as long as a slot is available, up to the
    provided maximum. Cannot be less than two for workflow tasks, or one for other tasks.
    """

    maximum: int = 5

    def _to_bridge(self) -> temporalio.bridge.worker.PollerBehavior:
        return temporalio.bridge.worker.PollerBehaviorSimpleMaximum(
            simple_maximum=self.maximum
        )


@dataclass(frozen=True)
class PollerBehaviorAutoscaling:
    """A poller behavior that will automatically scale the number of pollers based on feedback
    from the server. A slot must be available before beginning polling.
    """

    minimum: int = 1
    """At least this many poll calls will always be attempted (assuming slots are available)."""
    maximum: int = 100
    """At most this many poll calls will ever be open at once. Must be >= `minimum`."""
    initial: int = 5
    """This many polls will be attempted initially before scaling kicks in. Must be between
       `minimum` and `maximum`."""

    def _to_bridge(self) -> temporalio.bridge.worker.PollerBehavior:
        return temporalio.bridge.worker.PollerBehaviorAutoscaling(
            minimum=self.minimum,
            maximum=self.maximum,
            initial=self.initial,
        )


PollerBehavior: TypeAlias = Union[
    PollerBehaviorSimpleMaximum,
    PollerBehaviorAutoscaling,
]


class Worker:
    """Worker to process workflows and/or activities.

    Once created, workers can be run and shutdown explicitly via :py:meth:`run`
    and :py:meth:`shutdown`. Alternatively workers can be used in an
    ``async with`` clause. See :py:meth:`__aenter__` and :py:meth:`__aexit__`
    for important details about fatal errors.
    """

    def __init__(
        self,
        client: temporalio.client.Client,
        *,
        task_queue: str,
        activities: Sequence[Callable] = [],
        nexus_service_handlers: Sequence[Any] = [],
<<<<<<< HEAD
        workflows: Sequence[Type] = [],
        activity_executor: Optional[concurrent.futures.Executor] = None,
        workflow_task_executor: Optional[concurrent.futures.ThreadPoolExecutor] = None,
        nexus_task_executor: Optional[concurrent.futures.ThreadPoolExecutor] = None,
=======
        workflows: Sequence[type] = [],
        activity_executor: concurrent.futures.Executor | None = None,
        workflow_task_executor: concurrent.futures.ThreadPoolExecutor | None = None,
        nexus_task_executor: concurrent.futures.Executor | None = None,
>>>>>>> 44396753
        workflow_runner: WorkflowRunner = SandboxedWorkflowRunner(),
        unsandboxed_workflow_runner: WorkflowRunner = UnsandboxedWorkflowRunner(),
        plugins: Sequence[Plugin] = [],
        interceptors: Sequence[Interceptor] = [],
        build_id: str | None = None,
        identity: str | None = None,
        max_cached_workflows: int = 1000,
        max_concurrent_workflow_tasks: int | None = None,
        max_concurrent_activities: int | None = None,
        max_concurrent_local_activities: int | None = None,
        max_concurrent_nexus_tasks: int | None = None,
        tuner: WorkerTuner | None = None,
        max_concurrent_workflow_task_polls: int | None = None,
        nonsticky_to_sticky_poll_ratio: float = 0.2,
        max_concurrent_activity_task_polls: int | None = None,
        no_remote_activities: bool = False,
        sticky_queue_schedule_to_start_timeout: timedelta = timedelta(seconds=10),
        max_heartbeat_throttle_interval: timedelta = timedelta(seconds=60),
        default_heartbeat_throttle_interval: timedelta = timedelta(seconds=30),
        max_activities_per_second: float | None = None,
        max_task_queue_activities_per_second: float | None = None,
        graceful_shutdown_timeout: timedelta = timedelta(),
        workflow_failure_exception_types: Sequence[type[BaseException]] = [],
        shared_state_manager: SharedStateManager | None = None,
        debug_mode: bool = False,
        disable_eager_activity_execution: bool = False,
        on_fatal_error: Callable[[BaseException], Awaitable[None]] | None = None,
        use_worker_versioning: bool = False,
        disable_safe_workflow_eviction: bool = False,
        deployment_config: WorkerDeploymentConfig | None = None,
        workflow_task_poller_behavior: PollerBehavior = PollerBehaviorSimpleMaximum(
            maximum=5
        ),
        activity_task_poller_behavior: PollerBehavior = PollerBehaviorSimpleMaximum(
            maximum=5
        ),
        nexus_task_poller_behavior: PollerBehavior = PollerBehaviorSimpleMaximum(
            maximum=5
        ),
    ) -> None:
        """Create a worker to process workflows and/or activities.

        Args:
            client: Client to use for this worker. This is required and must be
                the :py:class:`temporalio.client.Client` instance or have a
                worker_service_client attribute with reference to the original
                client's underlying service client. This client cannot be
                "lazy".
            task_queue: Required task queue for this worker.
            activities: Activity callables decorated with
                :py:func:`@activity.defn<temporalio.activity.defn>`. Activities
                may be async functions or non-async functions.
            nexus_service_handlers: Instances of Nexus service handler classes
                decorated with :py:func:`@nexusrpc.handler.service_handler<nexusrpc.handler.service_handler>`.

                .. warning::
                    This parameter is experimental and unstable.
            workflows: Workflow classes decorated with
                :py:func:`@workflow.defn<temporalio.workflow.defn>`.
            activity_executor: Concurrent executor to use for non-async
                activities. This is required if any activities are non-async.
                :py:class:`concurrent.futures.ThreadPoolExecutor` is
                recommended. If this is a
                :py:class:`concurrent.futures.ProcessPoolExecutor`, all
                non-async activities must be picklable. ``max_workers`` on the
                executor should at least be ``max_concurrent_activities`` or a
                warning is issued. Note, a broken-executor failure from this
                executor will cause the worker to fail and shutdown.
            workflow_task_executor: Thread pool executor for workflow tasks. If
                this is not present, a new
                :py:class:`concurrent.futures.ThreadPoolExecutor` will be
                created with ``max_workers`` set to
                ``max_concurrent_workflow_tasks`` if it is present, or 500
                otherwise. The default one will be properly shutdown, but if one
                is provided, the caller is responsible for shutting it down after
                the worker is shut down.
            nexus_task_executor: Executor to use for non-async
                Nexus operations. This is required if any operation start methods
                are non-``async def``.

                .. warning::
                    This parameter is experimental and unstable.
            workflow_runner: Runner for workflows.
            unsandboxed_workflow_runner: Runner for workflows that opt-out of
                sandboxing.
            plugins: Collection of plugins for this worker. Any plugins already
                on the client that also implement :py:class:`temporalio.worker.Plugin` are
                prepended to this list and should not be explicitly given here
                to avoid running the plugin twice.
            interceptors: Collection of interceptors for this worker. Any
                interceptors already on the client that also implement
                :py:class:`Interceptor` are prepended to this list and should
                not be explicitly given here.
            build_id: A unique identifier for the current runtime, ideally provided as a
                representation of the complete source code. If not explicitly set, the system
                automatically generates a best-effort identifier by traversing and computing
                hashes of all modules in the codebase. In very large codebases this automatic
                process may significantly increase initialization time.
                Exclusive with `deployment_config`.
                WARNING: Deprecated. Use `deployment_config` instead.
            identity: Identity for this worker client. If unset, the client
                identity is used.
            max_cached_workflows: If nonzero, workflows will be cached and
                sticky task queues will be used.
            max_concurrent_workflow_tasks: Maximum allowed number of workflow
                tasks that will ever be given to this worker at one time. Mutually exclusive with
                ``tuner``. Must be set to at least two if ``max_cached_workflows`` is nonzero.
            max_concurrent_activities: Maximum number of activity tasks that will ever be given to
                the activity worker concurrently. Mutually exclusive with ``tuner``.
            max_concurrent_local_activities: Maximum number of local activity
                tasks that will ever be given to the activity worker concurrently. Mutually
                exclusive with ``tuner``.
            max_concurrent_nexus_tasks: Maximum number of Nexus tasks that will ever be given to
                the Nexus worker concurrently. Mutually exclusive with ``tuner``.
            tuner:  Provide a custom :py:class:`WorkerTuner`. Mutually exclusive with the
                ``max_concurrent_workflow_tasks``, ``max_concurrent_activities``,
                ``max_concurrent_local_activities``, and ``max_concurrent_nexus_tasks`` arguments.

                Defaults to fixed-size 100 slots for each slot kind if unset and none of the
                max_* arguments are provided.
            max_concurrent_workflow_task_polls: Maximum number of concurrent
                poll workflow task requests we will perform at a time on this worker's task queue.
                Must be set to at least two if ``max_cached_workflows`` is nonzero.

                If set, will override any value passed to ``workflow_task_poller_behavior``.

                WARNING: Deprecated, use ``workflow_task_poller_behavior`` instead
            nonsticky_to_sticky_poll_ratio: max_concurrent_workflow_task_polls *
                this number = the number of max pollers that will be allowed for
                the nonsticky queue when sticky tasks are enabled. If both
                defaults are used, the sticky queue will allow 4 max pollers
                while the nonsticky queue will allow one. The minimum for either
                poller is 1, so if ``max_concurrent_workflow_task_polls`` is 1
                and sticky queues are enabled, there will be 2 concurrent polls.
            max_concurrent_activity_task_polls: Maximum number of concurrent
                poll activity task requests we will perform at a time on this
                worker's task queue.

                If set, will override any value passed to ``activity_task_poller_behavior``.

                WARNING: Deprecated, use ``activity_task_poller_behavior`` instead
            no_remote_activities: If true, this worker will only handle workflow
                tasks and local activities, it will not poll for activity tasks.
            sticky_queue_schedule_to_start_timeout: How long a workflow task is
                allowed to sit on the sticky queue before it is timed out and
                moved to the non-sticky queue where it may be picked up by any
                worker.
            max_heartbeat_throttle_interval: Longest interval for throttling
                activity heartbeats.
            default_heartbeat_throttle_interval: Default interval for throttling
                activity heartbeats in case per-activity heartbeat timeout is
                unset. Otherwise, it's the per-activity heartbeat timeout * 0.8.
            max_activities_per_second: Limits the number of activities per
                second that this worker will process. The worker will not poll
                for new activities if by doing so it might receive and execute
                an activity which would cause it to exceed this limit.
            max_task_queue_activities_per_second: Sets the maximum number of
                activities per second the task queue will dispatch, controlled
                server-side. Note that this only takes effect upon an activity
                poll request. If multiple workers on the same queue have
                different values set, they will thrash with the last poller
                winning.
            graceful_shutdown_timeout: Amount of time after shutdown is called
                that activities are given to complete before their tasks are
                cancelled.
            workflow_failure_exception_types: The types of exceptions that, if a
                workflow-thrown exception extends, will cause the
                workflow/update to fail instead of suspending the workflow via
                task failure. These are applied in addition to ones set on the
                ``workflow.defn`` decorator. If ``Exception`` is set, it
                effectively will fail a workflow/update in all user exception
                cases. WARNING: This setting is experimental.
            shared_state_manager: Used for obtaining cross-process friendly
                synchronization primitives. This is required for non-async
                activities where the activity_executor is not a
                :py:class:`concurrent.futures.ThreadPoolExecutor`. Reuse of
                these across workers is encouraged.
            debug_mode: If true, will disable deadlock detection and may disable
                sandboxing in order to make using a debugger easier. If false
                but the environment variable ``TEMPORAL_DEBUG`` is truthy, this
                will be set to true.
            disable_eager_activity_execution: If true, will disable eager
                activity execution. Eager activity execution is an optimization
                on some servers that sends activities back to the same worker as
                the calling workflow if they can run there.
            on_fatal_error: An async function that can handle a failure before
                the worker shutdown commences. This cannot stop the shutdown and
                any exception raised is logged and ignored.
            use_worker_versioning: If true, the ``build_id`` argument must be
                specified, and this worker opts into the worker versioning
                feature. This ensures it only receives workflow tasks for
                workflows which it claims to be compatible with. For more
                information, see
                https://docs.temporal.io/workers#worker-versioning.
                Exclusive with ``deployment_config``.
                WARNING: Deprecated. Use ``deployment_config`` instead.
            disable_safe_workflow_eviction: If true, instead of letting the
                workflow collect its tasks properly, the worker will simply let
                the Python garbage collector collect the tasks. WARNING: Users
                should not set this value to true. The garbage collector will
                throw ``GeneratorExit`` in coroutines causing them to wake up
                in different threads and run ``finally`` and other code in the
                wrong workflow environment.
            deployment_config: Deployment config for the worker. Exclusive with ``build_id`` and
                ``use_worker_versioning``.
                WARNING: This is an experimental feature and may change in the future.
            workflow_task_poller_behavior: Specify the behavior of workflow task polling.
                Defaults to a 5-poller maximum.
            activity_task_poller_behavior: Specify the behavior of activity task polling.
                Defaults to a 5-poller maximum.
            nexus_task_poller_behavior: Specify the behavior of Nexus task polling.
                Defaults to a 5-poller maximum.
        """
        config = WorkerConfig(
            client=client,
            task_queue=task_queue,
            activities=activities,
            nexus_service_handlers=nexus_service_handlers,
            workflows=workflows,
            activity_executor=activity_executor,
            workflow_task_executor=workflow_task_executor,
            nexus_task_executor=nexus_task_executor,
            workflow_runner=workflow_runner,
            unsandboxed_workflow_runner=unsandboxed_workflow_runner,
            plugins=plugins,
            interceptors=interceptors,
            build_id=build_id,
            identity=identity,
            max_cached_workflows=max_cached_workflows,
            max_concurrent_workflow_tasks=max_concurrent_workflow_tasks,
            max_concurrent_activities=max_concurrent_activities,
            max_concurrent_local_activities=max_concurrent_local_activities,
            max_concurrent_nexus_tasks=max_concurrent_nexus_tasks,
            tuner=tuner,
            max_concurrent_workflow_task_polls=max_concurrent_workflow_task_polls,
            nonsticky_to_sticky_poll_ratio=nonsticky_to_sticky_poll_ratio,
            max_concurrent_activity_task_polls=max_concurrent_activity_task_polls,
            no_remote_activities=no_remote_activities,
            sticky_queue_schedule_to_start_timeout=sticky_queue_schedule_to_start_timeout,
            max_heartbeat_throttle_interval=max_heartbeat_throttle_interval,
            default_heartbeat_throttle_interval=default_heartbeat_throttle_interval,
            max_activities_per_second=max_activities_per_second,
            max_task_queue_activities_per_second=max_task_queue_activities_per_second,
            graceful_shutdown_timeout=graceful_shutdown_timeout,
            workflow_failure_exception_types=workflow_failure_exception_types,
            shared_state_manager=shared_state_manager,
            debug_mode=debug_mode,
            disable_eager_activity_execution=disable_eager_activity_execution,
            on_fatal_error=on_fatal_error,
            use_worker_versioning=use_worker_versioning,
            disable_safe_workflow_eviction=disable_safe_workflow_eviction,
            deployment_config=deployment_config,
            workflow_task_poller_behavior=workflow_task_poller_behavior,
            activity_task_poller_behavior=activity_task_poller_behavior,
            nexus_task_poller_behavior=nexus_task_poller_behavior,
        )

        plugins_from_client = cast(
            list[Plugin],
            [p for p in client.config()["plugins"] if isinstance(p, Plugin)],
        )
        for client_plugin in plugins_from_client:
            if type(client_plugin) in [type(p) for p in plugins]:
                warnings.warn(
                    f"The same plugin type {type(client_plugin)} is present from both client and worker. It may run twice and may not be the intended behavior."
                )
        plugins = plugins_from_client + list(plugins)
        self._initial_config = config.copy()

        self._plugins = plugins
        for plugin in plugins:
            config = plugin.configure_worker(config)

        self._init_from_config(client, config)

    def _init_from_config(self, client: temporalio.client.Client, config: WorkerConfig):
        """Handles post plugin initialization to ensure original arguments are not used.
        Client is safe to take separately since it can't be modified by worker plugins.
        """
        self._config = config
        if not (
            config.get("activities")
            or config.get("nexus_service_handlers")
            or config.get("workflows")
        ):
            raise ValueError(
                "At least one activity, Nexus service, or workflow must be specified"
            )
        if config.get("use_worker_versioning") and not config.get("build_id"):
            raise ValueError(
                "build_id must be specified when use_worker_versioning is True"
            )
        if config.get("deployment_config") and (
            config.get("build_id") or config.get("use_worker_versioning")
        ):
            raise ValueError(
                "deployment_config cannot be used with build_id or use_worker_versioning"
            )

        # Prepend applicable client interceptors to the given ones
        client_config = config["client"].config(active_config=True)  # type: ignore[reportTypedDictNotRequiredAccess]
        interceptors_from_client = cast(
            list[Interceptor],
            [i for i in client_config["interceptors"] if isinstance(i, Interceptor)],
        )
        interceptors = interceptors_from_client + list(config["interceptors"])  # type: ignore[reportTypedDictNotRequiredAccess]

        # Extract the bridge service client
        bridge_client = _extract_bridge_client_for_worker(config["client"])  # type: ignore[reportTypedDictNotRequiredAccess]

        self._started = False
        self._shutdown_event = asyncio.Event()
        self._shutdown_complete_event = asyncio.Event()
        self._async_context_inner_task: asyncio.Task | None = None
        self._async_context_run_task: asyncio.Task | None = None
        self._async_context_run_exception: BaseException | None = None

        self._activity_worker: _ActivityWorker | None = None
        self._runtime = (
            bridge_client.config.runtime or temporalio.runtime.Runtime.default()
        )
        activities = config.get("activities")
        if activities:
            _warn_if_activity_executor_max_workers_is_inconsistent(config)
            self._activity_worker = _ActivityWorker(
                bridge_worker=lambda: self._bridge_worker,
                task_queue=config["task_queue"],  # type: ignore[reportTypedDictNotRequiredAccess]
                activities=activities,
                activity_executor=config.get("activity_executor"),
                shared_state_manager=config.get("shared_state_manager"),
                data_converter=client_config["data_converter"],
                interceptors=interceptors,
                metric_meter=self._runtime.metric_meter,
                client=client,
                encode_headers=(
                    client_config["header_codec_behavior"] == HeaderCodecBehavior.CODEC
                ),
            )
        self._nexus_worker: _NexusWorker | None = None
        nexus_service_handlers = config.get("nexus_service_handlers")
        if nexus_service_handlers:
            _warn_if_nexus_task_executor_max_workers_is_inconsistent(config)
            self._nexus_worker = _NexusWorker(
                bridge_worker=lambda: self._bridge_worker,
                client=config["client"],  # type: ignore[reportTypedDictNotRequiredAccess]
                task_queue=config["task_queue"],  # type: ignore[reportTypedDictNotRequiredAccess]
                service_handlers=nexus_service_handlers,
                data_converter=client_config["data_converter"],
                interceptors=interceptors,
                metric_meter=self._runtime.metric_meter,
                executor=config.get("nexus_task_executor"),
            )
        self._workflow_worker: _WorkflowWorker | None = None
        workflows = config.get("workflows")
        if workflows:
            deployment_config = config.get("deployment_config")
            should_enforce_versioning_behavior = (
                deployment_config is not None
                and deployment_config.use_worker_versioning
                and deployment_config.default_versioning_behavior
                == temporalio.common.VersioningBehavior.UNSPECIFIED
            )

            def check_activity(activity):
                if self._activity_worker is None:
                    raise ValueError(
                        f"Activity function {activity} "
                        f"is not registered on this worker, no available activities.",
                    )
                self._activity_worker.assert_activity_valid(activity)

            self._workflow_worker = _WorkflowWorker(
                bridge_worker=lambda: self._bridge_worker,
                namespace=config["client"].namespace,  # type: ignore[reportTypedDictNotRequiredAccess]
                task_queue=config["task_queue"],  # type: ignore[reportTypedDictNotRequiredAccess]
                workflows=workflows,
                workflow_task_executor=config.get("workflow_task_executor"),
                max_concurrent_workflow_tasks=config.get(
                    "max_concurrent_workflow_tasks"
                ),
                workflow_runner=config["workflow_runner"],  # type: ignore[reportTypedDictNotRequiredAccess]
                unsandboxed_workflow_runner=config["unsandboxed_workflow_runner"],  # type: ignore[reportTypedDictNotRequiredAccess]
                data_converter=client_config["data_converter"],
                interceptors=interceptors,
                workflow_failure_exception_types=config[
                    "workflow_failure_exception_types"
                ],  # type: ignore[reportTypedDictNotRequiredAccess]
                debug_mode=config["debug_mode"],  # type: ignore[reportTypedDictNotRequiredAccess]
                disable_eager_activity_execution=config[
                    "disable_eager_activity_execution"
                ],  # type: ignore[reportTypedDictNotRequiredAccess]
                metric_meter=self._runtime.metric_meter,
                on_eviction_hook=None,
                disable_safe_eviction=config["disable_safe_workflow_eviction"],  # type: ignore[reportTypedDictNotRequiredAccess]
                should_enforce_versioning_behavior=should_enforce_versioning_behavior,
                assert_local_activity_valid=check_activity,
                encode_headers=client_config["header_codec_behavior"]
                != HeaderCodecBehavior.NO_CODEC,
            )

        tuner = config.get("tuner")
        if tuner is not None:
            if (
                config.get("max_concurrent_workflow_tasks")
                or config.get("max_concurrent_activities")
                or config.get("max_concurrent_local_activities")
                or config.get("max_concurrent_nexus_tasks")
            ):
                raise ValueError(
                    "Cannot specify max_concurrent_workflow_tasks, max_concurrent_activities, "
                    "max_concurrent_local_activities, or max_concurrent_nexus_tasks when also "
                    "specifying tuner"
                )
        else:
            tuner = WorkerTuner.create_fixed(
                workflow_slots=config.get("max_concurrent_workflow_tasks"),
                activity_slots=config.get("max_concurrent_activities"),
                local_activity_slots=config.get("max_concurrent_local_activities"),
                nexus_slots=config.get("max_concurrent_nexus_tasks"),
            )

        bridge_tuner = tuner._to_bridge_tuner()

        versioning_strategy: temporalio.bridge.worker.WorkerVersioningStrategy
        deployment_config = config.get("deployment_config")
        if deployment_config:
            versioning_strategy = (
                deployment_config._to_bridge_worker_deployment_options()
            )
        elif config.get("use_worker_versioning"):
            build_id = config.get("build_id") or load_default_build_id()
            versioning_strategy = (
                temporalio.bridge.worker.WorkerVersioningStrategyLegacyBuildIdBased(
                    build_id_with_versioning=build_id
                )
            )
        else:
            build_id = config.get("build_id") or load_default_build_id()
            versioning_strategy = temporalio.bridge.worker.WorkerVersioningStrategyNone(
                build_id_no_versioning=build_id
            )

        workflow_task_poller_behavior = config["workflow_task_poller_behavior"]  # type: ignore[reportTypedDictNotRequiredAccess]
        max_workflow_polls = config.get("max_concurrent_workflow_task_polls")
        if max_workflow_polls:
            workflow_task_poller_behavior = PollerBehaviorSimpleMaximum(
                maximum=max_workflow_polls
            )
        activity_task_poller_behavior = config["activity_task_poller_behavior"]  # type: ignore[reportTypedDictNotRequiredAccess]
        max_activity_polls = config.get("max_concurrent_activity_task_polls")
        if max_activity_polls:
            activity_task_poller_behavior = PollerBehaviorSimpleMaximum(
                maximum=max_activity_polls
            )

        deduped_plugin_names = list({plugin.name() for plugin in self._plugins})

        # Create bridge worker last. We have empirically observed that if it is
        # created before an error is raised from the activity worker
        # constructor, a deadlock/hang will occur presumably while trying to
        # free it.
        # TODO(cretz): Why does this cause a test hang when an exception is
        # thrown after it?
        assert bridge_client._bridge_client
        self._bridge_worker = temporalio.bridge.worker.Worker.create(
            bridge_client._bridge_client,
            temporalio.bridge.worker.WorkerConfig(
                namespace=config["client"].namespace,  # type: ignore[reportTypedDictNotRequiredAccess]
                task_queue=config["task_queue"],  # type: ignore[reportTypedDictNotRequiredAccess]
                identity_override=config.get("identity"),
                max_cached_workflows=config["max_cached_workflows"],  # type: ignore[reportTypedDictNotRequiredAccess]
                tuner=bridge_tuner,
                nonsticky_to_sticky_poll_ratio=config["nonsticky_to_sticky_poll_ratio"],  # type: ignore[reportTypedDictNotRequiredAccess]
                # We have to disable remote activities if a user asks _or_ if we
                # are not running an activity worker at all. Otherwise shutdown
                # will not proceed properly.
                no_remote_activities=config.get("no_remote_activities")
                or not config.get("activities"),
                task_types=temporalio.bridge.worker.WorkerTaskTypes(
                    enable_workflows=self._workflow_worker is not None,
                    enable_local_activities=self._activity_worker is not None
                    and self._workflow_worker is not None,
                    enable_remote_activities=self._activity_worker is not None
                    and not config.get("no_remote_activities"),
                    enable_nexus=self._nexus_worker is not None,
                ),
                sticky_queue_schedule_to_start_timeout_millis=int(
                    1000
                    * config["sticky_queue_schedule_to_start_timeout"].total_seconds()  # type: ignore[reportTypedDictNotRequiredAccess]
                ),
                max_heartbeat_throttle_interval_millis=int(
                    1000 * config["max_heartbeat_throttle_interval"].total_seconds()  # type: ignore[reportTypedDictNotRequiredAccess]
                ),
                default_heartbeat_throttle_interval_millis=int(
                    1000 * config["default_heartbeat_throttle_interval"].total_seconds()  # type: ignore[reportTypedDictNotRequiredAccess]
                ),
                max_activities_per_second=config.get("max_activities_per_second"),
                max_task_queue_activities_per_second=config[
                    "max_task_queue_activities_per_second"
                ],  # type: ignore[reportTypedDictNotRequiredAccess]
                graceful_shutdown_period_millis=int(
                    1000 * config["graceful_shutdown_timeout"].total_seconds()  # type: ignore[reportTypedDictNotRequiredAccess]
                ),
                # Need to tell core whether we want to consider all
                # non-determinism exceptions as workflow fail, and whether we do
                # per workflow type
                nondeterminism_as_workflow_fail=self._workflow_worker is not None
                and self._workflow_worker.nondeterminism_as_workflow_fail(),
                nondeterminism_as_workflow_fail_for_types=(
                    self._workflow_worker.nondeterminism_as_workflow_fail_for_types()
                    if self._workflow_worker
                    else set()
                ),
                versioning_strategy=versioning_strategy,
                workflow_task_poller_behavior=workflow_task_poller_behavior._to_bridge(),
                activity_task_poller_behavior=activity_task_poller_behavior._to_bridge(),
                nexus_task_poller_behavior=config[
                    "nexus_task_poller_behavior"
                ]._to_bridge(),  # type: ignore[reportTypedDictNotRequiredAccess,reportOptionalMemberAccess]
                plugins=deduped_plugin_names,
            ),
        )

    def config(self, *, active_config: bool = False) -> WorkerConfig:
        """Config, as a dictionary, used to create this worker.

        Args:
            active_config: If true, return the modified configuration in use rather than the initial one
                provided to the worker.

        Returns:
            Configuration, shallow-copied.
        """
        config = self._config.copy() if active_config else self._initial_config.copy()
        config["activities"] = list(config.get("activities", []))
        config["workflows"] = list(config.get("workflows", []))
        return config

    @property
    def task_queue(self) -> str:
        """Task queue this worker is on."""
        return self._config["task_queue"]  # type: ignore[reportTypedDictNotRequiredAccess]

    @property
    def client(self) -> temporalio.client.Client:
        """Client currently set on the worker."""
        return self._config["client"]  # type: ignore[reportTypedDictNotRequiredAccess]

    @client.setter
    def client(self, value: temporalio.client.Client) -> None:
        """Update the client associated with the worker.

        Changing the client will make sure the worker starts using it for the
        next calls it makes. However, outstanding client calls will still
        complete with the existing client. The new client cannot be "lazy" and
        must be using the same runtime as the current client.
        """
        bridge_client = _extract_bridge_client_for_worker(value)
        if self._runtime is not bridge_client.config.runtime:
            raise ValueError(
                "New client is not on the same runtime as the existing client"
            )
        assert bridge_client._bridge_client
        self._bridge_worker.replace_client(bridge_client._bridge_client)
        self._config["client"] = value

    @property
    def is_running(self) -> bool:
        """Whether the worker is running.

        This is only ``True`` if the worker has been started and not yet
        shut down.
        """
        return self._started and not self.is_shutdown

    @property
    def is_shutdown(self) -> bool:
        """Whether the worker has run and shut down.

        This is only ``True`` if the worker was once started and then shutdown.
        This is not necessarily ``True`` after :py:meth:`shutdown` is first
        called because the shutdown process can take a bit.
        """
        return self._shutdown_complete_event.is_set()

    async def run(self) -> None:
        """Run the worker and wait on it to be shut down.

        This will not return until shutdown is complete. This means that
        activities have all completed after being told to cancel after the
        graceful timeout period.

        This method will raise if there is a worker fatal error. While
        :py:meth:`shutdown` does not need to be invoked in this case, it is
        harmless to do so. Otherwise, to shut down this worker, invoke
        :py:meth:`shutdown`.

        Technically this worker can be shutdown by issuing a cancel to this
        async function assuming that it is currently running. A cancel could
        also cancel the shutdown process. Therefore users are encouraged to use
        explicit shutdown instead.
        """

        def make_lambda(plugin, next):
            return lambda w: plugin.run_worker(w, next)

        next_function = lambda w: w._run()
        for plugin in reversed(self._plugins):
            next_function = make_lambda(plugin, next_function)

        await next_function(self)

    async def _run(self):
        # Eagerly validate which will do a namespace check in Core
        await self._bridge_worker.validate()

        if self._started:
            raise RuntimeError("Already started")
        self._started = True

        # Create a task that raises when a shutdown is requested
        async def raise_on_shutdown():
            try:
                await self._shutdown_event.wait()
                raise _ShutdownRequested()
            except asyncio.CancelledError:
                pass

        tasks: dict[
            None | _ActivityWorker | _WorkflowWorker | _NexusWorker, asyncio.Task
        ] = {None: asyncio.create_task(raise_on_shutdown())}
        # Create tasks for workers
        if self._activity_worker:
            tasks[self._activity_worker] = asyncio.create_task(
                self._activity_worker.run()
            )
        if self._workflow_worker:
            tasks[self._workflow_worker] = asyncio.create_task(
                self._workflow_worker.run()
            )
        if self._nexus_worker:
            tasks[self._nexus_worker] = asyncio.create_task(self._nexus_worker.run())

        # Wait for either worker or shutdown requested
        wait_task = asyncio.wait(tasks.values(), return_when=asyncio.FIRST_EXCEPTION)
        try:
            await asyncio.shield(wait_task)

            # If any of the worker tasks failed, re-raise that as the exception
            exception = next(
                (t.exception() for w, t in tasks.items() if w and t.done()), None
            )
            if exception:
                logger.error("Worker failed, shutting down", exc_info=exception)
                if self._config["on_fatal_error"]:  # type: ignore[reportTypedDictNotRequiredAccess]
                    try:
                        await self._config["on_fatal_error"](exception)  # type: ignore[reportTypedDictNotRequiredAccess]
                    except:
                        logger.warning("Fatal error handler failed")

        except asyncio.CancelledError as user_cancel_err:
            # Represents user literally calling cancel
            logger.info("Worker cancelled, shutting down")
            exception = user_cancel_err

        # Cancel the shutdown task (safe if already done)
        tasks[None].cancel()
        graceful_timeout = self._config["graceful_shutdown_timeout"]  # type: ignore[reportTypedDictNotRequiredAccess]
        logger.info(
            f"Beginning worker shutdown, will wait {graceful_timeout} before cancelling activities"
        )

        # Initiate core worker shutdown
        self._bridge_worker.initiate_shutdown()

        # If any worker task had an exception, replace that task with a queue drain
        for worker, task in tasks.items():
            if worker and task.done() and task.exception():
                tasks[worker] = asyncio.create_task(worker.drain_poll_queue())

        # Notify shutdown occurring
        if self._activity_worker:
            self._activity_worker.notify_shutdown()
        if self._workflow_worker:
            self._workflow_worker.notify_shutdown()

        # Wait for all tasks to complete (i.e. for poller loops to stop)
        await asyncio.wait(tasks.values())
        # Sometimes both workers throw an exception and since we only take the
        # first, Python may complain with "Task exception was never retrieved"
        # if we don't get the others. Therefore we call cancel on each task
        # which suppresses this.
        for task in tasks.values():
            task.cancel()

        # Let all activity / nexus operations completions finish. We cannot guarantee that
        # because poll shutdown completed (which means activities/operations completed)
        # that they got flushed to the server.
        if self._activity_worker:
            await self._activity_worker.wait_all_completed()
        if self._nexus_worker:
            await self._nexus_worker.wait_all_completed()

        # Do final shutdown
        try:
            await self._bridge_worker.finalize_shutdown()
        except:
            # Ignore errors here that can arise in some tests where the bridge
            # worker still has a reference
            pass

        # Mark as shutdown complete and re-raise exception if present
        self._shutdown_complete_event.set()
        if exception:
            raise exception

    async def shutdown(self) -> None:
        """Initiate a worker shutdown and wait until complete.

        This can be called before the worker has even started and is safe for
        repeated invocations. It simply sets a marker informing the worker to
        shut down as it runs.

        This will not return until the worker has completed shutting down.
        """
        self._shutdown_event.set()
        await self._shutdown_complete_event.wait()

    async def __aenter__(self) -> Worker:
        """Start the worker and return self for use by ``async with``.

        This is a wrapper around :py:meth:`run`. Please review that method.

        This takes a similar approach to :py:func:`asyncio.timeout` in that it
        will cancel the current task if there is a fatal worker error and raise
        that error out of the context manager. However, if the inner async code
        swallows/wraps the :py:class:`asyncio.CancelledError`, the exiting
        portion of the context manager will not raise the fatal worker error.
        """
        if self._async_context_inner_task:
            raise RuntimeError("Already started")
        self._async_context_inner_task = asyncio.current_task()
        if not self._async_context_inner_task:
            raise RuntimeError("Can only use async with inside a task")

        # Start a task that runs and if there's an error, cancels the current
        # task and re-raises the error
        async def run():
            try:
                await self.run()
            except BaseException as err:
                self._async_context_run_exception = err
                self._async_context_inner_task.cancel()  # type: ignore[union-attr]

        self._async_context_run_task = asyncio.create_task(run())
        return self

    async def __aexit__(self, exc_type: type[BaseException] | None, *args) -> None:
        """Same as :py:meth:`shutdown` for use by ``async with``.

        Note, this will raise the worker fatal error if one occurred and the
        inner task cancellation was not inadvertently swallowed/wrapped.
        """
        # Wait for shutdown then run complete
        if not self._async_context_run_task:
            raise RuntimeError("Never started")
        await self.shutdown()
        # Cancel our run task
        self._async_context_run_task.cancel()
        # Only re-raise our exception if present and exc_type is cancel
        if exc_type is asyncio.CancelledError and self._async_context_run_exception:
            raise self._async_context_run_exception


class WorkerConfig(TypedDict, total=False):
    """TypedDict of config originally passed to :py:class:`Worker`."""

    client: temporalio.client.Client
    task_queue: str
    activities: Sequence[Callable]
    nexus_service_handlers: Sequence[Any]
<<<<<<< HEAD
    workflows: Sequence[Type]
    activity_executor: Optional[concurrent.futures.Executor]
    workflow_task_executor: Optional[concurrent.futures.ThreadPoolExecutor]
    nexus_task_executor: Optional[concurrent.futures.ThreadPoolExecutor]
=======
    workflows: Sequence[type]
    activity_executor: concurrent.futures.Executor | None
    workflow_task_executor: concurrent.futures.ThreadPoolExecutor | None
    nexus_task_executor: concurrent.futures.Executor | None
>>>>>>> 44396753
    workflow_runner: WorkflowRunner
    unsandboxed_workflow_runner: WorkflowRunner
    plugins: Sequence[Plugin]
    interceptors: Sequence[Interceptor]
    build_id: str | None
    identity: str | None
    max_cached_workflows: int
    max_concurrent_workflow_tasks: int | None
    max_concurrent_activities: int | None
    max_concurrent_local_activities: int | None
    max_concurrent_nexus_tasks: int | None
    tuner: WorkerTuner | None
    max_concurrent_workflow_task_polls: int | None
    nonsticky_to_sticky_poll_ratio: float
    max_concurrent_activity_task_polls: int | None
    no_remote_activities: bool
    sticky_queue_schedule_to_start_timeout: timedelta
    max_heartbeat_throttle_interval: timedelta
    default_heartbeat_throttle_interval: timedelta
    max_activities_per_second: float | None
    max_task_queue_activities_per_second: float | None
    graceful_shutdown_timeout: timedelta
    workflow_failure_exception_types: Sequence[type[BaseException]]
    shared_state_manager: SharedStateManager | None
    debug_mode: bool
    disable_eager_activity_execution: bool
    on_fatal_error: Callable[[BaseException], Awaitable[None]] | None
    use_worker_versioning: bool
    disable_safe_workflow_eviction: bool
    deployment_config: WorkerDeploymentConfig | None
    workflow_task_poller_behavior: PollerBehavior
    activity_task_poller_behavior: PollerBehavior
    nexus_task_poller_behavior: PollerBehavior


def _warn_if_activity_executor_max_workers_is_inconsistent(
    config: WorkerConfig,
) -> None:
    activity_executor = config.get("activity_executor")
    max_workers = getattr(activity_executor, "_max_workers", None)
    concurrent_activities = config.get("max_concurrent_activities")
    tuner = config.get("tuner")
    if tuner and tuner._get_activities_max():
        concurrent_activities = tuner._get_activities_max()
    if isinstance(max_workers, int) and max_workers < (concurrent_activities or 0):
        warnings.warn(
            f"Worker max_concurrent_activities is {concurrent_activities} "
            + f"but activity_executor's max_workers is only {max_workers}",
            stacklevel=3,
        )


def _warn_if_nexus_task_executor_max_workers_is_inconsistent(
    config: WorkerConfig,
) -> None:
    nexus_task_executor = config.get("nexus_task_executor")
    max_workers = getattr(nexus_task_executor, "_max_workers", None)
    concurrent_nexus_tasks = config.get("max_concurrent_nexus_tasks")
    tuner = config.get("tuner")
    if tuner and tuner._get_nexus_tasks_max():
        concurrent_nexus_tasks = tuner._get_nexus_tasks_max()
    if isinstance(max_workers, int) and max_workers < (concurrent_nexus_tasks or 0):
        warnings.warn(
            f"Worker max_concurrent_nexus_tasks is {concurrent_nexus_tasks} "
            + f"but nexus_task_executor's max_workers is only {max_workers}",
            stacklevel=3,
        )


@dataclass
class WorkerDeploymentConfig:
    """Options for configuring the Worker Versioning feature.

    WARNING: This is an experimental feature and may change in the future.
    """

    version: WorkerDeploymentVersion
    use_worker_versioning: bool
    default_versioning_behavior: VersioningBehavior = VersioningBehavior.UNSPECIFIED

    def _to_bridge_worker_deployment_options(
        self,
    ) -> temporalio.bridge.worker.WorkerDeploymentOptions:
        return temporalio.bridge.worker.WorkerDeploymentOptions(
            version=temporalio.bridge.worker.WorkerDeploymentVersion(
                deployment_name=self.version.deployment_name,
                build_id=self.version.build_id,
            ),
            use_worker_versioning=self.use_worker_versioning,
            default_versioning_behavior=self.default_versioning_behavior.value,
        )


_default_build_id: str | None = None


def load_default_build_id(*, memoize: bool = True) -> str:
    """Load the default worker build ID.

    The worker build ID is a unique hash representing the entire set of code
    including Temporal code and external code. The default here is currently
    implemented by walking loaded modules and hashing their bytecode into a
    common hash.

    Args:
        memoize: If true, the default, this will cache to a global variable to
            keep from having to run again on successive calls.

    Returns:
        Unique identifier representing the set of running code.
    """
    # Memoize
    global _default_build_id
    if memoize and _default_build_id:
        return _default_build_id

    # The goal is to get a hash representing the set of runtime code, both
    # Temporal's and the user's. After all options were explored, we have
    # decided to default to hashing all bytecode of imported modules. We accept
    # that this has the following limitations:
    #
    # * Dynamic imports later on can affect this value
    # * Dynamic imports based on env var, platform, etc can affect this value
    # * Using the loader's get_code seems to use get_data which does a disk read
    # * Using the loader's get_code in rare cases can cause a compile()

    got_temporal_code = False
    m = hashlib.md5(usedforsecurity=False)
    for mod_name in sorted(sys.modules):
        # Try to read code
        code = _get_module_code(mod_name)
        if not code:
            continue
        if mod_name == "temporalio":
            got_temporal_code = True
        # Add to MD5 digest
        m.update(code)
    # If we didn't even get the temporalio module from this approach, this
    # approach is flawed and we prefer to return an error forcing user to
    # explicitly set the worker binary ID instead of silently using a value that
    # may never change
    if not got_temporal_code:
        raise RuntimeError(
            "Cannot get default unique worker binary ID, the value should be explicitly set"
        )
    # Return the hex digest
    digest = m.hexdigest()
    if memoize:
        _default_build_id = digest
    return digest


def _get_module_code(mod_name: str) -> bytes | None:
    # First try the module's loader and if that fails, try __cached__ file
    try:
        loader: Any = sys.modules[mod_name].__loader__
        code = loader.get_code(mod_name).co_code
        if code:
            return code
    except Exception:
        pass
    try:
        # Technically we could read smaller chunks per file here and update the
        # hash, but the benefit is negligible especially since many non-built-in
        # modules will use get_code above
        with open(sys.modules[mod_name].__cached__, "rb") as f:
            return f.read()
    except Exception:
        pass
    return None


def _extract_bridge_client_for_worker(
    client: temporalio.client.Client,
) -> temporalio.service._BridgeServiceClient:
    # Extract the bridge service client. We try the service on the client first,
    # then we support a worker_service_client on the client's service to return
    # underlying service client we can use.
    bridge_client: temporalio.service._BridgeServiceClient
    if isinstance(client.service_client, temporalio.service._BridgeServiceClient):
        bridge_client = client.service_client
    elif hasattr(client.service_client, "worker_service_client"):
        bridge_client = client.service_client.worker_service_client
        if not isinstance(bridge_client, temporalio.service._BridgeServiceClient):
            raise TypeError(
                "Client's worker_service_client cannot be used for a worker"
            )
    else:
        raise TypeError(
            "Client cannot be used for a worker. "
            + "Use the original client's service or set worker_service_client on the wrapped service with the original service client."
        )

    # We need an already connected client
    # TODO(cretz): How to connect to client inside Worker constructor here? In
    # the meantime, we disallow lazy clients from being used for workers. We
    # could check whether the connected client is present which means
    # lazy-but-already-connected clients would work, but that is confusing
    # to users that the client only works if they already made a call on it.
    if bridge_client.config.lazy:
        raise RuntimeError("Lazy clients cannot be used for workers")
    return bridge_client


class _ShutdownRequested(RuntimeError):
    pass<|MERGE_RESOLUTION|>--- conflicted
+++ resolved
@@ -104,17 +104,10 @@
         task_queue: str,
         activities: Sequence[Callable] = [],
         nexus_service_handlers: Sequence[Any] = [],
-<<<<<<< HEAD
-        workflows: Sequence[Type] = [],
-        activity_executor: Optional[concurrent.futures.Executor] = None,
-        workflow_task_executor: Optional[concurrent.futures.ThreadPoolExecutor] = None,
-        nexus_task_executor: Optional[concurrent.futures.ThreadPoolExecutor] = None,
-=======
         workflows: Sequence[type] = [],
         activity_executor: concurrent.futures.Executor | None = None,
         workflow_task_executor: concurrent.futures.ThreadPoolExecutor | None = None,
-        nexus_task_executor: concurrent.futures.Executor | None = None,
->>>>>>> 44396753
+        nexus_task_executor: concurrent.futures.ThreadPoolExecutor | None = None,
         workflow_runner: WorkflowRunner = SandboxedWorkflowRunner(),
         unsandboxed_workflow_runner: WorkflowRunner = UnsandboxedWorkflowRunner(),
         plugins: Sequence[Plugin] = [],
@@ -896,17 +889,10 @@
     task_queue: str
     activities: Sequence[Callable]
     nexus_service_handlers: Sequence[Any]
-<<<<<<< HEAD
-    workflows: Sequence[Type]
-    activity_executor: Optional[concurrent.futures.Executor]
-    workflow_task_executor: Optional[concurrent.futures.ThreadPoolExecutor]
-    nexus_task_executor: Optional[concurrent.futures.ThreadPoolExecutor]
-=======
     workflows: Sequence[type]
     activity_executor: concurrent.futures.Executor | None
     workflow_task_executor: concurrent.futures.ThreadPoolExecutor | None
-    nexus_task_executor: concurrent.futures.Executor | None
->>>>>>> 44396753
+    nexus_task_executor: concurrent.futures.ThreadPoolExecutor | None
     workflow_runner: WorkflowRunner
     unsandboxed_workflow_runner: WorkflowRunner
     plugins: Sequence[Plugin]
