"""Workflow worker."""

from __future__ import annotations

import asyncio
import concurrent.futures
import logging
import os
import sys
import threading
from collections.abc import Awaitable, Callable, MutableMapping, Sequence
from dataclasses import dataclass
from datetime import timezone
from types import TracebackType
<<<<<<< HEAD
=======
from typing import (
    Dict,
    List,
    Optional,
    Set,
    Type,
)
>>>>>>> 6a3385b1

import temporalio.api.common.v1
import temporalio.bridge.proto.workflow_activation
import temporalio.bridge.proto.workflow_completion
import temporalio.bridge.runtime
import temporalio.bridge.worker
import temporalio.common
import temporalio.converter
import temporalio.exceptions
import temporalio.workflow
from temporalio.bridge.worker import PollShutdownError

from . import _command_aware_visitor
from ._interceptor import (
    Interceptor,
    WorkflowInboundInterceptor,
    WorkflowInterceptorClassInput,
)
from ._workflow_instance import (
    WorkflowInstance,
    WorkflowInstanceDetails,
    WorkflowRunner,
    _WorkflowExternFunctions,
)

logger = logging.getLogger(__name__)

# Set to true to log all activations and completions
LOG_PROTOS = False


class _WorkflowWorker:  # type:ignore[reportUnusedClass]
    def __init__(
        self,
        *,
        bridge_worker: Callable[[], temporalio.bridge.worker.Worker],
        namespace: str,
        task_queue: str,
        workflows: Sequence[type],
        workflow_task_executor: concurrent.futures.ThreadPoolExecutor | None,
        max_concurrent_workflow_tasks: int | None,
        workflow_runner: WorkflowRunner,
        unsandboxed_workflow_runner: WorkflowRunner,
        data_converter: temporalio.converter.DataConverter,
        interceptors: Sequence[Interceptor],
        workflow_failure_exception_types: Sequence[type[BaseException]],
        debug_mode: bool,
        disable_eager_activity_execution: bool,
        metric_meter: temporalio.common.MetricMeter,
        on_eviction_hook: None
        | (
            Callable[
                [str, temporalio.bridge.proto.workflow_activation.RemoveFromCache], None
            ]
        ),
        disable_safe_eviction: bool,
        should_enforce_versioning_behavior: bool,
        assert_local_activity_valid: Callable[[str], None],
        encode_headers: bool,
    ) -> None:
        self._bridge_worker = bridge_worker
        self._namespace = namespace
        self._task_queue = task_queue
        self._workflow_task_executor = (
            workflow_task_executor
            or concurrent.futures.ThreadPoolExecutor(
                max_workers=max_concurrent_workflow_tasks or 500,
                thread_name_prefix="temporal_workflow_",
            )
        )
        self._workflow_task_executor_user_provided = workflow_task_executor is not None
        self._workflow_runner = workflow_runner
        self._unsandboxed_workflow_runner = unsandboxed_workflow_runner
        self._data_converter = data_converter
        # Build the interceptor classes and collect extern functions
        self._extern_functions: MutableMapping[str, Callable] = {}
        self._interceptor_classes: list[type[WorkflowInboundInterceptor]] = []
        interceptor_class_input = WorkflowInterceptorClassInput(
            unsafe_extern_functions=self._extern_functions
        )
        for i in interceptors:
            interceptor_class = i.workflow_interceptor_class(interceptor_class_input)
            if interceptor_class:
                self._interceptor_classes.append(interceptor_class)
        self._extern_functions.update(
            **_WorkflowExternFunctions(  # type: ignore
                __temporal_get_metric_meter=lambda: metric_meter,
                __temporal_assert_local_activity_valid=assert_local_activity_valid,
            )
        )

        self._workflow_failure_exception_types = workflow_failure_exception_types
        self._running_workflows: dict[str, _RunningWorkflow] = {}
        self._disable_eager_activity_execution = disable_eager_activity_execution
        self._on_eviction_hook = on_eviction_hook
        self._disable_safe_eviction = disable_safe_eviction
        self._encode_headers = encode_headers
        self._throw_after_activation: Exception | None = None

        # If there's a debug mode or a truthy TEMPORAL_DEBUG env var, disable
        # deadlock detection, otherwise set to 2 seconds
        self._deadlock_timeout_seconds = (
            None if debug_mode or os.environ.get("TEMPORAL_DEBUG") else 2
        )

        # Keep track of workflows that could not be evicted
        self._could_not_evict_count = 0

        # Set the worker-level failure exception types into the runner
        workflow_runner.set_worker_level_failure_exception_types(
            workflow_failure_exception_types
        )

        # Validate and build workflow dict
        self._workflows: dict[str, temporalio.workflow._Definition] = {}
        self._dynamic_workflow: temporalio.workflow._Definition | None = None
        for workflow in workflows:
            defn = temporalio.workflow._Definition.must_from_class(workflow)
            # Confirm name unique
            if defn.name in self._workflows:
                raise ValueError(f"More than one workflow named {defn.name}")
            if should_enforce_versioning_behavior:
                if (
                    defn.versioning_behavior
                    in [
                        None,
                        temporalio.common.VersioningBehavior.UNSPECIFIED,
                    ]
                    and not defn.dynamic_config_fn
                ):
                    raise ValueError(
                        f"Workflow {defn.name} must specify a versioning behavior using "
                        "the `versioning_behavior` argument to `@workflow.defn` or by "
                        "defining a function decorated with `@workflow.dynamic_config`."
                    )

            # Prepare the workflow with the runner (this will error in the
            # sandbox if an import fails somehow)
            try:
                if defn.sandboxed:
                    workflow_runner.prepare_workflow(defn)
                else:
                    unsandboxed_workflow_runner.prepare_workflow(defn)
            except Exception as err:
                raise RuntimeError(f"Failed validating workflow {defn.name}") from err
            if defn.name:
                self._workflows[defn.name] = defn
            elif self._dynamic_workflow:
                raise TypeError("More than one dynamic workflow")
            else:
                self._dynamic_workflow = defn

    async def run(self) -> None:
        # Continually poll for workflow work
        task_tag = object()
        try:
            while True:
                act = await self._bridge_worker().poll_workflow_activation()

                # Schedule this as a task, but we don't need to track it or
                # await it. Rather we'll give it an attribute and wait for it
                # when done.
                task = asyncio.create_task(self._handle_activation(act))
                setattr(task, "__temporal_task_tag", task_tag)
        except PollShutdownError:
            pass
        except Exception as err:
            raise RuntimeError("Workflow worker failed") from err
        finally:
            # Collect all tasks and wait for them to complete
            our_tasks = [
                t
                for t in asyncio.all_tasks()
                if getattr(t, "__temporal_task_tag", None) is task_tag
            ]
            if our_tasks:
                await asyncio.wait(our_tasks)
            # Shutdown the thread pool executor if we created it
            if not self._workflow_task_executor_user_provided:
                self._workflow_task_executor.shutdown()

        if self._throw_after_activation:
            raise self._throw_after_activation

    def notify_shutdown(self) -> None:
        if self._could_not_evict_count:
            logger.warning(
                f"Shutting down workflow worker, but {self._could_not_evict_count} "
                + "workflow(s) could not be evicted previously, so the shutdown may hang"
            )

    # Only call this if run() raised an error
    async def drain_poll_queue(self) -> None:
        while True:
            try:
                # Just take all tasks and say we can't handle them
                act = await self._bridge_worker().poll_workflow_activation()
                completion = temporalio.bridge.proto.workflow_completion.WorkflowActivationCompletion(
                    run_id=act.run_id
                )
                completion.failed.failure.message = "Worker shutting down"
                await self._bridge_worker().complete_workflow_activation(completion)
            except PollShutdownError:
                return

    async def _handle_activation(
        self, act: temporalio.bridge.proto.workflow_activation.WorkflowActivation
    ) -> None:
        global LOG_PROTOS

        # Extract a couple of jobs from the activation
        cache_remove_job = None
        init_job = None
        for job in act.jobs:
            if job.HasField("remove_from_cache"):
                cache_remove_job = job.remove_from_cache
            elif job.HasField("initialize_workflow"):
                init_job = job.initialize_workflow

        # If this is a cache removal, it is handled separately
        if cache_remove_job:
            # Should never happen
            if len(act.jobs) != 1:
                logger.warning("Unexpected job alongside cache remove job")
            await self._handle_cache_eviction(act, cache_remove_job)
            return

        # Build default success completion (e.g. remove-job-only activations)
        completion = (
            temporalio.bridge.proto.workflow_completion.WorkflowActivationCompletion()
        )
        completion.successful.SetInParent()
        workflow = None
        data_converter = self._data_converter
        try:
            if LOG_PROTOS:
                logger.debug("Received workflow activation:\n%s", act)

            workflow = self._running_workflows.get(act.run_id)
            if not workflow:
                if not init_job:
                    raise RuntimeError(
                        "Missing initialize workflow, workflow could have unexpectedly been removed from cache"
                    )
                workflow_id = init_job.workflow_id
            else:
                workflow_id = workflow.workflow_id
                if init_job:
                    # Should never happen
                    logger.warning(
                        "Cache already exists for activation with initialize job"
                    )

            workflow_context = temporalio.converter.WorkflowSerializationContext(
                namespace=self._namespace,
                workflow_id=workflow_id,
            )
            data_converter = self._data_converter.with_context(workflow_context)
            if self._data_converter.payload_codec:
                assert data_converter.payload_codec
                if not workflow:
                    payload_codec = data_converter.payload_codec
                else:
                    payload_codec = _CommandAwarePayloadCodec(
                        workflow.instance,
                        context_free_payload_codec=self._data_converter.payload_codec,
                        workflow_context_payload_codec=data_converter.payload_codec,
                        workflow_context=workflow_context,
                    )
                await temporalio.bridge.worker.decode_activation(
                    act,
                    payload_codec,
                    decode_headers=self._encode_headers,
                )
            if not workflow:
                assert init_job
                workflow = _RunningWorkflow(
                    self._create_workflow_instance(act, init_job),
                    workflow_id,
                )
                self._running_workflows[act.run_id] = workflow

            # Run activation in separate thread so we can check if it's
            # deadlocked
            activate_task = asyncio.get_running_loop().run_in_executor(
                self._workflow_task_executor,
                workflow.activate,
                act,
            )

            # Run activation task with deadlock timeout
            try:
                completion = await asyncio.wait_for(
                    activate_task, self._deadlock_timeout_seconds
                )
            except asyncio.TimeoutError:
                # Need to create the deadlock exception up here so it
                # captures the trace now instead of later after we may have
                # interrupted it
                deadlock_exc = _DeadlockError.from_deadlocked_workflow(
                    workflow.instance, self._deadlock_timeout_seconds
                )
                # When we deadlock, we will raise an exception to fail
                # the task. But before we do that, we want to try to
                # interrupt the thread and put this activation task on
                # the workflow so that the successive eviction can wait
                # on it before trying to evict.
                workflow.attempt_deadlock_interruption()
                # Set the task and raise
                workflow.deadlocked_activation_task = activate_task
                raise deadlock_exc from None

        except Exception as err:
            if isinstance(err, _DeadlockError):
                err.swap_traceback()

            logger.exception(
                "Failed handling activation on workflow with run ID %s", act.run_id
            )

            completion.failed.failure.SetInParent()
            try:
                data_converter.failure_converter.to_failure(
                    err,
                    data_converter.payload_converter,
                    completion.failed.failure,
                )
            except Exception as inner_err:
                logger.exception(
                    "Failed converting activation exception on workflow with run ID %s",
                    act.run_id,
                )
                completion.failed.failure.message = (
                    f"Failed converting activation exception: {inner_err}"
                )

        completion.run_id = act.run_id

        # Encode completion
        if self._data_converter.payload_codec and workflow:
            assert data_converter.payload_codec
            payload_codec = _CommandAwarePayloadCodec(
                workflow.instance,
                context_free_payload_codec=self._data_converter.payload_codec,
                workflow_context_payload_codec=data_converter.payload_codec,
                workflow_context=temporalio.converter.WorkflowSerializationContext(
                    namespace=self._namespace,
                    workflow_id=workflow.workflow_id,
                ),
            )
            try:
                await temporalio.bridge.worker.encode_completion(
                    completion,
                    payload_codec,
                    encode_headers=self._encode_headers,
                )
            except Exception as err:
                logger.exception(
                    "Failed encoding completion on workflow with run ID %s", act.run_id
                )
                completion.failed.Clear()
                completion.failed.failure.message = f"Failed encoding completion: {err}"

        # Send off completion
        if LOG_PROTOS:
            logger.debug("Sending workflow completion:\n%s", completion)
        try:
            await self._bridge_worker().complete_workflow_activation(completion)
        except Exception:
            # TODO(cretz): Per others, this is supposed to crash the worker
            logger.exception(
                "Failed completing activation on workflow with run ID %s", act.run_id
            )

    async def _handle_cache_eviction(
        self,
        act: temporalio.bridge.proto.workflow_activation.WorkflowActivation,
        job: temporalio.bridge.proto.workflow_activation.RemoveFromCache,
    ) -> None:
        logger.debug(
            "Evicting workflow with run ID %s, message: %s", act.run_id, job.message
        )

        # Find the workflow to process safe eviction unless safe eviction
        # disabled
        workflow = None
        if not self._disable_safe_eviction:
            workflow = self._running_workflows.get(act.run_id)

        # Safe eviction...
        if workflow:
            # We have to wait on the deadlocked task if it is set. This is
            # because eviction may be the result of a deadlocked workflow but
            # we cannot safely evict until that task is done with its thread. We
            # don't care what errors may have occurred. We intentionally wait
            # forever which means a deadlocked task cannot be evicted and give
            # its slot back.
            if workflow.deadlocked_activation_task:
                logger.debug(
                    "Waiting for deadlocked task to complete on run %s", act.run_id
                )
                try:
                    await workflow.deadlocked_activation_task
                except:
                    pass

            # Process the activation to evict. It is very important that
            # eviction complete successfully because this is the only way we can
            # confirm the event loop was torn down gracefully and therefore no
            # GC'ing of the tasks occurs (which can cause them to wake up in
            # different threads). We will wait deadlock timeout amount (2s if
            # enabled) before making it clear to users that eviction is being
            # swallowed. Any error or timeout of eviction causes us to retry
            # forever because something in users code is preventing eviction.
            seen_fail = False
            handle_eviction_task: asyncio.Future | None = None
            while True:
                try:
                    # We only create the eviction task if we haven't already or
                    # it is done. This is because if it already is running and
                    # timed out, it's still running (and holding on to a
                    # thread). But if did complete running but failed with
                    # another error, we want to re-create the task.
                    if not handle_eviction_task or handle_eviction_task.done():
                        handle_eviction_task = (
                            asyncio.get_running_loop().run_in_executor(
                                self._workflow_task_executor,
                                workflow.activate,
                                act,
                            )
                        )
                    await asyncio.wait_for(
                        handle_eviction_task, self._deadlock_timeout_seconds
                    )
                    # Break if it succeeds
                    break
                except BaseException as err:
                    # Only want to log and mark as could not evict once
                    if not seen_fail:
                        seen_fail = True
                        self._could_not_evict_count += 1
                        # We give a different message for timeout vs other
                        # exception
                        if isinstance(err, asyncio.TimeoutError):
                            logger.error(
                                "Timed out running eviction job for run ID %s, continually "
                                + "retrying eviction. This is usually caused by inadvertently "
                                + "catching 'BaseException's like asyncio.CancelledError or "
                                + "_WorkflowBeingEvictedError and still continuing work. "
                                + "Since eviction could not be processed, this worker "
                                + "may not complete and the slot may remain forever used "
                                + "unless it eventually completes.",
                                act.run_id,
                            )
                        else:
                            logger.exception(
                                "Failed running eviction job for run ID %s, continually retrying "
                                + "eviction. Since eviction could not be processed, this worker "
                                + "may not complete and the slot may remain forever used "
                                + "unless it eventually completes.",
                                act.run_id,
                            )
                    # We want to wait a couple of seconds before trying to evict again
                    await asyncio.sleep(2)
            # Decrement the could-not-evict-count if it finally succeeded
            if seen_fail:
                self._could_not_evict_count -= 1

        # Remove from map and send completion
        if act.run_id in self._running_workflows:
            del self._running_workflows[act.run_id]
        try:
            await self._bridge_worker().complete_workflow_activation(
                temporalio.bridge.proto.workflow_completion.WorkflowActivationCompletion(
                    run_id=act.run_id,
                    successful=temporalio.bridge.proto.workflow_completion.Success(),
                )
            )
        except Exception:
            logger.exception(
                "Failed completing eviction activation on workflow with run ID %s",
                act.run_id,
            )

        # Run eviction hook if present
        if self._on_eviction_hook is not None:
            try:
                self._on_eviction_hook(act.run_id, job)
            except Exception as e:
                self._throw_after_activation = e
                logger.debug("Shutting down worker on eviction hook exception")
                self._bridge_worker().initiate_shutdown()

    def _create_workflow_instance(
        self,
        act: temporalio.bridge.proto.workflow_activation.WorkflowActivation,
        init: temporalio.bridge.proto.workflow_activation.InitializeWorkflow,
    ) -> WorkflowInstance:
        # Get the definition
        defn = self._workflows.get(init.workflow_type, self._dynamic_workflow)
        if not defn:
            workflow_names = ", ".join(sorted(self._workflows.keys()))
            raise temporalio.exceptions.ApplicationError(
                f"Workflow class {init.workflow_type} is not registered on this worker, available workflows: {workflow_names}",
                type="NotFoundError",
            )

        # Build info
        parent: temporalio.workflow.ParentInfo | None = None
        root: temporalio.workflow.RootInfo | None = None
        if init.HasField("parent_workflow_info"):
            parent = temporalio.workflow.ParentInfo(
                namespace=init.parent_workflow_info.namespace,
                run_id=init.parent_workflow_info.run_id,
                workflow_id=init.parent_workflow_info.workflow_id,
            )
        if init.HasField("root_workflow"):
            root = temporalio.workflow.RootInfo(
                run_id=init.root_workflow.run_id,
                workflow_id=init.root_workflow.workflow_id,
            )
        info = temporalio.workflow.Info(
            attempt=init.attempt,
            continued_run_id=init.continued_from_execution_run_id or None,
            cron_schedule=init.cron_schedule or None,
            execution_timeout=init.workflow_execution_timeout.ToTimedelta()
            if init.HasField("workflow_execution_timeout")
            else None,
            first_execution_run_id=init.first_execution_run_id,
            headers=dict(init.headers),
            namespace=self._namespace,
            parent=parent,
            root=root,
            raw_memo=dict(init.memo.fields),
            retry_policy=temporalio.common.RetryPolicy.from_proto(init.retry_policy)
            if init.HasField("retry_policy")
            else None,
            run_id=act.run_id,
            run_timeout=init.workflow_run_timeout.ToTimedelta()
            if init.HasField("workflow_run_timeout")
            else None,
            search_attributes=temporalio.converter.decode_search_attributes(
                init.search_attributes
            ),
            start_time=act.timestamp.ToDatetime().replace(tzinfo=timezone.utc),
            workflow_start_time=init.start_time.ToDatetime().replace(
                tzinfo=timezone.utc
            ),
            task_queue=self._task_queue,
            task_timeout=init.workflow_task_timeout.ToTimedelta(),
            typed_search_attributes=temporalio.converter.decode_typed_search_attributes(
                init.search_attributes
            ),
            workflow_id=init.workflow_id,
            workflow_type=init.workflow_type,
            priority=temporalio.common.Priority._from_proto(init.priority),
        )

        last_failure = (
            init.continued_failure if init.HasField("continued_failure") else None
        )

        # Create instance from details
        det = WorkflowInstanceDetails(
            payload_converter_class=self._data_converter.payload_converter_class,
            failure_converter_class=self._data_converter.failure_converter_class,
            interceptor_classes=self._interceptor_classes,
            defn=defn,
            info=info,
            randomness_seed=init.randomness_seed,
            extern_functions=self._extern_functions,
            disable_eager_activity_execution=self._disable_eager_activity_execution,
            worker_level_failure_exception_types=self._workflow_failure_exception_types,
            last_completion_result=init.last_completion_result,
            last_failure=last_failure,
        )
        if defn.sandboxed:
            return self._workflow_runner.create_instance(det)
        else:
            return self._unsandboxed_workflow_runner.create_instance(det)

    def nondeterminism_as_workflow_fail(self) -> bool:
        return any(
            issubclass(temporalio.workflow.NondeterminismError, typ)
            for typ in self._workflow_failure_exception_types
        )

    def nondeterminism_as_workflow_fail_for_types(self) -> set[str]:
        return {
            k
            for k, v in self._workflows.items()
            if any(
                issubclass(temporalio.workflow.NondeterminismError, typ)
                for typ in v.failure_exception_types
            )
        }


class _DeadlockError(Exception):
    """Exception class for deadlocks. Contains functionality to swap the default traceback for another."""

    def __init__(self, message: str, replacement_tb: TracebackType | None = None):
<<<<<<< HEAD
        """Create a new DeadlockError, with message `message` and optionally a traceback `replacement_tb` to be swapped in later.
=======
        """Create a new DeadlockError, with message ``message`` and optionally a traceback ``replacement_tb`` to be swapped in later.
>>>>>>> 6a3385b1

        Args:
            message: Message to be presented through exception.
            replacement_tb: Optional TracebackType to be swapped later.
        """
        super().__init__(message)
        self._new_tb = replacement_tb

    def swap_traceback(self) -> None:
        """Swap the current traceback for the replacement passed during construction. Used to work around Python adding the current frame to the stack trace.

        Returns:
            None
        """
        if self._new_tb:
            self.__traceback__ = self._new_tb
            self._new_tb = None

    @classmethod
    def from_deadlocked_workflow(cls, workflow: WorkflowInstance, timeout: int | None):
        msg = f"[TMPRL1101] Potential deadlock detected: workflow didn't yield within {timeout} second(s)."
        tid = workflow.get_thread_id()
        if not tid:
            return cls(msg)

        try:
            tb = cls._gen_tb_helper(tid)
            if tb:
                return cls(msg, tb)
            return cls(f"{msg} (no frames available)")
        except Exception as err:
            return cls(f"{msg} (failed getting frames: {err})")

    @staticmethod
    def _gen_tb_helper(
        tid: int,
    ) -> TracebackType | None:
        """Take a thread id and construct a stack trace.

        Returns:
            <Optional[TracebackType]> the traceback that was constructed, None if the thread could not be found.
        """
        frame = sys._current_frames().get(tid)
        if not frame:
            return None

        # not using traceback.extract_stack() because it obfuscates the frame objects (specifically f_lasti)
        thread_frames = [frame]
        while frame.f_back:
            frame = frame.f_back
            thread_frames.append(frame)

        thread_frames.reverse()

        size = 0
        tb = None
        for frm in thread_frames:
            tb = TracebackType(tb, frm, frm.f_lasti, frm.f_lineno)
            size += sys.getsizeof(tb)

        while size > 200000 and tb:
            size -= sys.getsizeof(tb)
            tb = tb.tb_next

        return tb


class _RunningWorkflow:
    def __init__(self, instance: WorkflowInstance, workflow_id: str):
        self.instance = instance
        self.workflow_id = workflow_id
        self.deadlocked_activation_task: Awaitable | None = None
        self._deadlock_can_be_interrupted_lock = threading.Lock()
        self._deadlock_can_be_interrupted = False

    def activate(
        self, act: temporalio.bridge.proto.workflow_activation.WorkflowActivation
    ) -> temporalio.bridge.proto.workflow_completion.WorkflowActivationCompletion:
        # Mark that the deadlock can be interrupted, do work, then unmark
        with self._deadlock_can_be_interrupted_lock:
            self._deadlock_can_be_interrupted = True
        try:
            return self.instance.activate(act)
        finally:
            with self._deadlock_can_be_interrupted_lock:
                self._deadlock_can_be_interrupted = False

    def attempt_deadlock_interruption(self) -> None:
        # Need to be under mutex to ensure it can be interrupted
        with self._deadlock_can_be_interrupted_lock:
            # Do not interrupt if cannot be interrupted anymore
            if not self._deadlock_can_be_interrupted:
                return
            deadlocked_thread_id = self.instance.get_thread_id()
            if deadlocked_thread_id:
                temporalio.bridge.runtime.Runtime._raise_in_thread(
                    deadlocked_thread_id, _InterruptDeadlockError
                )


@dataclass(frozen=True)
class _CommandAwarePayloadCodec(temporalio.converter.PayloadCodec):
    """A payload codec that sets serialization context for the command associated with each payload.

    This codec responds to the context variable set by
    :py:class:`_command_aware_visitor.CommandAwarePayloadVisitor`.
    """

    instance: WorkflowInstance
    context_free_payload_codec: temporalio.converter.PayloadCodec
    workflow_context_payload_codec: temporalio.converter.PayloadCodec
    workflow_context: temporalio.converter.WorkflowSerializationContext

    async def encode(
        self,
        payloads: Sequence[temporalio.api.common.v1.Payload],
    ) -> list[temporalio.api.common.v1.Payload]:
        return await self._get_current_command_codec().encode(payloads)

    async def decode(
        self,
        payloads: Sequence[temporalio.api.common.v1.Payload],
    ) -> list[temporalio.api.common.v1.Payload]:
        return await self._get_current_command_codec().decode(payloads)

    def _get_current_command_codec(self) -> temporalio.converter.PayloadCodec:
        if not isinstance(
            self.context_free_payload_codec,
            temporalio.converter.WithSerializationContext,
        ):
            return self.context_free_payload_codec

        if context := self.instance.get_serialization_context(
            _command_aware_visitor.current_command_info.get(),
        ):
            if context == self.workflow_context:
                return self.workflow_context_payload_codec
            return self.context_free_payload_codec.with_context(context)

        return self.context_free_payload_codec


class _InterruptDeadlockError(BaseException):
    pass<|MERGE_RESOLUTION|>--- conflicted
+++ resolved
@@ -12,16 +12,6 @@
 from dataclasses import dataclass
 from datetime import timezone
 from types import TracebackType
-<<<<<<< HEAD
-=======
-from typing import (
-    Dict,
-    List,
-    Optional,
-    Set,
-    Type,
-)
->>>>>>> 6a3385b1
 
 import temporalio.api.common.v1
 import temporalio.bridge.proto.workflow_activation
@@ -624,11 +614,7 @@
     """Exception class for deadlocks. Contains functionality to swap the default traceback for another."""
 
     def __init__(self, message: str, replacement_tb: TracebackType | None = None):
-<<<<<<< HEAD
-        """Create a new DeadlockError, with message `message` and optionally a traceback `replacement_tb` to be swapped in later.
-=======
         """Create a new DeadlockError, with message ``message`` and optionally a traceback ``replacement_tb`` to be swapped in later.
->>>>>>> 6a3385b1
 
         Args:
             message: Message to be presented through exception.
