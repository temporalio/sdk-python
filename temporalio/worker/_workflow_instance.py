--- conflicted
+++ resolved
@@ -2179,7 +2179,6 @@
     ],
     payloads: Mapping[str, temporalio.api.common.v1.Payload],
 ) -> None:
-<<<<<<< HEAD
     if isinstance(attributes, temporalio.common.TypedSearchAttributes):
         for pair in attributes:
             payloads[pair.key.name].CopyFrom(
@@ -2192,10 +2191,6 @@
             payloads[k].CopyFrom(
                 temporalio.converter.encode_search_attribute_values(vals)
             )
-=======
-    """Encode search attributes as bridge payloads."""
-    for k, vals in attributes.items():
-        payloads[k].CopyFrom(temporalio.converter.encode_search_attribute_values(vals))
 
 
 class _WorkflowExternFunctions(TypedDict):
@@ -2328,5 +2323,4 @@
     ) -> temporalio.common.MetricGauge:
         return _ReplaySafeMetricGauge(
             self._underlying.with_additional_attributes(additional_attributes)
-        )
->>>>>>> 4242dfb9
+        )