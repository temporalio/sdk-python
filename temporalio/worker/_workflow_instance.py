--- conflicted
+++ resolved
@@ -2805,14 +2805,10 @@
             v.start_to_close_timeout.FromTimedelta(self._input.start_to_close_timeout)
         if self._input.retry_policy:
             self._input.retry_policy.apply_to_proto(v.retry_policy)
-<<<<<<< HEAD
         if self._input.summary:
             command.user_metadata.summary.CopyFrom(
                 self._instance._payload_converter.to_payload(self._input.summary)
             )
-=======
-
->>>>>>> 44412ae5
         v.cancellation_type = cast(
             temporalio.bridge.proto.workflow_commands.ActivityCancellationType.ValueType,
             int(self._input.cancellation_type),
