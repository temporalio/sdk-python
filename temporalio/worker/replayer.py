--- conflicted
+++ resolved
@@ -157,29 +157,8 @@
                 max_task_queue_activities_per_second=None,
             ),
         )
-<<<<<<< HEAD
-=======
-        workflow_worker = _WorkflowWorker(
-            bridge_worker=lambda: bridge_worker,
-            namespace=self._config["namespace"],
-            task_queue=tq,
-            workflows=self._config["workflows"],
-            workflow_task_executor=self._config["workflow_task_executor"],
-            workflow_runner=self._config["workflow_runner"],
-            unsandboxed_workflow_runner=self._config["unsandboxed_workflow_runner"],
-            data_converter=self._config["data_converter"],
-            interceptors=self._config["interceptors"],
-            debug_mode=self._config["debug_mode"],
-            on_eviction_hook=self._replayer_eviction_hook(
-                fail_fast=self._config["fail_fast"],
-                pusher=pusher,
-                current_results=current_run_results,
-            ),
-        )
->>>>>>> 5259f4c0
 
         try:
-
             last_replay_failure: Optional[Exception]
             last_replay_run_id: str
             last_replay_complete = asyncio.Event()
@@ -204,6 +183,7 @@
                 workflows=self._config["workflows"],
                 workflow_task_executor=self._config["workflow_task_executor"],
                 workflow_runner=self._config["workflow_runner"],
+                unsandboxed_workflow_runner=self._config["unsandboxed_workflow_runner"],
                 data_converter=self._config["data_converter"],
                 interceptors=self._config["interceptors"],
                 debug_mode=self._config["debug_mode"],
