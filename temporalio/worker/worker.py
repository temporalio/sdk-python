"""Worker for processing Temporal workflows and/or activities."""

from __future__ import annotations

import asyncio
import concurrent.futures
import hashlib
import logging
import sys
from datetime import timedelta
from typing import Any, Callable, Iterable, List, Optional, Type, cast

from typing_extensions import TypedDict

import temporalio.activity
import temporalio.api.common.v1
import temporalio.bridge.client
import temporalio.bridge.proto
import temporalio.bridge.proto.activity_result
import temporalio.bridge.proto.activity_task
import temporalio.bridge.proto.common
import temporalio.bridge.worker
import temporalio.client
import temporalio.converter
import temporalio.exceptions
import temporalio.service

from .activity import SharedStateManager, _ActivityWorker
from .interceptor import Interceptor
from .workflow import _WorkflowWorker
from .workflow_instance import UnsandboxedWorkflowRunner, WorkflowRunner

logger = logging.getLogger(__name__)


class Worker:
    """Worker to process workflows and/or activities.

    Once created, workers can be run and shutdown explicitly via :py:meth:`run`
    and :py:meth:`shutdown`, or they can be used in an ``async with`` clause.
    """

    def __init__(
        self,
        client: temporalio.client.Client,
        *,
        task_queue: str,
        activities: Iterable[Callable] = [],
        workflows: Iterable[Type] = [],
        activity_executor: Optional[concurrent.futures.Executor] = None,
        workflow_task_executor: Optional[concurrent.futures.ThreadPoolExecutor] = None,
        workflow_runner: WorkflowRunner = UnsandboxedWorkflowRunner(),
        interceptors: Iterable[Interceptor] = [],
        build_id: Optional[str] = None,
        identity: Optional[str] = None,
        max_cached_workflows: int = 1000,
        max_concurrent_workflow_tasks: int = 100,
        max_concurrent_activities: int = 100,
        max_concurrent_local_activities: int = 100,
        max_concurrent_wft_polls: int = 5,
        nonsticky_to_sticky_poll_ratio: float = 0.2,
        max_concurrent_at_polls: int = 5,
        no_remote_activities: bool = False,
        sticky_queue_schedule_to_start_timeout: timedelta = timedelta(seconds=10),
        max_heartbeat_throttle_interval: timedelta = timedelta(seconds=60),
        default_heartbeat_throttle_interval: timedelta = timedelta(seconds=30),
        graceful_shutdown_timeout: timedelta = timedelta(),
        shared_state_manager: Optional[SharedStateManager] = None,
        debug_mode: bool = False,
    ) -> None:
        """Create a worker to process workflows and/or activities.

        Args:
            client: Client to use for this worker. This is required and must be
                the :py:class:`temporalio.client.Client` instance or have a
                worker_service_client attribute with reference to the original
                client's underlying service client.
            task_queue: Required task queue for this worker.
            activities: Set of activity callables decorated with
                :py:func:`@activity.defn<temporalio.activity.defn>`. Activities
                may be async functions or non-async functions.
            workflows: Set of workflow classes decorated with
                :py:func:`@workflow.defn<temporalio.workflow.defn>`.
            activity_executor: Concurrent executor to use for non-async
                activities. This is required if any activities are non-async. If
                this is a :py:class:`concurrent.futures.ProcessPoolExecutor`,
                all non-async activities must be picklable.
            workflow_task_executor: Thread pool executor for workflow tasks. If
                this is not present, a new
                :py:class:`concurrent.futures.ThreadPoolExecutor` will be
                created with ``max_workers`` set to ``max(os.cpu_count(), 4)``.
                The default one will be properly shutdown, but if one is
                provided, the caller is responsible for shutting it down after
                the worker is shut down.
            workflow_runner: Runner for workflows.
            interceptors: Collection of interceptors for this worker. Any
                interceptors already on the client that also implement
                :py:class:`Interceptor` are prepended to this list and should
                not be explicitly given here.
            build_id: Unique identifier for the current runtime. This is best
                set as a hash of all code and should change only when code does.
                If unset, a best-effort identifier is generated.
            identity: Identity for this worker client. If unset, the client
                identity is used.
            max_cached_workflows: If nonzero, workflows will be cached and
                sticky task queues will be used.
            max_concurrent_workflow_tasks: Maximum allowed number of workflow
                tasks that will ever be given to this worker at one time.
            max_concurrent_activities: Maximum number of activity tasks that
                will ever be given to this worker concurrently.
            max_concurrent_local_activities: Maximum number of local activity
                tasks that will ever be given to this worker concurrently.
            max_concurrent_wft_polls: Maximum number of concurrent poll workflow
                task requests we will perform at a time on this worker's task
                queue.
            nonsticky_to_sticky_poll_ratio: max_concurrent_wft_polls * this
                number = the number of max pollers that will be allowed for the
                nonsticky queue when sticky tasks are enabled. If both defaults
                are used, the sticky queue will allow 4 max pollers while the
                nonsticky queue will allow one. The minimum for either poller is
                1, so if ``max_concurrent_wft_polls`` is 1 and sticky queues are
                enabled, there will be 2 concurrent polls.
            max_concurrent_at_polls: Maximum number of concurrent poll activity
                task requests we will perform at a time on this worker's task
                queue.
            no_remote_activities: If true, this worker will only handle workflow
                tasks and local activities, it will not poll for activity tasks.
            sticky_queue_schedule_to_start_timeout: How long a workflow task is
                allowed to sit on the sticky queue before it is timed out and
                moved to the non-sticky queue where it may be picked up by any
                worker.
            max_heartbeat_throttle_interval: Longest interval for throttling
                activity heartbeats.
            default_heartbeat_throttle_interval: Default interval for throttling
                activity heartbeats in case per-activity heartbeat timeout is
                unset. Otherwise, it's the per-activity heartbeat timeout * 0.8.
            graceful_shutdown_timeout: Amount of time after shutdown is called
                that activities are given to complete before their tasks are
                cancelled.
            shared_state_manager: Used for obtaining cross-process friendly
                synchronization primitives. This is required for non-async
                activities where the activity_executor is not a
                :py:class:`concurrent.futures.ThreadPoolExecutor`. Reuse of
                these across workers is encouraged.
            debug_mode: If true, will disable deadlock detection and may disable
                sandboxing in order to make using a debugger easier. If false
                but the environment variable ``TEMPORAL_DEBUG`` is truthy, this
                will be set to true.
        """
        if not activities and not workflows:
            raise ValueError("At least one activity or workflow must be specified")

        # Prepend applicable client interceptors to the given ones
        client_config = client.config()
        interceptors_from_client = cast(
            List[Interceptor],
            [i for i in client_config["interceptors"] if isinstance(i, Interceptor)],
        )
        interceptors = interceptors_from_client + list(interceptors)

        # Instead of using the _type_lookup on the client, we create a separate
        # one here so we can continue to only use the public API of the client
        type_lookup = temporalio.converter._FunctionTypeLookup()

        # Extract the bridge service client. We try the service on the client
        # first, then we support a worker_service_client on the client's service
        # to return underlying service client we can use.
        bridge_client: temporalio.service._BridgeServiceClient
        if isinstance(client.service_client, temporalio.service._BridgeServiceClient):
            bridge_client = client.service_client
        elif hasattr(client.service_client, "worker_service_client"):
            bridge_client = client.service_client.worker_service_client
            if not isinstance(bridge_client, temporalio.service._BridgeServiceClient):
                raise TypeError(
                    "Client's worker_service_client cannot be used for a worker"
                )
        else:
            raise TypeError(
                "Client cannot be used for a worker. "
                + "Use the original client's service or set worker_service_client on the wrapped service with the original service client."
            )

        # Store the config for tracking
        self._config = WorkerConfig(
            client=client,
            task_queue=task_queue,
            activities=activities,
            workflows=workflows,
            activity_executor=activity_executor,
            workflow_task_executor=workflow_task_executor,
            workflow_runner=workflow_runner,
            interceptors=interceptors,
            build_id=build_id,
            identity=identity,
            max_cached_workflows=max_cached_workflows,
            max_concurrent_workflow_tasks=max_concurrent_workflow_tasks,
            max_concurrent_activities=max_concurrent_activities,
            max_concurrent_local_activities=max_concurrent_local_activities,
            max_concurrent_wft_polls=max_concurrent_wft_polls,
            nonsticky_to_sticky_poll_ratio=nonsticky_to_sticky_poll_ratio,
            max_concurrent_at_polls=max_concurrent_at_polls,
            no_remote_activities=no_remote_activities,
            sticky_queue_schedule_to_start_timeout=sticky_queue_schedule_to_start_timeout,
            max_heartbeat_throttle_interval=max_heartbeat_throttle_interval,
            default_heartbeat_throttle_interval=default_heartbeat_throttle_interval,
            graceful_shutdown_timeout=graceful_shutdown_timeout,
            shared_state_manager=shared_state_manager,
            debug_mode=debug_mode,
        )
        self._task: Optional[asyncio.Task] = None

        # Create activity and workflow worker
        self._activity_worker: Optional[_ActivityWorker] = None
        if activities:
            self._activity_worker = _ActivityWorker(
                bridge_worker=lambda: self._bridge_worker,
                task_queue=task_queue,
                activities=activities,
                activity_executor=activity_executor,
                shared_state_manager=shared_state_manager,
                data_converter=client_config["data_converter"],
                interceptors=interceptors,
                type_lookup=type_lookup,
            )
        self._workflow_worker: Optional[_WorkflowWorker] = None
        if workflows:
            self._workflow_worker = _WorkflowWorker(
                bridge_worker=lambda: self._bridge_worker,
                namespace=client.namespace,
                task_queue=task_queue,
                workflows=workflows,
                workflow_task_executor=workflow_task_executor,
                workflow_runner=workflow_runner,
                data_converter=client_config["data_converter"],
                interceptors=interceptors,
                debug_mode=debug_mode,
            )

        # Create bridge worker last. We have empirically observed that if it is
        # created before an error is raised from the activity worker
        # constructor, a deadlock/hang will occur presumably while trying to
        # free it.
        # TODO(cretz): Why does this cause a test hang when an exception is
        # thrown after it?
<<<<<<< HEAD
        self._bridge_worker = temporalio.bridge.worker.Worker.create(
            bridge_service._bridge_client,
=======
        self._bridge_worker = temporalio.bridge.worker.Worker(
            bridge_client._bridge_client,
>>>>>>> c965c472
            temporalio.bridge.worker.WorkerConfig(
                namespace=client.namespace,
                task_queue=task_queue,
                build_id=build_id or load_default_build_id(),
                identity_override=identity,
                max_cached_workflows=max_cached_workflows,
                max_outstanding_workflow_tasks=max_concurrent_workflow_tasks,
                max_outstanding_activities=max_concurrent_activities,
                max_outstanding_local_activities=max_concurrent_local_activities,
                max_concurrent_wft_polls=max_concurrent_wft_polls,
                nonsticky_to_sticky_poll_ratio=nonsticky_to_sticky_poll_ratio,
                max_concurrent_at_polls=max_concurrent_at_polls,
                no_remote_activities=no_remote_activities,
                sticky_queue_schedule_to_start_timeout_millis=int(
                    1000 * sticky_queue_schedule_to_start_timeout.total_seconds()
                ),
                max_heartbeat_throttle_interval_millis=int(
                    1000 * max_heartbeat_throttle_interval.total_seconds()
                ),
                default_heartbeat_throttle_interval_millis=int(
                    1000 * default_heartbeat_throttle_interval.total_seconds()
                ),
            ),
        )

    def config(self) -> WorkerConfig:
        """Config, as a dictionary, used to create this worker.

        Returns:
            Configuration, shallow-copied.
        """
        config = self._config.copy()
        config["activities"] = list(config["activities"])
        config["workflows"] = list(config["workflows"])
        return config

    @property
    def task_queue(self) -> str:
        """Task queue this worker is on."""
        return self._config["task_queue"]

    async def __aenter__(self) -> Worker:
        """Start the worker and return self for use by ``async with``.

        Returns:
            Self.
        """
        self._start()
        return self

    async def __aexit__(self, *args) -> None:
        """Same as :py:meth:`shutdown` for use by ``async with``."""
        await self.shutdown()

    async def run(self) -> None:
        """Run the worker and wait on it to be shutdown."""
        await self._start()

    def _start(self) -> asyncio.Task:
        if self._task:
            raise RuntimeError("Already started")
        worker_tasks: List[asyncio.Task] = []
        if self._activity_worker:
            worker_tasks.append(asyncio.create_task(self._activity_worker.run()))
        if self._workflow_worker:
            worker_tasks.append(asyncio.create_task(self._workflow_worker.run()))
        self._task = asyncio.create_task(asyncio.wait(worker_tasks))
        return self._task

    async def shutdown(self) -> None:
        """Shutdown the worker and wait until all activities have completed.

        This will initiate a shutdown and optionally wait for a grace period
        before sending cancels to all activities.

        This worker should not be used in any way once this is called.
        """
        if not self._task:
            raise RuntimeError("Never started")
        graceful_timeout = self._config["graceful_shutdown_timeout"]
        logger.info(
            f"Beginning worker shutdown, will wait {graceful_timeout} before cancelling workflows/activities"
        )
        # Start shutdown of the bridge
        bridge_shutdown_task = asyncio.create_task(self._bridge_worker.shutdown())
        # Wait for the poller loops to stop
        await self._task
        # Shutdown the activity worker (there is no workflow worker shutdown)
        if self._activity_worker:
            await self._activity_worker.shutdown(graceful_timeout)
        # Wait for the bridge to report everything is completed
        await bridge_shutdown_task
        # Do final shutdown
        await self._bridge_worker.finalize_shutdown()


class WorkerConfig(TypedDict, total=False):
    """TypedDict of config originally passed to :py:class:`Worker`."""

    client: temporalio.client.Client
    task_queue: str
    activities: Iterable[Callable]
    workflows: Iterable[Type]
    activity_executor: Optional[concurrent.futures.Executor]
    workflow_task_executor: Optional[concurrent.futures.ThreadPoolExecutor]
    workflow_runner: WorkflowRunner
    interceptors: Iterable[Interceptor]
    build_id: Optional[str]
    identity: Optional[str]
    max_cached_workflows: int
    max_concurrent_workflow_tasks: int
    max_concurrent_activities: int
    max_concurrent_local_activities: int
    max_concurrent_wft_polls: int
    nonsticky_to_sticky_poll_ratio: float
    max_concurrent_at_polls: int
    no_remote_activities: bool
    sticky_queue_schedule_to_start_timeout: timedelta
    max_heartbeat_throttle_interval: timedelta
    default_heartbeat_throttle_interval: timedelta
    graceful_shutdown_timeout: timedelta
    shared_state_manager: Optional[SharedStateManager]
    debug_mode: bool


_default_build_id: Optional[str] = None


def load_default_build_id(*, memoize: bool = True) -> str:
    """Load the default worker build ID.

    The worker build ID is a unique hash representing the entire set of code
    including Temporal code and external code. The default here is currently
    implemented by walking loaded modules and hashing their bytecode into a
    common hash.

    Args:
        memoize: If true, the default, this will cache to a global variable to
            keep from having to run again on successive calls.

    Returns:
        Unique identifier representing the set of running code.
    """
    # Memoize
    global _default_build_id
    if memoize and _default_build_id:
        return _default_build_id

    # The goal is to get a hash representing the set of runtime code, both
    # Temporal's and the user's. After all options were explored, we have
    # decided to default to hashing all bytecode of imported modules. We accept
    # that this has the following limitations:
    #
    # * Dynamic imports later on can affect this value
    # * Dynamic imports based on env var, platform, etc can affect this value
    # * Using the loader's get_code seems to use get_data which does a disk read
    # * Using the loader's get_code in rare cases can cause a compile()

    got_temporal_code = False
    m = hashlib.md5()
    for mod_name in sorted(sys.modules):
        # Try to read code
        code = _get_module_code(mod_name)
        if not code:
            continue
        if mod_name == "temporalio":
            got_temporal_code = True
        # Add to MD5 digest
        m.update(code)
    # If we didn't even get the temporalio module from this approach, this
    # approach is flawed and we prefer to return an error forcing user to
    # explicitly set the worker binary ID instead of silently using a value that
    # may never change
    if not got_temporal_code:
        raise RuntimeError(
            "Cannot get default unique worker binary ID, the value should be explicitly set"
        )
    # Return the hex digest
    digest = m.hexdigest()
    if memoize:
        _default_build_id = digest
    return digest


def _get_module_code(mod_name: str) -> Optional[bytes]:
    # First try the module's loader and if that fails, try __cached__ file
    try:
        loader: Any = sys.modules[mod_name].__loader__
        code = loader.get_code(mod_name).co_code
        if code:
            return code
    except Exception:
        pass
    try:
        # Technically we could read smaller chunks per file here and update the
        # hash, but the benefit is negligible especially since many non-built-in
        # modules will use get_code above
        with open(sys.modules[mod_name].__cached__, "rb") as f:
            return f.read()
    except Exception:
        pass
    return None<|MERGE_RESOLUTION|>--- conflicted
+++ resolved
@@ -242,13 +242,8 @@
         # free it.
         # TODO(cretz): Why does this cause a test hang when an exception is
         # thrown after it?
-<<<<<<< HEAD
         self._bridge_worker = temporalio.bridge.worker.Worker.create(
-            bridge_service._bridge_client,
-=======
-        self._bridge_worker = temporalio.bridge.worker.Worker(
             bridge_client._bridge_client,
->>>>>>> c965c472
             temporalio.bridge.worker.WorkerConfig(
                 namespace=client.namespace,
                 task_queue=task_queue,
