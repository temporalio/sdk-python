--- conflicted
+++ resolved
@@ -72,16 +72,11 @@
         self._type_hint_eval_str = type_hint_eval_str
         self._running_workflows: Dict[str, WorkflowInstance] = {}
 
-<<<<<<< HEAD
-        # Unless there's a truthy TEMPORAL_DEBUG env var, set deadlock timeout
-        self._deadlock_timeout_seconds = None if os.environ.get("TEMPORAL_DEBUG") else 2
-=======
         # If there's a debug mode or a truthy TEMPORAL_DEBUG env var, disable
         # deadlock detection, otherwise set to 2 seconds
         self._deadlock_timeout_seconds = (
             None if debug_mode or os.environ.get("TEMPORAL_DEBUG") else 2
         )
->>>>>>> 81e17c07
 
         # Validate and build workflow dict
         self._workflows: Dict[str, temporalio.workflow._Definition] = {}
