--- conflicted
+++ resolved
@@ -151,13 +151,9 @@
         self._info = det.info
         self._extern_functions = det.extern_functions
         self._primary_task: Optional[asyncio.Task[None]] = None
-<<<<<<< HEAD
         self._time_ns = 0
-=======
-        self._time = 0.0
         self._cancel_requested = False
         self._current_history_length = 0
->>>>>>> 5926b769
         # Handles which are ready to run on the next event loop iteration
         self._ready: Deque[asyncio.Handle] = collections.deque()
         self._conditions: List[Tuple[Callable[[], bool], asyncio.Future]] = []
@@ -240,12 +236,8 @@
         )
         self._current_completion.successful.SetInParent()
         self._current_activation_error: Optional[Exception] = None
-<<<<<<< HEAD
+        self._current_history_length = act.history_length
         self._time_ns = act.timestamp.ToNanoseconds()
-=======
-        self._current_history_length = act.history_length
-        self._time = act.timestamp.ToMicroseconds() / 1e6
->>>>>>> 5926b769
         self._is_replaying = act.is_replaying
 
         try:
@@ -675,13 +667,11 @@
         # TODO(cretz): Why can't MyPy infer the above never returns?
         raise RuntimeError("Unreachable")
 
-<<<<<<< HEAD
     def workflow_extern_functions(self) -> Mapping[str, Callable]:
         return self._extern_functions
-=======
+
     def workflow_get_current_history_length(self) -> int:
         return self._current_history_length
->>>>>>> 5926b769
 
     def workflow_get_external_workflow_handle(
         self, id: str, *, run_id: Optional[str]
