--- conflicted
+++ resolved
@@ -149,11 +149,8 @@
         self._info = det.info
         self._primary_task: Optional[asyncio.Task[None]] = None
         self._time = 0.0
-<<<<<<< HEAD
         self._cancel_requested = False
-=======
         self._current_history_length = 0
->>>>>>> a079a5ef
         # Handles which are ready to run on the next event loop iteration
         self._ready: Deque[asyncio.Handle] = collections.deque()
         self._conditions: List[Tuple[Callable[[], bool], asyncio.Future]] = []
