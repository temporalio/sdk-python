--- conflicted
+++ resolved
@@ -333,10 +333,6 @@
                 _trace_depth -= 1
 
     def _maybe_restrict_module(self, mod: types.ModuleType) -> types.ModuleType | None:
-<<<<<<< HEAD
-        """Implements :py:meth:`_Environment.maybe_restrict_module`."""
-=======
->>>>>>> 6a3385b1
         matcher = self.restrictions.invalid_module_members.child_matcher(
             *mod.__name__.split(".")
         )
