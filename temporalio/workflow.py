--- conflicted
+++ resolved
@@ -899,7 +899,9 @@
     def workflow_set_current_details(self, details: str): ...
 
     @abstractmethod
-<<<<<<< HEAD
+    def workflow_is_failure_exception(self, err: BaseException) -> bool: ...
+
+    @abstractmethod
     def workflow_has_last_completion_result(self) -> bool: ...
 
     @abstractmethod
@@ -909,9 +911,6 @@
 
     @abstractmethod
     def workflow_last_failure(self) -> Optional[BaseException]: ...
-=======
-    def workflow_is_failure_exception(self, err: BaseException) -> bool: ...
->>>>>>> c8b0b786
 
 
 _current_update_info: contextvars.ContextVar[UpdateInfo] = contextvars.ContextVar(
