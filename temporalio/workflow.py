"""Utilities that can decorate or be called inside workflows."""

from __future__ import annotations

import asyncio
import contextvars
import inspect
import logging
import threading
import uuid
import warnings
from abc import ABC, abstractmethod
from collections.abc import (
    Awaitable,
    Callable,
    Generator,
    Iterable,
    Iterator,
    Mapping,
    MutableMapping,
    Sequence,
)
from contextlib import contextmanager
from dataclasses import dataclass
from datetime import datetime, timedelta, timezone
from enum import Enum, Flag, IntEnum, auto
from functools import partial
from random import Random
from typing import (
    TYPE_CHECKING,
    Any,
    Concatenate,
    Dict,
    Generic,
    List,
    Literal,
    NoReturn,
    Optional,
    Tuple,
    Type,
    TypeVar,
    Union,
    cast,
    overload,
)

import nexusrpc
import nexusrpc.handler
from nexusrpc import InputT, OutputT
from typing_extensions import (
    Protocol,
    TypedDict,
    runtime_checkable,
)

import temporalio.api.common.v1
import temporalio.bridge.proto.child_workflow
import temporalio.bridge.proto.common
import temporalio.bridge.proto.nexus
import temporalio.bridge.proto.workflow_activation
import temporalio.bridge.proto.workflow_commands
import temporalio.common
import temporalio.converter
import temporalio.exceptions
import temporalio.nexus
import temporalio.workflow
from temporalio.nexus._util import ServiceHandlerT

from .types import (
    AnyType,
    CallableAsyncNoParam,
    CallableAsyncSingleParam,
    CallableAsyncType,
    CallableSyncNoParam,
    CallableSyncOrAsyncReturnNoneType,
    CallableSyncOrAsyncType,
    CallableSyncSingleParam,
    CallableType,
    ClassType,
    MethodAsyncNoParam,
    MethodAsyncSingleParam,
    MethodSyncNoParam,
    MethodSyncOrAsyncNoParam,
    MethodSyncOrAsyncSingleParam,
    MethodSyncSingleParam,
    MultiParamSpec,
    ParamType,
    ProtocolReturnType,
    ReturnType,
    SelfType,
)


@overload
def defn(cls: ClassType) -> ClassType: ...


@overload
def defn(
    *,
    name: str | None = None,
    sandboxed: bool = True,
    failure_exception_types: Sequence[type[BaseException]] = [],
    versioning_behavior: temporalio.common.VersioningBehavior = temporalio.common.VersioningBehavior.UNSPECIFIED,
) -> Callable[[ClassType], ClassType]: ...


@overload
def defn(
    *,
    sandboxed: bool = True,
    dynamic: bool = False,
    versioning_behavior: temporalio.common.VersioningBehavior = temporalio.common.VersioningBehavior.UNSPECIFIED,
) -> Callable[[ClassType], ClassType]: ...


def defn(
    cls: ClassType | None = None,
    *,
    name: str | None = None,
    sandboxed: bool = True,
    dynamic: bool = False,
    failure_exception_types: Sequence[type[BaseException]] = [],
    versioning_behavior: temporalio.common.VersioningBehavior = temporalio.common.VersioningBehavior.UNSPECIFIED,
) -> Callable[[ClassType], ClassType]:
    """Decorator for workflow classes.

    This must be set on any registered workflow class (it is ignored if on a
    base class).

    Args:
        cls: The class to decorate.
        name: Name to use for the workflow. Defaults to class ``__name__``. This
            cannot be set if dynamic is set.
        sandboxed: Whether the workflow should run in a sandbox. Default is
            true.
        dynamic: If true, this activity will be dynamic. Dynamic workflows have
            to accept a single 'Sequence[RawValue]' parameter. This cannot be
            set to true if name is present.
        failure_exception_types: The types of exceptions that, if a
            workflow-thrown exception extends, will cause the workflow/update to
            fail instead of suspending the workflow via task failure. These are
            applied in addition to ones set on the worker constructor. If
            ``Exception`` is set, it effectively will fail a workflow/update in
            all user exception cases. WARNING: This setting is experimental.
        versioning_behavior: Specifies the versioning behavior to use for this workflow.
            WARNING: This setting is experimental.
    """

    def decorator(cls: ClassType) -> ClassType:
        # This performs validation
        _Definition._apply_to_class(
            cls,
            workflow_name=name or cls.__name__ if not dynamic else None,
            sandboxed=sandboxed,
            failure_exception_types=failure_exception_types,
            versioning_behavior=versioning_behavior,
        )
        return cls

    if cls is not None:
        return decorator(cls)
    return decorator


def init(
    init_fn: CallableType,
) -> CallableType:
    """Decorator for the workflow init method.

    This may be used on the __init__ method of the workflow class to specify
    that it accepts the same workflow input arguments as the ``@workflow.run``
    method. If used, the parameters of your  __init__ and ``@workflow.run``
    methods must be identical.

    Args:
        init_fn: The __init__ method to decorate.
    """
    if init_fn.__name__ != "__init__":
        raise ValueError("@workflow.init may only be used on the __init__ method")

    setattr(init_fn, "__temporal_workflow_init", True)
    return init_fn


def run(fn: CallableAsyncType) -> CallableAsyncType:
    """Decorator for the workflow run method.

    This must be used on one and only one async method defined on the same class
    as ``@workflow.defn``. This can be defined on a base class method but must
    then be explicitly overridden and defined on the workflow class.

    Run methods can only have positional parameters. Best practice is to only
    take a single object/dataclass argument that can accept more fields later if
    needed.

    Args:
        fn: The function to decorate.
    """
    if not inspect.iscoroutinefunction(fn):
        raise ValueError("Workflow run method must be an async function")
    # Disallow local classes because we need to have the class globally
    # referenceable by name
    if "<locals>" in fn.__qualname__:
        raise ValueError(
            "Local classes unsupported, @workflow.run cannot be on a local class"
        )
    setattr(fn, "__temporal_workflow_run", True)
    # TODO(cretz): Why is MyPy unhappy with this return?
    return fn  # type: ignore[return-value]


class HandlerUnfinishedPolicy(Enum):
    """Actions taken if a workflow terminates with running handlers.

    Policy defining actions taken when a workflow exits while update or signal handlers are running.
    The workflow exit may be due to successful return, failure, cancellation, or continue-as-new.
    """

    WARN_AND_ABANDON = 1
    """Issue a warning in addition to abandoning."""
    ABANDON = 2
    """Abandon the handler.

    In the case of an update handler this means that the client will receive an error rather than
    the update result."""


class UnfinishedUpdateHandlersWarning(RuntimeWarning):
    """The workflow exited before all update handlers had finished executing."""


class UnfinishedSignalHandlersWarning(RuntimeWarning):
    """The workflow exited before all signal handlers had finished executing."""


@overload
def signal(
    fn: CallableSyncOrAsyncReturnNoneType,
) -> CallableSyncOrAsyncReturnNoneType: ...


@overload
def signal(
    *,
    unfinished_policy: HandlerUnfinishedPolicy = HandlerUnfinishedPolicy.WARN_AND_ABANDON,
    description: str | None = None,
) -> Callable[
    [CallableSyncOrAsyncReturnNoneType], CallableSyncOrAsyncReturnNoneType
]: ...


@overload
def signal(
    *,
    name: str,
    unfinished_policy: HandlerUnfinishedPolicy = HandlerUnfinishedPolicy.WARN_AND_ABANDON,
    description: str | None = None,
) -> Callable[
    [CallableSyncOrAsyncReturnNoneType], CallableSyncOrAsyncReturnNoneType
]: ...


@overload
def signal(
    *,
    dynamic: Literal[True],
    unfinished_policy: HandlerUnfinishedPolicy = HandlerUnfinishedPolicy.WARN_AND_ABANDON,
    description: str | None = None,
) -> Callable[
    [CallableSyncOrAsyncReturnNoneType], CallableSyncOrAsyncReturnNoneType
]: ...


def signal(
    fn: CallableSyncOrAsyncReturnNoneType | None = None,
    *,
    name: str | None = None,
    dynamic: bool | None = False,
    unfinished_policy: HandlerUnfinishedPolicy = HandlerUnfinishedPolicy.WARN_AND_ABANDON,
    description: str | None = None,
<<<<<<< HEAD
=======
) -> (
    Callable[[CallableSyncOrAsyncReturnNoneType], CallableSyncOrAsyncReturnNoneType]
    | CallableSyncOrAsyncReturnNoneType
>>>>>>> 6a3385b1
):
    """Decorator for a workflow signal method.

    This is used on any async or non-async method that you wish to be called upon
    receiving a signal. If a function overrides one with this decorator, it too
    must be decorated.

    Signal methods can only have positional parameters. Best practice for
    non-dynamic signal methods is to only take a single object/dataclass
    argument that can accept more fields later if needed. Return values from
    signal methods are ignored.

    Args:
        fn: The function to decorate.
        name: Signal name. Defaults to method ``__name__``. Cannot be present
            when ``dynamic`` is present.
        dynamic: If true, this handles all signals not otherwise handled. The
            parameters of the method must be self, a string name, and a
            ``*args`` positional varargs. Cannot be present when ``name`` is
            present.
        unfinished_policy: Actions taken if a workflow terminates with
            a running instance of this handler.
        description: A short description of the signal that may appear in the UI/CLI.
    """

    def decorator(
        name: str | None,
        unfinished_policy: HandlerUnfinishedPolicy,
        fn: CallableSyncOrAsyncReturnNoneType,
    ) -> CallableSyncOrAsyncReturnNoneType:
        if not name and not dynamic:
            name = fn.__name__
        defn = _SignalDefinition(
            name=name,
            fn=fn,
            is_method=True,
            unfinished_policy=unfinished_policy,
            description=description,
        )
        setattr(fn, "__temporal_signal_definition", defn)
        if defn.dynamic_vararg:
            warnings.warn(
                "Dynamic signals with vararg third param is deprecated, use Sequence[RawValue]",
                DeprecationWarning,
                stacklevel=2,
            )
        return fn

    if not fn:
        if name is not None and dynamic:
            raise RuntimeError("Cannot provide name and dynamic boolean")
        return partial(decorator, name, unfinished_policy)
    else:
        return decorator(fn.__name__, unfinished_policy, fn)


@overload
def query(fn: CallableType) -> CallableType: ...


@overload
def query(
    *, name: str, description: str | None = None
) -> Callable[[CallableType], CallableType]: ...


@overload
def query(
    *, dynamic: Literal[True], description: str | None = None
) -> Callable[[CallableType], CallableType]: ...


@overload
def query(*, description: str) -> Callable[[CallableType], CallableType]: ...


def query(
<<<<<<< HEAD
    fn: CallableType | None = None,
=======
    fn: CallableType | None = None,  # type: ignore[reportInvalidTypeVarUse]
>>>>>>> 6a3385b1
    *,
    name: str | None = None,
    dynamic: bool | None = False,
    description: str | None = None,
):
    """Decorator for a workflow query method.

    This is used on any non-async method that expects to handle a query. If a
    function overrides one with this decorator, it too must be decorated.

    Query methods can only have positional parameters. Best practice for
    non-dynamic query methods is to only take a single object/dataclass
    argument that can accept more fields later if needed. The return value is
    the resulting query value. Query methods must not mutate any workflow state.

    Args:
        fn: The function to decorate.
        name: Query name. Defaults to method ``__name__``. Cannot be present
            when ``dynamic`` is present.
        dynamic: If true, this handles all queries not otherwise handled. The
            parameters of the method should be self, a string name, and a
            ``Sequence[RawValue]``. An older form of this accepted vararg
            parameters which will now warn. Cannot be present when ``name`` is
            present.
        description: A short description of the query that may appear in the UI/CLI.
    """

    def decorator(
        name: str | None,
        description: str | None,
        fn: CallableType,
        *,
        bypass_async_check: bool = False,
    ) -> CallableType:
        if not name and not dynamic:
            name = fn.__name__
        if not bypass_async_check and inspect.iscoroutinefunction(fn):
            warnings.warn(
                "Queries as async def functions are deprecated",
                DeprecationWarning,
                stacklevel=2,
            )
        defn = _QueryDefinition(
            name=name, fn=fn, is_method=True, description=description
        )
        setattr(fn, "__temporal_query_definition", defn)
        if defn.dynamic_vararg:
            warnings.warn(
                "Dynamic queries with vararg third param is deprecated, use Sequence[RawValue]",
                DeprecationWarning,
                stacklevel=2,
            )
        return fn

    if name is not None or dynamic or description:
        if name is not None and dynamic:
            raise RuntimeError("Cannot provide name and dynamic boolean")
        return partial(decorator, name, description)
    if fn is None:
        raise RuntimeError("Cannot create query without function or name or dynamic")
    if inspect.iscoroutinefunction(fn):
        warnings.warn(
            "Queries as async def functions are deprecated",
            DeprecationWarning,
            stacklevel=2,
        )
    return decorator(fn.__name__, description, fn, bypass_async_check=True)


@dataclass(frozen=True)
class DynamicWorkflowConfig:
    """Returned by functions using the :py:func:`dynamic_config` decorator, see it for more."""

    failure_exception_types: Sequence[type[BaseException]] | None = None
    """The types of exceptions that, if a workflow-thrown exception extends, will cause the
    workflow/update to fail instead of suspending the workflow via task failure. These are applied
    in addition to ones set on the worker constructor. If ``Exception`` is set, it effectively will
    fail a workflow/update in all user exception cases.

    Always overrides the equivalent parameter on :py:func:`defn` if set not-None.

        WARNING: This setting is experimental.
    """
    versioning_behavior: temporalio.common.VersioningBehavior = (
        temporalio.common.VersioningBehavior.UNSPECIFIED
    )
    """Specifies the versioning behavior to use for this workflow.

    Always overrides the equivalent parameter on :py:func:`defn`.

        WARNING: This setting is experimental.
    """


def dynamic_config(
    fn: MethodSyncNoParam[SelfType, DynamicWorkflowConfig],
) -> MethodSyncNoParam[SelfType, DynamicWorkflowConfig]:
    """Decorator to allow configuring a dynamic workflow's behavior.

    Because dynamic workflows may conceptually represent more than one workflow type, it may be
    desirable to have different settings for fields that would normally be passed to
    :py:func:`defn`, but vary based on the workflow type name or other information available in
    the workflow's context. This function will be called after the workflow's :py:func:`init`,
    if it has one, but before the workflow's :py:func:`run` method.

    The method must only take self as a parameter, and any values set in the class it returns will
    override those provided to :py:func:`defn`.

    Cannot be specified on non-dynamic workflows.

    Args:
        fn: The function to decorate.
    """
    if inspect.iscoroutinefunction(fn):
        raise ValueError("Workflow dynamic_config method must be synchronous")
    params = list(inspect.signature(fn).parameters.values())
    if len(params) != 1:
        raise ValueError("Workflow dynamic_config method must only take self parameter")

    # Add marker attribute
    setattr(fn, "__temporal_workflow_dynamic_config", True)
    return fn


@dataclass(frozen=True)
class Info:
    """Information about the running workflow.

    Retrieved inside a workflow via :py:func:`info`. This object is immutable
    with the exception of the :py:attr:`search_attributes` and
    :py:attr:`typed_search_attributes` which is updated on
    :py:func:`upsert_search_attributes`.

    Note, required fields may be added here in future versions. This class
    should never be constructed by users.
    """

    attempt: int
    continued_run_id: str | None
    cron_schedule: str | None
    execution_timeout: timedelta | None
    first_execution_run_id: str
    headers: Mapping[str, temporalio.api.common.v1.Payload]
    namespace: str
    parent: ParentInfo | None
    root: RootInfo | None
    priority: temporalio.common.Priority
    """The priority of this workflow execution. If not set, or this server predates priorities,
    then returns a default instance."""
    raw_memo: Mapping[str, temporalio.api.common.v1.Payload]
    retry_policy: temporalio.common.RetryPolicy | None
    run_id: str
    run_timeout: timedelta | None

    search_attributes: temporalio.common.SearchAttributes
    """Search attributes for the workflow.

    .. deprecated::
        Use :py:attr:`typed_search_attributes` instead.
    """

    start_time: datetime
    """The start time of the first task executed by the workflow."""

    task_queue: str
    task_timeout: timedelta

    typed_search_attributes: temporalio.common.TypedSearchAttributes
    """Search attributes for the workflow.

    Note, this may have invalid values or be missing values if passing the
    deprecated form of dictionary attributes to
    :py:meth:`upsert_search_attributes`.
    """

    workflow_id: str

    workflow_start_time: datetime
    """The start time of the workflow based on the workflow initialization."""

    workflow_type: str

    def _logger_details(self) -> Mapping[str, Any]:
        return {
            # TODO(cretz): worker ID?
            "attempt": self.attempt,
            "namespace": self.namespace,
            "run_id": self.run_id,
            "task_queue": self.task_queue,
            "workflow_id": self.workflow_id,
            "workflow_type": self.workflow_type,
        }

    def get_current_build_id(self) -> str:
        """Get the Build ID of the worker which executed the current Workflow Task.

        May be undefined if the task was completed by a worker without a Build ID. If this worker is
        the one executing this task for the first time and has a Build ID set, then its ID will be
        used. This value may change over the lifetime of the workflow run, but is deterministic and
        safe to use for branching.

        .. deprecated::
            Use get_current_deployment_version instead.
        """
        return _Runtime.current().workflow_get_current_build_id()

    def get_current_deployment_version(
        self,
    ) -> temporalio.common.WorkerDeploymentVersion | None:
        """Get the deployment version of the worker which executed the current Workflow Task.

        May be None if the task was completed by a worker without a deployment version or build
        id. If this worker is the one executing this task for the first time and has a deployment
        version set, then its ID will be used. This value may change over the lifetime of the
        workflow run, but is deterministic and safe to use for branching.
        """
        return _Runtime.current().workflow_get_current_deployment_version()

    def get_current_history_length(self) -> int:
        """Get the current number of events in history.

        Note, this value may not be up to date if accessed inside a query.

        Returns:
            Current number of events in history (up until the current task).
        """
        return _Runtime.current().workflow_get_current_history_length()

    def get_current_history_size(self) -> int:
        """Get the current byte size of history.

        Note, this value may not be up to date if accessed inside a query.

        Returns:
            Current byte-size of history (up until the current task).
        """
        return _Runtime.current().workflow_get_current_history_size()

    def is_continue_as_new_suggested(self) -> bool:
        """Get whether or not continue as new is suggested.

        Note, this value may not be up to date if accessed inside a query.

        Returns:
            True if the server is configured to suggest continue as new and it
            is suggested.
        """
        return _Runtime.current().workflow_is_continue_as_new_suggested()


@dataclass(frozen=True)
class ParentInfo:
    """Information about the parent workflow."""

    namespace: str
    run_id: str
    workflow_id: str


@dataclass(frozen=True)
class RootInfo:
    """Information about the root workflow."""

    run_id: str
    workflow_id: str


@dataclass(frozen=True)
class UpdateInfo:
    """Information about a workflow update."""

    id: str
    """Update ID."""

    name: str
    """Update type name."""

    @property
    def _logger_details(self) -> Mapping[str, Any]:
        """Data to be included in string appended to default logging output."""
        return {
            "update_id": self.id,
            "update_name": self.name,
        }


class _Runtime(ABC):
    @staticmethod
    def current() -> _Runtime:
        loop = _Runtime.maybe_current()
        if not loop:
            raise _NotInWorkflowEventLoopError("Not in workflow event loop")
        return loop

    @staticmethod
    def maybe_current() -> _Runtime | None:
        try:
            return getattr(
                asyncio.get_running_loop(), "__temporal_workflow_runtime", None
            )
        except RuntimeError:
            return None

    @staticmethod
    def set_on_loop(loop: asyncio.AbstractEventLoop, runtime: _Runtime | None) -> None:
        if runtime:
            setattr(loop, "__temporal_workflow_runtime", runtime)
        elif hasattr(loop, "__temporal_workflow_runtime"):
            delattr(loop, "__temporal_workflow_runtime")

    def __init__(self) -> None:
        super().__init__()
        self._logger_details: Mapping[str, Any] | None = None

    @property
    def logger_details(self) -> Mapping[str, Any]:
        if self._logger_details is None:
            self._logger_details = self.workflow_info()._logger_details()
        return self._logger_details

    @abstractmethod
    def workflow_all_handlers_finished(self) -> bool: ...

    @abstractmethod
    def workflow_continue_as_new(
        self,
        *args: Any,
        workflow: None | Callable | str,
        task_queue: str | None,
        run_timeout: timedelta | None,
        task_timeout: timedelta | None,
        retry_policy: temporalio.common.RetryPolicy | None,
        memo: Mapping[str, Any] | None,
        search_attributes: None
        | (
            temporalio.common.SearchAttributes | temporalio.common.TypedSearchAttributes
        ),
        versioning_intent: VersioningIntent | None,
    ) -> NoReturn: ...

    @abstractmethod
    def workflow_extern_functions(self) -> Mapping[str, Callable]: ...

    @abstractmethod
    def workflow_get_current_build_id(self) -> str: ...

    @abstractmethod
    def workflow_get_current_deployment_version(
        self,
    ) -> temporalio.common.WorkerDeploymentVersion | None: ...

    @abstractmethod
    def workflow_get_current_history_length(self) -> int: ...

    @abstractmethod
    def workflow_get_current_history_size(self) -> int: ...

    @abstractmethod
    def workflow_get_external_workflow_handle(
        self, id: str, *, run_id: str | None
    ) -> ExternalWorkflowHandle[Any]: ...

    @abstractmethod
    def workflow_get_query_handler(self, name: str | None) -> Callable | None: ...

    @abstractmethod
    def workflow_get_signal_handler(self, name: str | None) -> Callable | None: ...

    @abstractmethod
    def workflow_get_update_handler(self, name: str | None) -> Callable | None: ...

    @abstractmethod
    def workflow_get_update_validator(self, name: str | None) -> Callable | None: ...

    @abstractmethod
    def workflow_info(self) -> Info: ...

    @abstractmethod
    def workflow_instance(self) -> Any: ...

    @abstractmethod
    def workflow_is_continue_as_new_suggested(self) -> bool: ...

    @abstractmethod
    def workflow_is_replaying(self) -> bool: ...

    @abstractmethod
    def workflow_memo(self) -> Mapping[str, Any]: ...

    @abstractmethod
    def workflow_memo_value(
        self, key: str, default: Any, *, type_hint: type | None
    ) -> Any: ...

    @abstractmethod
    def workflow_upsert_memo(self, updates: Mapping[str, Any]) -> None: ...

    @abstractmethod
    def workflow_metric_meter(self) -> temporalio.common.MetricMeter: ...

    @abstractmethod
    def workflow_patch(self, id: str, *, deprecated: bool) -> bool: ...

    @abstractmethod
    def workflow_payload_converter(self) -> temporalio.converter.PayloadConverter: ...

    @abstractmethod
    def workflow_random(self) -> Random: ...

    @abstractmethod
    def workflow_set_query_handler(
        self, name: str | None, handler: Callable | None
    ) -> None: ...

    @abstractmethod
    def workflow_set_signal_handler(
        self, name: str | None, handler: Callable | None
    ) -> None: ...

    @abstractmethod
    def workflow_set_update_handler(
        self,
        name: str | None,
        handler: Callable | None,
        validator: Callable | None,
    ) -> None: ...

    @abstractmethod
    def workflow_start_activity(
        self,
        activity: Any,
        *args: Any,
        task_queue: str | None,
        result_type: type | None,
        schedule_to_close_timeout: timedelta | None,
        schedule_to_start_timeout: timedelta | None,
        start_to_close_timeout: timedelta | None,
        heartbeat_timeout: timedelta | None,
        retry_policy: temporalio.common.RetryPolicy | None,
        cancellation_type: ActivityCancellationType,
        activity_id: str | None,
        versioning_intent: VersioningIntent | None,
        summary: str | None = None,
        priority: temporalio.common.Priority = temporalio.common.Priority.default,
    ) -> ActivityHandle[Any]: ...

    @abstractmethod
    async def workflow_start_child_workflow(
        self,
        workflow: Any,
        *args: Any,
        id: str,
        task_queue: str | None,
        result_type: type | None,
        cancellation_type: ChildWorkflowCancellationType,
        parent_close_policy: ParentClosePolicy,
        execution_timeout: timedelta | None,
        run_timeout: timedelta | None,
        task_timeout: timedelta | None,
        id_reuse_policy: temporalio.common.WorkflowIDReusePolicy,
        retry_policy: temporalio.common.RetryPolicy | None,
        cron_schedule: str,
        memo: Mapping[str, Any] | None,
        search_attributes: None
        | (
            temporalio.common.SearchAttributes | temporalio.common.TypedSearchAttributes
        ),
        versioning_intent: VersioningIntent | None,
        static_summary: str | None = None,
        static_details: str | None = None,
        priority: temporalio.common.Priority = temporalio.common.Priority.default,
    ) -> ChildWorkflowHandle[Any, Any]: ...

    @abstractmethod
    def workflow_start_local_activity(
        self,
        activity: Any,
        *args: Any,
        result_type: type | None,
        schedule_to_close_timeout: timedelta | None,
        schedule_to_start_timeout: timedelta | None,
        start_to_close_timeout: timedelta | None,
        retry_policy: temporalio.common.RetryPolicy | None,
        local_retry_threshold: timedelta | None,
        cancellation_type: ActivityCancellationType,
        activity_id: str | None,
        summary: str | None,
    ) -> ActivityHandle[Any]: ...

    @abstractmethod
    async def workflow_start_nexus_operation(
        self,
        endpoint: str,
        service: str,
        operation: nexusrpc.Operation[InputT, OutputT] | str | Callable[..., Any],
        input: Any,
        output_type: type[OutputT] | None,
        schedule_to_close_timeout: timedelta | None,
        cancellation_type: temporalio.workflow.NexusOperationCancellationType,
        headers: Mapping[str, str] | None,
        summary: str | None,
    ) -> NexusOperationHandle[OutputT]: ...

    @abstractmethod
    def workflow_time_ns(self) -> int: ...

    @abstractmethod
    def workflow_upsert_search_attributes(
        self,
        attributes: (
            temporalio.common.SearchAttributes
            | Sequence[temporalio.common.SearchAttributeUpdate]
        ),
    ) -> None: ...

    @abstractmethod
    async def workflow_sleep(
        self, duration: float, *, summary: str | None = None
    ) -> None: ...

    @abstractmethod
    async def workflow_wait_condition(
        self,
        fn: Callable[[], bool],
        *,
        timeout: float | None = None,
        timeout_summary: str | None = None,
    ) -> None: ...

    @abstractmethod
    def workflow_get_current_details(self) -> str: ...

    @abstractmethod
    def workflow_set_current_details(self, details: str): ...

    @abstractmethod
    def workflow_is_failure_exception(self, err: BaseException) -> bool: ...

    @abstractmethod
    def workflow_has_last_completion_result(self) -> bool: ...

    @abstractmethod
    def workflow_last_completion_result(self, type_hint: type | None) -> Any | None: ...

    @abstractmethod
    def workflow_last_failure(self) -> BaseException | None: ...


_current_update_info: contextvars.ContextVar[UpdateInfo] = contextvars.ContextVar(
    "__temporal_current_update_info"
)


def _set_current_update_info(info: UpdateInfo) -> None:
    _current_update_info.set(info)


def current_update_info() -> UpdateInfo | None:
    """Info for the current update if any.

    This is powered by :py:mod:`contextvars` so it is only valid within the
    update handler and coroutines/tasks it has started.

    Returns:
        Info for the current update handler the code calling this is executing
            within if any.
    """
    return _current_update_info.get(None)


def deprecate_patch(id: str) -> None:
    """Mark a patch as deprecated.

    This marks a workflow that had :py:func:`patched` in a previous version of
    the code as no longer applicable because all workflows that use the old code
    path are done and will never be queried again. Therefore the old code path
    is removed as well.

    Args:
        id: The identifier originally used with :py:func:`patched`.
    """
    _Runtime.current().workflow_patch(id, deprecated=True)


def extern_functions() -> Mapping[str, Callable]:
    """External functions available in the workflow sandbox.

    Returns:
        Mapping of external functions that can be called from inside a workflow
        sandbox.
    """
    return _Runtime.current().workflow_extern_functions()


def info() -> Info:
    """Current workflow's info.

    Returns:
        Info for the currently running workflow.
    """
    return _Runtime.current().workflow_info()


def instance() -> Any:
    """Current workflow's instance.

    Returns:
        The currently running workflow instance.
    """
    return _Runtime.current().workflow_instance()


def in_workflow() -> bool:
    """Whether the code is currently running in a workflow."""
    return _Runtime.maybe_current() is not None


def memo() -> Mapping[str, Any]:
    """Current workflow's memo values, converted without type hints.

    Since type hints are not used, the default converted values will come back.
    For example, if the memo was originally created with a dataclass, the value
    will be a dict. To convert using proper type hints, use
    :py:func:`memo_value`.

    Returns:
        Mapping of all memo keys and they values without type hints.
    """
    return _Runtime.current().workflow_memo()


def is_failure_exception(err: BaseException) -> bool:
    """Checks if the given exception is a workflow failure in the current workflow.

    Returns:
        True if the given exception is a workflow failure in the current workflow.
    """
    return _Runtime.current().workflow_is_failure_exception(err)


@overload
def memo_value(key: str, default: Any = temporalio.common._arg_unset) -> Any: ...


@overload
def memo_value(key: str, *, type_hint: type[ParamType]) -> ParamType: ...


@overload
def memo_value(
    key: str, default: AnyType, *, type_hint: type[ParamType]
) -> AnyType | ParamType: ...


def memo_value(
    key: str,
    default: Any = temporalio.common._arg_unset,
    *,
    type_hint: type | None = None,
) -> Any:
    """Memo value for the given key, optional default, and optional type
    hint.

    Args:
        key: Key to get memo value for.
        default: Default to use if key is not present. If unset, a
            :py:class:`KeyError` is raised when the key does not exist.
        type_hint: Type hint to use when converting.

    Returns:
        Memo value, converted with the type hint if present.

    Raises:
        KeyError: Key not present and default not set.
    """
    return _Runtime.current().workflow_memo_value(key, default, type_hint=type_hint)


def upsert_memo(updates: Mapping[str, Any]) -> None:
    """Adds, modifies, and/or removes memos, with upsert semantics.

    Every memo that has a matching key has its value replaced with the one specified in ``updates``.
    If the value is set to ``None``, the memo is removed instead.
    For every key with no existing memo, a new memo is added with specified value (unless the value is ``None``).
    Memos with keys not included in ``updates`` remain unchanged.
    """
    return _Runtime.current().workflow_upsert_memo(updates)


def get_current_details() -> str:
    """Get the current details of the workflow which may appear in the UI/CLI.
    Unlike static details set at start, this value can be updated throughout
    the life of the workflow and is independent of the static details.
    This can be in Temporal markdown format and can span multiple lines.
    """
    return _Runtime.current().workflow_get_current_details()


def has_last_completion_result() -> bool:
    """Gets whether there is a last completion result of the workflow."""
    return _Runtime.current().workflow_has_last_completion_result()


@overload
def get_last_completion_result() -> Any | None: ...


@overload
def get_last_completion_result(type_hint: type[ParamType]) -> ParamType | None: ...


def get_last_completion_result(type_hint: type | None = None) -> Any | None:
    """Get the result of the last run of the workflow. This will be None if there was
    no previous completion or the result was None. has_last_completion_result()
    can be used to differentiate.
    """
    return _Runtime.current().workflow_last_completion_result(type_hint)


def get_last_failure() -> BaseException | None:
    """Get the last failure of the workflow if it has run previously."""
    return _Runtime.current().workflow_last_failure()


def set_current_details(description: str) -> None:
    """Set the current details of the workflow which may appear in the UI/CLI.
    Unlike static details set at start, this value can be updated throughout
    the life of the workflow and is independent of the static details.
    This can be in Temporal markdown format and can span multiple lines.
    """
    _Runtime.current().workflow_set_current_details(description)


def metric_meter() -> temporalio.common.MetricMeter:
    """Get the metric meter for the current workflow.

    This meter is replay safe which means that metrics will not be recorded
    during replay.

    Returns:
        Current metric meter for this workflow for recording metrics.
    """
    return _Runtime.current().workflow_metric_meter()


def now() -> datetime:
    """Current time from the workflow perspective.

    This is the workflow equivalent of :py:func:`datetime.now` with the
    :py:attr:`timezone.utc` parameter.

    Returns:
        UTC datetime for the current workflow time. The datetime does have UTC
        set as the time zone.
    """
    return datetime.fromtimestamp(time(), timezone.utc)


def patched(id: str) -> bool:
    """Patch a workflow.

    When called, this will only return true if code should take the newer path
    which means this is either not replaying or is replaying and has seen this
    patch before.

    Use :py:func:`deprecate_patch` when all workflows are done and will never be
    queried again. The old code path can be used at that time too.

    Args:
        id: The identifier for this patch. This identifier may be used
            repeatedly in the same workflow to represent the same patch

    Returns:
        True if this should take the newer path, false if it should take the
        older path.
    """
    return _Runtime.current().workflow_patch(id, deprecated=False)


def payload_converter() -> temporalio.converter.PayloadConverter:
    """Get the payload converter for the current workflow.

    The returned converter has :py:class:`temporalio.converter.WorkflowSerializationContext` set.
    This is often used for dynamic workflows/signals/queries to convert
    payloads.
    """
    return _Runtime.current().workflow_payload_converter()


def random() -> Random:
    """Get a deterministic pseudo-random number generator.

    Note, this random number generator is not cryptographically safe and should
    not be used for security purposes.

    Returns:
        The deterministically-seeded pseudo-random number generator.
    """
    return _Runtime.current().workflow_random()


def time() -> float:
    """Current seconds since the epoch from the workflow perspective.

    This is the workflow equivalent of :py:func:`time.time`.

    Returns:
        Seconds since the epoch as a float.
    """
    return time_ns() / 1e9


def time_ns() -> int:
    """Current nanoseconds since the epoch from the workflow perspective.

    This is the workflow equivalent of :py:func:`time.time_ns`.

    Returns:
        Nanoseconds since the epoch
    """
    return _Runtime.current().workflow_time_ns()


def upsert_search_attributes(
    attributes: (
        temporalio.common.SearchAttributes
        | Sequence[temporalio.common.SearchAttributeUpdate]
    ),
) -> None:
    """Upsert search attributes for this workflow.

    Args:
        attributes: The attributes to set. This should be a sequence of
            updates (i.e. values created via value_set and value_unset calls on
            search attribute keys). The dictionary form of attributes is
            DEPRECATED and if used, result in invalid key types on the
            typed_search_attributes property in the info.
    """
    if not attributes:
        return
    temporalio.common._warn_on_deprecated_search_attributes(attributes)
    _Runtime.current().workflow_upsert_search_attributes(attributes)


# Needs to be defined here to avoid a circular import
@runtime_checkable
class UpdateMethodMultiParam(Protocol[MultiParamSpec, ProtocolReturnType]):
    """Decorated workflow update functions implement this."""

    _defn: temporalio.workflow._UpdateDefinition

    def __call__(
        self, *args: MultiParamSpec.args, **kwargs: MultiParamSpec.kwargs
    ) -> ProtocolReturnType | Awaitable[ProtocolReturnType]:
        """Generic callable type callback."""
        ...

    def validator(
        self, vfunc: Callable[MultiParamSpec, None]
    ) -> Callable[MultiParamSpec, None]:
        """Use to decorate a function to validate the arguments passed to the update handler."""
        ...


@overload
def update(
    fn: Callable[MultiParamSpec, Awaitable[ReturnType]],
) -> UpdateMethodMultiParam[MultiParamSpec, ReturnType]: ...


@overload
def update(
    fn: Callable[MultiParamSpec, ReturnType],
) -> UpdateMethodMultiParam[MultiParamSpec, ReturnType]: ...


@overload
def update(
    *,
    unfinished_policy: HandlerUnfinishedPolicy = HandlerUnfinishedPolicy.WARN_AND_ABANDON,
    description: str | None = None,
) -> Callable[
    [Callable[MultiParamSpec, ReturnType]],
    UpdateMethodMultiParam[MultiParamSpec, ReturnType],
]: ...


@overload
def update(
    *,
    name: str,
    unfinished_policy: HandlerUnfinishedPolicy = HandlerUnfinishedPolicy.WARN_AND_ABANDON,
    description: str | None = None,
) -> Callable[
    [Callable[MultiParamSpec, ReturnType]],
    UpdateMethodMultiParam[MultiParamSpec, ReturnType],
]: ...


@overload
def update(
    *,
    dynamic: Literal[True],
    unfinished_policy: HandlerUnfinishedPolicy = HandlerUnfinishedPolicy.WARN_AND_ABANDON,
    description: str | None = None,
) -> Callable[
    [Callable[MultiParamSpec, ReturnType]],
    UpdateMethodMultiParam[MultiParamSpec, ReturnType],
]: ...


def update(
<<<<<<< HEAD
    fn: CallableSyncOrAsyncType | None = None,
=======
    fn: CallableSyncOrAsyncType | None = None,  # type: ignore[reportInvalidTypeVarUse]
>>>>>>> 6a3385b1
    *,
    name: str | None = None,
    dynamic: bool | None = False,
    unfinished_policy: HandlerUnfinishedPolicy = HandlerUnfinishedPolicy.WARN_AND_ABANDON,
    description: str | None = None,
<<<<<<< HEAD
=======
) -> (
    UpdateMethodMultiParam[MultiParamSpec, ReturnType]
    | Callable[
        [Callable[MultiParamSpec, ReturnType]],
        UpdateMethodMultiParam[MultiParamSpec, ReturnType],
    ]
>>>>>>> 6a3385b1
):
    """Decorator for a workflow update handler method.

    This is used on any async or non-async method that you wish to be called upon
    receiving an update. If a function overrides one with this decorator, it too
    must be decorated.

    You may also optionally define a validator method that will be called before
    this handler you have applied this decorator to. You can specify the validator
    with ``@update_handler_function_name.validator``.

    Update methods can only have positional parameters. Best practice for
    non-dynamic update methods is to only take a single object/dataclass
    argument that can accept more fields later if needed. The handler may return
    a serializable value which will be sent back to the caller of the update.

    Args:
        fn: The function to decorate.
        name: Update name. Defaults to method ``__name__``. Cannot be present
            when ``dynamic`` is present.
        dynamic: If true, this handles all updates not otherwise handled. The
            parameters of the method must be self, a string name, and a
            ``*args`` positional varargs. Cannot be present when ``name`` is
            present.
        unfinished_policy: Actions taken if a workflow terminates with
            a running instance of this handler.
        description: A short description of the update that may appear in the UI/CLI.
    """

    def decorator(
        name: str | None,
        unfinished_policy: HandlerUnfinishedPolicy,
        fn: CallableSyncOrAsyncType,
    ) -> CallableSyncOrAsyncType:
        if not name and not dynamic:
            name = fn.__name__
        defn = _UpdateDefinition(
            name=name,
            fn=fn,
            is_method=True,
            unfinished_policy=unfinished_policy,
            description=description,
        )
        if defn.dynamic_vararg:
            raise RuntimeError(
                "Dynamic updates do not support a vararg third param, use Sequence[RawValue]",
            )
        setattr(fn, "_defn", defn)
        setattr(fn, "validator", partial(_update_validator, defn))
        return fn

    if not fn:
        if name is not None and dynamic:
            raise RuntimeError("Cannot provide name and dynamic boolean")
        return partial(decorator, name, unfinished_policy)  # type: ignore[reportReturnType, return-value]
    else:
        return decorator(fn.__name__, unfinished_policy, fn)  # type: ignore[reportReturnType, return-value]


def _update_validator(
    update_def: _UpdateDefinition, fn: Callable[..., None] | None = None
) -> Callable[..., None] | None:
    """Decorator for a workflow update validator method."""
    if fn is not None:
        update_def.set_validator(fn)
    return fn


def uuid4() -> uuid.UUID:
    """Get a new, determinism-safe v4 UUID based on :py:func:`random`.

    Note, this UUID is not cryptographically safe and should not be used for
    security purposes.

    Returns:
        A deterministically-seeded v4 UUID.
    """
    return uuid.UUID(bytes=random().getrandbits(16 * 8).to_bytes(16, "big"), version=4)


async def sleep(duration: float | timedelta, *, summary: str | None = None) -> None:
    """Sleep for the given duration.

    Args:
        duration: Duration to sleep in seconds or as a timedelta.
        summary: A single-line fixed summary for this timer that may appear in UI/CLI.
            This can be in single-line Temporal markdown format.
    """
    await _Runtime.current().workflow_sleep(
        duration=(
            duration.total_seconds() if isinstance(duration, timedelta) else duration
        ),
        summary=summary,
    )


async def wait_condition(
    fn: Callable[[], bool],
    *,
    timeout: timedelta | float | None = None,
    timeout_summary: str | None = None,
) -> None:
    """Wait on a callback to become true.

    This function returns when the callback returns true (invoked each loop
    iteration) or the timeout has been reached.

    Args:
        fn: Non-async callback that accepts no parameters and returns a boolean.
        timeout: Optional number of seconds to wait until throwing
            :py:class:`asyncio.TimeoutError`.
        timeout_summary: Optional simple string identifying the timer (created if ``timeout`` is
            present) that may be visible in UI/CLI. While it can be normal text, it is best to treat
            as a timer ID.
    """
    await _Runtime.current().workflow_wait_condition(
        fn,
        timeout=timeout.total_seconds() if isinstance(timeout, timedelta) else timeout,
        timeout_summary=timeout_summary,
    )


_sandbox_unrestricted = threading.local()
_in_sandbox = threading.local()
_imports_passed_through = threading.local()
_sandbox_import_notification_policy_override = threading.local()


class SandboxImportNotificationPolicy(Flag):
    """Defines the behavior taken when modules are imported into the sandbox after the workflow is initially loaded or unintentionally missing from the passthrough list."""

    SILENT = auto()
    """Allow imports that do not violate sandbox restrictions and no warnings are generated."""
    WARN_ON_DYNAMIC_IMPORT = auto()
    """Allows dynamic imports that do not violate sandbox restrictions but issues a warning when an import is triggered in the sandbox after initial workflow load."""
    WARN_ON_UNINTENTIONAL_PASSTHROUGH = auto()
    """Allows imports that do not violate sandbox restrictions but issues a warning when an import is triggered in the sandbox that was unintentionally passed through."""
    RAISE_ON_UNINTENTIONAL_PASSTHROUGH = auto()
    """Raise an error when an import is triggered in the sandbox that was unintentionally passed through."""


class unsafe:
    """Contains static methods that should not normally be called during
    workflow execution except in advanced cases.
    """

    def __init__(self) -> None:  # noqa: D107
        raise NotImplementedError

    @staticmethod
    def in_sandbox() -> bool:
        """Whether the code is executing on a sandboxed thread.

        Returns:
            True if the code is executing in the sandbox thread.
        """
        return getattr(_in_sandbox, "value", False)

    @staticmethod
    def _set_in_sandbox(v: bool) -> None:
        _in_sandbox.value = v

    @staticmethod
    def is_replaying() -> bool:
        """Whether the workflow is currently replaying.

        Returns:
            True if the workflow is currently replaying
        """
        return _Runtime.current().workflow_is_replaying()

    @staticmethod
    def is_sandbox_unrestricted() -> bool:
        """Whether the current block of code is not restricted via sandbox.

        Returns:
            True if the current code is not restricted in the sandbox.
        """
        # Activations happen in different threads than init and possibly the
        # local hasn't been initialized in _that_ thread, so we allow unset here
        # instead of just setting value = False globally.
        return getattr(_sandbox_unrestricted, "value", False)

    @staticmethod
    @contextmanager
    def sandbox_unrestricted() -> Iterator[None]:
        """A context manager to run code without sandbox restrictions."""
        # Only apply if not already applied. Nested calls just continue
        # unrestricted.
        if unsafe.is_sandbox_unrestricted():
            yield None
            return
        _sandbox_unrestricted.value = True
        try:
            yield None
        finally:
            _sandbox_unrestricted.value = False

    @staticmethod
    def is_imports_passed_through() -> bool:
        """Whether the current block of code is in
        :py:meth:imports_passed_through.

        Returns:
            True if the current code's imports will be passed through
        """
        # See comment in is_sandbox_unrestricted for why we allow unset instead
        # of just global false.
        return getattr(_imports_passed_through, "value", False)

    @staticmethod
    @contextmanager
    def imports_passed_through() -> Iterator[None]:
        """Context manager to mark all imports that occur within it as passed
        through (meaning not reloaded by the sandbox).
        """
        # Only apply if not already applied. Nested calls just continue
        # passed through.
        if unsafe.is_imports_passed_through():
            yield None
            return
        _imports_passed_through.value = True
        try:
            yield None
        finally:
            _imports_passed_through.value = False

    @staticmethod
    def current_import_notification_policy_override() -> (
        SandboxImportNotificationPolicy | None
    ):
        """Gets the current import notification policy override if one is set."""
        applied_policy = getattr(
            _sandbox_import_notification_policy_override,
            "value",
            None,
        )
        return applied_policy

    @staticmethod
    @contextmanager
    def sandbox_import_notification_policy(
        policy: SandboxImportNotificationPolicy,
    ) -> Iterator[None]:
        """Context manager to apply the given import notification policy."""
        original_policy = _sandbox_import_notification_policy_override.value = getattr(
            _sandbox_import_notification_policy_override,
            "value",
            None,
        )
        _sandbox_import_notification_policy_override.value = policy
        try:
            yield None
        finally:
            _sandbox_import_notification_policy_override.value = original_policy


class LoggerAdapter(logging.LoggerAdapter):
    """Adapter that adds details to the log about the running workflow.

    Attributes:
        workflow_info_on_message: Boolean for whether a string representation of
            a dict of some workflow info will be appended to each message.
            Default is True.
        workflow_info_on_extra: Boolean for whether a ``temporal_workflow``
            dictionary value will be added to the ``extra`` dictionary with some
            workflow info, making it present on the ``LogRecord.__dict__`` for
            use by others. Default is True.
        full_workflow_info_on_extra: Boolean for whether a ``workflow_info``
            value will be added to the ``extra`` dictionary with the entire
            workflow info, making it present on the ``LogRecord.__dict__`` for
            use by others. Default is False.
        log_during_replay: Boolean for whether logs should occur during replay.
            Default is False.

    Values added to ``extra`` are merged with the ``extra`` dictionary from a
    logging call, with values from the logging call taking precedence. I.e. the
    behavior is that of ``merge_extra=True`` in Python >= 3.13.
    """

    def __init__(self, logger: logging.Logger, extra: Mapping[str, Any] | None) -> None:
        """Create the logger adapter."""
        super().__init__(logger, extra or {})
        self.workflow_info_on_message = True
        self.workflow_info_on_extra = True
        self.full_workflow_info_on_extra = False
        self.log_during_replay = False

    def process(
        self, msg: Any, kwargs: MutableMapping[str, Any]
    ) -> tuple[Any, MutableMapping[str, Any]]:
        """Override to add workflow details."""
        extra: dict[str, Any] = {}
        msg_extra: dict[str, Any] = {}

        if (
            self.workflow_info_on_message
            or self.workflow_info_on_extra
            or self.full_workflow_info_on_extra
        ):
            runtime = _Runtime.maybe_current()
            if runtime:
                workflow_details = runtime.logger_details
                if self.workflow_info_on_message:
                    msg_extra.update(workflow_details)
                if self.workflow_info_on_extra:
                    extra["temporal_workflow"] = workflow_details
                if self.full_workflow_info_on_extra:
                    extra["workflow_info"] = runtime.workflow_info()
            update_info = current_update_info()
            if update_info:
                update_details = update_info._logger_details
                if self.workflow_info_on_message:
                    msg_extra.update(update_details)
                if self.workflow_info_on_extra:
                    extra.setdefault("temporal_workflow", {}).update(update_details)

        kwargs["extra"] = {**extra, **(kwargs.get("extra") or {})}
        if msg_extra:
            msg = f"{msg} ({msg_extra})"
        return (msg, kwargs)

    def isEnabledFor(self, level: int) -> bool:
        """Override to ignore replay logs."""
        if not self.log_during_replay and unsafe.is_replaying():
            return False
        return super().isEnabledFor(level)

    @property
    def base_logger(self) -> logging.Logger:
        """Underlying logger usable for actions such as adding
        handlers/formatters.
        """
        return self.logger


logger = LoggerAdapter(logging.getLogger(__name__), None)
"""Logger that will have contextual workflow details embedded.

Logs are skipped during replay by default.
"""


@dataclass(frozen=True)
class _Definition:
    name: str | None
    cls: type
    run_fn: Callable[..., Awaitable]
    signals: Mapping[str | None, _SignalDefinition]
    queries: Mapping[str | None, _QueryDefinition]
    updates: Mapping[str | None, _UpdateDefinition]
    sandboxed: bool
    failure_exception_types: Sequence[type[BaseException]]
    # Types loaded on post init if both are None
    arg_types: list[type] | None = None
    ret_type: type | None = None
    versioning_behavior: temporalio.common.VersioningBehavior | None = None
    dynamic_config_fn: Callable[..., DynamicWorkflowConfig] | None = None

    @staticmethod
<<<<<<< HEAD
    def from_class(cls: type) -> _Definition | None:
=======
    def from_class(cls: type) -> _Definition | None:  # type: ignore[reportSelfClsParameterName]
>>>>>>> 6a3385b1
        # We make sure to only return it if it's on _this_ class
        defn = getattr(cls, "__temporal_workflow_definition", None)
        if defn and defn.cls == cls:
            return defn
        return None

    @staticmethod
<<<<<<< HEAD
    def must_from_class(cls: type) -> _Definition:
=======
    def must_from_class(cls: type) -> _Definition:  # type: ignore[reportSelfClsParameterName]
>>>>>>> 6a3385b1
        ret = _Definition.from_class(cls)
        if ret:
            return ret
        cls_name = getattr(cls, "__name__", "<unknown>")
        raise ValueError(
            f"Workflow {cls_name} missing attributes, was it decorated with @workflow.defn?"
        )

    @staticmethod
    def from_run_fn(fn: Callable[..., Awaitable[Any]]) -> _Definition | None:
        return getattr(fn, "__temporal_workflow_definition", None)

    @staticmethod
    def must_from_run_fn(fn: Callable[..., Awaitable[Any]]) -> _Definition:
        ret = _Definition.from_run_fn(fn)
        if ret:
            return ret
        fn_name = getattr(fn, "__qualname__", "<unknown>")
        raise ValueError(
            f"Function {fn_name} missing attributes, was it decorated with @workflow.run and was its class decorated with @workflow.defn?"
        )

    @classmethod
    def get_name_and_result_type(
        cls, name_or_run_fn: str | Callable[..., Awaitable[Any]]
    ) -> tuple[str, type | None]:
        if isinstance(name_or_run_fn, str):
            return name_or_run_fn, None
        elif callable(name_or_run_fn):
            defn = cls.must_from_run_fn(name_or_run_fn)
            if not defn.name:
                raise ValueError("Cannot invoke dynamic workflow explicitly")
            return defn.name, defn.ret_type
        else:
            raise TypeError("Workflow must be a string or callable")

    @staticmethod
    def _apply_to_class(
<<<<<<< HEAD
        cls: type,
=======
        cls: type,  # type: ignore[reportSelfClsParameterName]
>>>>>>> 6a3385b1
        *,
        workflow_name: str | None,
        sandboxed: bool,
        failure_exception_types: Sequence[type[BaseException]],
        versioning_behavior: temporalio.common.VersioningBehavior,
    ) -> None:
        # Check it's not being doubly applied
        if _Definition.from_class(cls):
            raise ValueError("Class already contains workflow definition")
        issues: list[str] = []

        # Collect run fn and all signal/query/update fns
        init_fn: Callable[..., None] | None = None
        run_fn: Callable[..., Awaitable[Any]] | None = None
        dynamic_config_fn: Callable[..., DynamicWorkflowConfig] | None = None
        seen_run_attr = False
        signals: dict[str | None, _SignalDefinition] = {}
        queries: dict[str | None, _QueryDefinition] = {}
        updates: dict[str | None, _UpdateDefinition] = {}
        for name, member in inspect.getmembers(cls):
            if hasattr(member, "__temporal_workflow_run"):
                seen_run_attr = True
                if not _is_unbound_method_on_cls(member, cls):
                    issues.append(
                        f"@workflow.run method {name} must be defined on {cls.__qualname__}"
                    )
                elif run_fn is not None:
                    issues.append(
                        f"Multiple @workflow.run methods found (at least on {name} and {run_fn.__name__})"
                    )
                else:
                    # We can guarantee the @workflow.run decorator did
                    # validation of the function itself
                    run_fn = member
            elif hasattr(member, "__temporal_signal_definition"):
                signal_defn = cast(
                    _SignalDefinition, getattr(member, "__temporal_signal_definition")
                )
                if signal_defn.name in signals:
                    defn_name = signal_defn.name or "<dynamic>"
                    # TODO(cretz): Remove cast when https://github.com/python/mypy/issues/5485 fixed
                    other_fn = cast(Callable, signals[signal_defn.name].fn)
                    issues.append(
                        f"Multiple signal methods found for {defn_name} "
                        f"(at least on {name} and {other_fn.__name__})"
                    )
                else:
                    signals[signal_defn.name] = signal_defn
            elif hasattr(member, "__temporal_query_definition"):
                query_defn = cast(
                    _QueryDefinition, getattr(member, "__temporal_query_definition")
                )
                if query_defn.name in queries:
                    defn_name = query_defn.name or "<dynamic>"
                    issues.append(
                        f"Multiple query methods found for {defn_name} "
                        f"(at least on {name} and {queries[query_defn.name].fn.__name__})"
                    )
                else:
                    queries[query_defn.name] = query_defn
            elif name == "__init__" and hasattr(member, "__temporal_workflow_init"):
                init_fn = member
            elif hasattr(member, "__temporal_workflow_dynamic_config"):
                if workflow_name:
                    issues.append(
                        "@workflow.dynamic_config can only be used in dynamic workflows, but "
                        f"workflow class {workflow_name} ({cls.__name__}) is not dynamic"
                    )
                if dynamic_config_fn:
                    issues.append(
                        "@workflow.dynamic_config can only be defined once per workflow"
                    )
                dynamic_config_fn = member
            elif isinstance(member, UpdateMethodMultiParam):
                update_defn = member._defn
                if update_defn.name in updates:
                    defn_name = update_defn.name or "<dynamic>"
                    issues.append(
                        f"Multiple update methods found for {defn_name} "
                        f"(at least on {name} and {updates[update_defn.name].fn.__name__})"
                    )
                elif update_defn.validator and not _parameters_identical_up_to_naming(
                    update_defn.fn, update_defn.validator
                ):
                    issues.append(
                        f"Update validator method {update_defn.validator.__name__} parameters "
                        f"do not match update method {update_defn.fn.__name__} parameters"
                    )
                else:
                    updates[update_defn.name] = update_defn

        # Check base classes haven't defined things with different decorators
        for base_cls in inspect.getmro(cls)[1:]:
            for _, base_member in inspect.getmembers(base_cls):
                # We only care about methods defined on this class
                if not inspect.isfunction(base_member) or not _is_unbound_method_on_cls(
                    base_member, base_cls
                ):
                    continue
                if hasattr(base_member, "__temporal_workflow_run"):
                    seen_run_attr = True
                    if not run_fn or base_member.__name__ != run_fn.__name__:
                        issues.append(
                            f"@workflow.run defined on {base_member.__qualname__} but not on the override"
                        )
                elif hasattr(base_member, "__temporal_signal_definition"):
                    signal_defn = cast(
                        _SignalDefinition,
                        getattr(base_member, "__temporal_signal_definition"),
                    )
                    if signal_defn.name not in signals:
                        issues.append(
                            f"@workflow.signal defined on {base_member.__qualname__} but not on the override"
                        )
                elif hasattr(base_member, "__temporal_query_definition"):
                    query_defn = cast(
                        _QueryDefinition,
                        getattr(base_member, "__temporal_query_definition"),
                    )
                    if query_defn.name not in queries:
                        issues.append(
                            f"@workflow.query defined on {base_member.__qualname__} but not on the override"
                        )
                elif isinstance(base_member, UpdateMethodMultiParam):
                    update_defn = base_member._defn
                    if update_defn.name not in updates:
                        issues.append(
                            f"@workflow.update defined on {base_member.__qualname__} but not on the override"
                        )

        if not seen_run_attr:
            issues.append("Missing @workflow.run method")
        if init_fn and run_fn:
            if not _parameters_identical_up_to_naming(init_fn, run_fn):
                issues.append(
                    "@workflow.init and @workflow.run method parameters do not match"
                )
        if issues:
            if len(issues) == 1:
                raise ValueError(f"Invalid workflow class: {issues[0]}")
            raise ValueError(
                f"Invalid workflow class for {len(issues)} reasons: {', '.join(issues)}"
            )

        assert run_fn
        assert seen_run_attr
        defn = _Definition(
            name=workflow_name,
            cls=cls,
            run_fn=run_fn,
            signals=signals,
            queries=queries,
            updates=updates,
            sandboxed=sandboxed,
            failure_exception_types=failure_exception_types,
            versioning_behavior=versioning_behavior,
            dynamic_config_fn=dynamic_config_fn,
        )
        setattr(cls, "__temporal_workflow_definition", defn)
        setattr(run_fn, "__temporal_workflow_definition", defn)

    def __post_init__(self) -> None:
        if self.arg_types is None and self.ret_type is None:
            dynamic = self.name is None
            arg_types, ret_type = temporalio.common._type_hints_from_func(self.run_fn)
            # If dynamic, must be a sequence of raw values
            if dynamic and (
                not arg_types
                or len(arg_types) != 1
                or arg_types[0] != Sequence[temporalio.common.RawValue]
            ):
                raise TypeError(
                    "Dynamic workflow must accept a single Sequence[temporalio.common.RawValue]"
                )
            object.__setattr__(self, "arg_types", arg_types)
            object.__setattr__(self, "ret_type", ret_type)


def _parameters_identical_up_to_naming(fn1: Callable, fn2: Callable) -> bool:
    """Return True if the functions have identical parameter lists, ignoring parameter names."""

    def params(fn: Callable) -> list[inspect.Parameter]:
        # Ignore name when comparing parameters (remaining fields are kind,
        # default, and annotation).
        return [p.replace(name="x") for p in inspect.signature(fn).parameters.values()]

    # We require that any type annotations present match exactly; i.e. we do
    # not support any notion of subtype compatibility.
    return params(fn1) == params(fn2)


# Async safe version of partial
def _bind_method(obj: Any, fn: Callable[..., Any]) -> Callable[..., Any]:
    # Curry instance on the definition function since that represents an
    # unbound method
    if inspect.iscoroutinefunction(fn):
        # We cannot use functools.partial here because in <= 3.7 that isn't
        # considered an inspect.iscoroutinefunction
        fn = cast(Callable[..., Awaitable[Any]], fn)

        async def with_object(*args, **kwargs) -> Any:
            return await fn(obj, *args, **kwargs)

        return with_object
    return partial(fn, obj)


# Returns true if normal form, false if vararg form
def _assert_dynamic_handler_args(
    fn: Callable, arg_types: list[type] | None, is_method: bool
) -> bool:
    # Dynamic query/signal/update must have three args: self, name, and
    # Sequence[RawValue]. An older form accepted varargs for the third param for signals/queries so
    # we will too (but will warn in the signal/query code).
    params = list(inspect.signature(fn).parameters.values())
    total_expected_params = 3 if is_method else 2
    if (
        len(params) == total_expected_params
        and params[-2].kind is inspect.Parameter.POSITIONAL_OR_KEYWORD
        and params[-1].kind is inspect.Parameter.VAR_POSITIONAL
    ):
        # Old var-arg form
        return False
    if (
        not arg_types
        or len(arg_types) != 2
        or arg_types[0] != str
        or arg_types[1] != Sequence[temporalio.common.RawValue]
    ):
        raise RuntimeError(
            "Dynamic handler must have 3 arguments: self, str, and Sequence[temporalio.common.RawValue]"
        )
    return True


@dataclass(frozen=True)
class _SignalDefinition:
    # None if dynamic
    name: str | None
    fn: Callable[..., None | Awaitable[None]]
    is_method: bool
    unfinished_policy: HandlerUnfinishedPolicy = (
        HandlerUnfinishedPolicy.WARN_AND_ABANDON
    )
    description: str | None = None
    # Types loaded on post init if None
    arg_types: list[type] | None = None
    dynamic_vararg: bool = False

    @staticmethod
    def from_fn(fn: Callable) -> _SignalDefinition | None:
        return getattr(fn, "__temporal_signal_definition", None)

    @staticmethod
    def must_name_from_fn_or_str(signal: str | Callable) -> str:
        if callable(signal):
            defn = _SignalDefinition.from_fn(signal)
            if not defn:
                raise RuntimeError(
                    f"Signal definition not found on {signal.__qualname__}, "
                    "is it decorated with @workflow.signal?"
                )
            elif not defn.name:
                raise RuntimeError("Cannot invoke dynamic signal definition")
            # TODO(cretz): Check count/type of args at runtime?
            return defn.name
        return str(signal)

    def __post_init__(self) -> None:
        if self.arg_types is None:
            arg_types, _ = temporalio.common._type_hints_from_func(self.fn)
            # If dynamic, assert it
            if not self.name:
                object.__setattr__(
                    self,
                    "dynamic_vararg",
                    not _assert_dynamic_handler_args(
                        self.fn, arg_types, self.is_method
                    ),
                )
            object.__setattr__(self, "arg_types", arg_types)

    def bind_fn(self, obj: Any) -> Callable[..., Any]:
        return _bind_method(obj, self.fn)


@dataclass(frozen=True)
class _QueryDefinition:
    # None if dynamic
    name: str | None
    fn: Callable[..., Any]
    is_method: bool
    description: str | None = None
    # Types loaded on post init if both are None
    arg_types: list[type] | None = None
    ret_type: type | None = None
    dynamic_vararg: bool = False

    @staticmethod
    def from_fn(fn: Callable) -> _QueryDefinition | None:
        return getattr(fn, "__temporal_query_definition", None)

    def __post_init__(self) -> None:
        if self.arg_types is None and self.ret_type is None:
            arg_types, ret_type = temporalio.common._type_hints_from_func(self.fn)
            # If dynamic, assert it
            if not self.name:
                object.__setattr__(
                    self,
                    "dynamic_vararg",
                    not _assert_dynamic_handler_args(
                        self.fn, arg_types, self.is_method
                    ),
                )
            object.__setattr__(self, "arg_types", arg_types)
            object.__setattr__(self, "ret_type", ret_type)

    def bind_fn(self, obj: Any) -> Callable[..., Any]:
        return _bind_method(obj, self.fn)


@dataclass(frozen=True)
class _UpdateDefinition:
    # None if dynamic
    name: str | None
    fn: Callable[..., Any | Awaitable[Any]]
    is_method: bool
    unfinished_policy: HandlerUnfinishedPolicy = (
        HandlerUnfinishedPolicy.WARN_AND_ABANDON
    )
    description: str | None = None
    # Types loaded on post init if None
    arg_types: list[type] | None = None
    ret_type: type | None = None
    validator: Callable[..., None] | None = None
    dynamic_vararg: bool = False

    def __post_init__(self) -> None:
        if self.arg_types is None:
            arg_types, ret_type = temporalio.common._type_hints_from_func(self.fn)
            # Disallow dynamic varargs
            if not self.name and not _assert_dynamic_handler_args(
                self.fn, arg_types, self.is_method
            ):
                raise RuntimeError(
                    "Dynamic updates do not support a vararg third param, use Sequence[RawValue]",
                )
            object.__setattr__(self, "arg_types", arg_types)
            object.__setattr__(self, "ret_type", ret_type)

    def bind_fn(self, obj: Any) -> Callable[..., Any]:
        return _bind_method(obj, self.fn)

    def bind_validator(self, obj: Any) -> Callable[..., Any]:
        if self.validator is not None:
            return _bind_method(obj, self.validator)
        return lambda *args, **kwargs: None

    def set_validator(self, validator: Callable[..., None]) -> None:
        if self.validator:
            raise RuntimeError(f"Validator already set for update {self.name}")
        object.__setattr__(self, "validator", validator)

    @classmethod
    def get_name_and_result_type(
        cls,
        name_or_update_fn: str | Callable[..., Any],
    ) -> tuple[str, type | None]:
        if isinstance(name_or_update_fn, temporalio.workflow.UpdateMethodMultiParam):
            defn = name_or_update_fn._defn
            if not defn.name:
                raise RuntimeError("Cannot invoke dynamic update definition")
            # TODO(cretz): Check count/type of args at runtime?
            return defn.name, defn.ret_type
        else:
            return str(name_or_update_fn), None


# See https://mypy.readthedocs.io/en/latest/runtime_troubles.html#using-classes-that-are-generic-in-stubs-but-not-at-runtime
if TYPE_CHECKING:

    class _AsyncioTask(asyncio.Task[AnyType]):
        pass

else:
    # TODO: inherited classes should be other way around?
    class _AsyncioTask(Generic[AnyType], asyncio.Task):
        pass


class ActivityHandle(_AsyncioTask[ReturnType]):  # type: ignore[type-var]
    """Handle returned from :py:func:`start_activity` and
    :py:func:`start_local_activity`.

    This extends :py:class:`asyncio.Task` and supports all task features.
    """

    pass


class ActivityCancellationType(IntEnum):
    """How an activity cancellation should be handled."""

    TRY_CANCEL = int(
        temporalio.bridge.proto.workflow_commands.ActivityCancellationType.TRY_CANCEL
    )
    WAIT_CANCELLATION_COMPLETED = int(
        temporalio.bridge.proto.workflow_commands.ActivityCancellationType.WAIT_CANCELLATION_COMPLETED
    )
    ABANDON = int(
        temporalio.bridge.proto.workflow_commands.ActivityCancellationType.ABANDON
    )


class ActivityConfig(TypedDict, total=False):
    """TypedDict of config that can be used for :py:func:`start_activity` and
    :py:func:`execute_activity`.
    """

    task_queue: str | None
    schedule_to_close_timeout: timedelta | None
    schedule_to_start_timeout: timedelta | None
    start_to_close_timeout: timedelta | None
    heartbeat_timeout: timedelta | None
    retry_policy: temporalio.common.RetryPolicy | None
    cancellation_type: ActivityCancellationType
    activity_id: str | None
    versioning_intent: VersioningIntent | None
    summary: str | None
    priority: temporalio.common.Priority


# Overload for async no-param activity
@overload
def start_activity(
    activity: CallableAsyncNoParam[ReturnType],
    *,
    task_queue: str | None = None,
    schedule_to_close_timeout: timedelta | None = None,
    schedule_to_start_timeout: timedelta | None = None,
    start_to_close_timeout: timedelta | None = None,
    heartbeat_timeout: timedelta | None = None,
    retry_policy: temporalio.common.RetryPolicy | None = None,
    cancellation_type: ActivityCancellationType = ActivityCancellationType.TRY_CANCEL,
    activity_id: str | None = None,
    versioning_intent: VersioningIntent | None = None,
    summary: str | None = None,
    priority: temporalio.common.Priority = temporalio.common.Priority.default,
) -> ActivityHandle[ReturnType]: ...


# Overload for sync no-param activity
@overload
def start_activity(
    activity: CallableSyncNoParam[ReturnType],
    *,
    task_queue: str | None = None,
    schedule_to_close_timeout: timedelta | None = None,
    schedule_to_start_timeout: timedelta | None = None,
    start_to_close_timeout: timedelta | None = None,
    heartbeat_timeout: timedelta | None = None,
    retry_policy: temporalio.common.RetryPolicy | None = None,
    cancellation_type: ActivityCancellationType = ActivityCancellationType.TRY_CANCEL,
    activity_id: str | None = None,
    versioning_intent: VersioningIntent | None = None,
    summary: str | None = None,
    priority: temporalio.common.Priority = temporalio.common.Priority.default,
) -> ActivityHandle[ReturnType]: ...


# Overload for async single-param activity
@overload
def start_activity(
    activity: CallableAsyncSingleParam[ParamType, ReturnType],
    arg: ParamType,
    *,
    task_queue: str | None = None,
    schedule_to_close_timeout: timedelta | None = None,
    schedule_to_start_timeout: timedelta | None = None,
    start_to_close_timeout: timedelta | None = None,
    heartbeat_timeout: timedelta | None = None,
    retry_policy: temporalio.common.RetryPolicy | None = None,
    cancellation_type: ActivityCancellationType = ActivityCancellationType.TRY_CANCEL,
    activity_id: str | None = None,
    versioning_intent: VersioningIntent | None = None,
    summary: str | None = None,
    priority: temporalio.common.Priority = temporalio.common.Priority.default,
) -> ActivityHandle[ReturnType]: ...


# Overload for sync single-param activity
@overload
def start_activity(
    activity: CallableSyncSingleParam[ParamType, ReturnType],
    arg: ParamType,
    *,
    task_queue: str | None = None,
    schedule_to_close_timeout: timedelta | None = None,
    schedule_to_start_timeout: timedelta | None = None,
    start_to_close_timeout: timedelta | None = None,
    heartbeat_timeout: timedelta | None = None,
    retry_policy: temporalio.common.RetryPolicy | None = None,
    cancellation_type: ActivityCancellationType = ActivityCancellationType.TRY_CANCEL,
    activity_id: str | None = None,
    versioning_intent: VersioningIntent | None = None,
    summary: str | None = None,
    priority: temporalio.common.Priority = temporalio.common.Priority.default,
) -> ActivityHandle[ReturnType]: ...


# Overload for async multi-param activity
@overload
def start_activity(
    activity: Callable[..., Awaitable[ReturnType]],
    *,
    args: Sequence[Any],
    task_queue: str | None = None,
    schedule_to_close_timeout: timedelta | None = None,
    schedule_to_start_timeout: timedelta | None = None,
    start_to_close_timeout: timedelta | None = None,
    heartbeat_timeout: timedelta | None = None,
    retry_policy: temporalio.common.RetryPolicy | None = None,
    cancellation_type: ActivityCancellationType = ActivityCancellationType.TRY_CANCEL,
    activity_id: str | None = None,
    versioning_intent: VersioningIntent | None = None,
    summary: str | None = None,
    priority: temporalio.common.Priority = temporalio.common.Priority.default,
) -> ActivityHandle[ReturnType]: ...


# Overload for sync multi-param activity
@overload
def start_activity(
    activity: Callable[..., ReturnType],
    *,
    args: Sequence[Any],
    task_queue: str | None = None,
    schedule_to_close_timeout: timedelta | None = None,
    schedule_to_start_timeout: timedelta | None = None,
    start_to_close_timeout: timedelta | None = None,
    heartbeat_timeout: timedelta | None = None,
    retry_policy: temporalio.common.RetryPolicy | None = None,
    cancellation_type: ActivityCancellationType = ActivityCancellationType.TRY_CANCEL,
    activity_id: str | None = None,
    versioning_intent: VersioningIntent | None = None,
    summary: str | None = None,
    priority: temporalio.common.Priority = temporalio.common.Priority.default,
) -> ActivityHandle[ReturnType]: ...


# Overload for string-name activity
@overload
def start_activity(
    activity: str,
    arg: Any = temporalio.common._arg_unset,
    *,
    args: Sequence[Any] = [],
    task_queue: str | None = None,
    result_type: type | None = None,
    schedule_to_close_timeout: timedelta | None = None,
    schedule_to_start_timeout: timedelta | None = None,
    start_to_close_timeout: timedelta | None = None,
    heartbeat_timeout: timedelta | None = None,
    retry_policy: temporalio.common.RetryPolicy | None = None,
    cancellation_type: ActivityCancellationType = ActivityCancellationType.TRY_CANCEL,
    activity_id: str | None = None,
    versioning_intent: VersioningIntent | None = None,
    summary: str | None = None,
    priority: temporalio.common.Priority = temporalio.common.Priority.default,
) -> ActivityHandle[Any]: ...


def start_activity(
    activity: Any,
    arg: Any = temporalio.common._arg_unset,
    *,
    args: Sequence[Any] = [],
    task_queue: str | None = None,
    result_type: type | None = None,
    schedule_to_close_timeout: timedelta | None = None,
    schedule_to_start_timeout: timedelta | None = None,
    start_to_close_timeout: timedelta | None = None,
    heartbeat_timeout: timedelta | None = None,
    retry_policy: temporalio.common.RetryPolicy | None = None,
    cancellation_type: ActivityCancellationType = ActivityCancellationType.TRY_CANCEL,
    activity_id: str | None = None,
    versioning_intent: VersioningIntent | None = None,
    summary: str | None = None,
    priority: temporalio.common.Priority = temporalio.common.Priority.default,
) -> ActivityHandle[Any]:
    """Start an activity and return its handle.

    At least one of ``schedule_to_close_timeout`` or ``start_to_close_timeout``
    must be present.

    Args:
        activity: Activity name or function reference.
        arg: Single argument to the activity.
        args: Multiple arguments to the activity. Cannot be set if arg is.
        task_queue: Task queue to run the activity on. Defaults to the current
            workflow's task queue.
        result_type: For string activities, this can set the specific result
            type hint to deserialize into.
        schedule_to_close_timeout: Max amount of time the activity can take from
            first being scheduled to being completed before it times out. This
            is inclusive of all retries.
        schedule_to_start_timeout: Max amount of time the activity can take to
            be started from first being scheduled.
        start_to_close_timeout: Max amount of time a single activity run can
            take from when it starts to when it completes. This is per retry.
        heartbeat_timeout: How frequently an activity must invoke heartbeat
            while running before it is considered timed out.
        retry_policy: How an activity is retried on failure. If unset, a
            server-defined default is used. Set maximum attempts to 1 to disable
            retries.
        cancellation_type: How the activity is treated when it is cancelled from
            the workflow.
        activity_id: Optional unique identifier for the activity. This is an
            advanced setting that should not be set unless users are sure they
            need to. Contact Temporal before setting this value.
        versioning_intent: When using the Worker Versioning feature, specifies whether this Activity
            should run on a worker with a compatible Build Id or not.
            Deprecated: Use Worker Deployment versioning instead.
        summary: A single-line fixed summary for this activity that may appear in UI/CLI.
            This can be in single-line Temporal markdown format.
        priority: Priority of the activity.

    Returns:
        An activity handle to the activity which is an async task.
    """
    return _Runtime.current().workflow_start_activity(
        activity,
        *temporalio.common._arg_or_args(arg, args),
        task_queue=task_queue,
        result_type=result_type,
        schedule_to_close_timeout=schedule_to_close_timeout,
        schedule_to_start_timeout=schedule_to_start_timeout,
        start_to_close_timeout=start_to_close_timeout,
        heartbeat_timeout=heartbeat_timeout,
        retry_policy=retry_policy,
        cancellation_type=cancellation_type,
        activity_id=activity_id,
        versioning_intent=versioning_intent,
        summary=summary,
        priority=priority,
    )


# Overload for async no-param activity
@overload
async def execute_activity(
    activity: CallableAsyncNoParam[ReturnType],
    *,
    task_queue: str | None = None,
    schedule_to_close_timeout: timedelta | None = None,
    schedule_to_start_timeout: timedelta | None = None,
    start_to_close_timeout: timedelta | None = None,
    heartbeat_timeout: timedelta | None = None,
    retry_policy: temporalio.common.RetryPolicy | None = None,
    cancellation_type: ActivityCancellationType = ActivityCancellationType.TRY_CANCEL,
    activity_id: str | None = None,
    versioning_intent: VersioningIntent | None = None,
    summary: str | None = None,
    priority: temporalio.common.Priority = temporalio.common.Priority.default,
) -> ReturnType: ...


# Overload for sync no-param activity
@overload
async def execute_activity(
    activity: CallableSyncNoParam[ReturnType],
    *,
    task_queue: str | None = None,
    schedule_to_close_timeout: timedelta | None = None,
    schedule_to_start_timeout: timedelta | None = None,
    start_to_close_timeout: timedelta | None = None,
    heartbeat_timeout: timedelta | None = None,
    retry_policy: temporalio.common.RetryPolicy | None = None,
    cancellation_type: ActivityCancellationType = ActivityCancellationType.TRY_CANCEL,
    activity_id: str | None = None,
    versioning_intent: VersioningIntent | None = None,
    summary: str | None = None,
    priority: temporalio.common.Priority = temporalio.common.Priority.default,
) -> ReturnType: ...


# Overload for async single-param activity
@overload
async def execute_activity(
    activity: CallableAsyncSingleParam[ParamType, ReturnType],
    arg: ParamType,
    *,
    task_queue: str | None = None,
    schedule_to_close_timeout: timedelta | None = None,
    schedule_to_start_timeout: timedelta | None = None,
    start_to_close_timeout: timedelta | None = None,
    heartbeat_timeout: timedelta | None = None,
    retry_policy: temporalio.common.RetryPolicy | None = None,
    cancellation_type: ActivityCancellationType = ActivityCancellationType.TRY_CANCEL,
    activity_id: str | None = None,
    versioning_intent: VersioningIntent | None = None,
    summary: str | None = None,
    priority: temporalio.common.Priority = temporalio.common.Priority.default,
) -> ReturnType: ...


# Overload for sync single-param activity
@overload
async def execute_activity(
    activity: CallableSyncSingleParam[ParamType, ReturnType],
    arg: ParamType,
    *,
    task_queue: str | None = None,
    schedule_to_close_timeout: timedelta | None = None,
    schedule_to_start_timeout: timedelta | None = None,
    start_to_close_timeout: timedelta | None = None,
    heartbeat_timeout: timedelta | None = None,
    retry_policy: temporalio.common.RetryPolicy | None = None,
    cancellation_type: ActivityCancellationType = ActivityCancellationType.TRY_CANCEL,
    activity_id: str | None = None,
    versioning_intent: VersioningIntent | None = None,
    summary: str | None = None,
    priority: temporalio.common.Priority = temporalio.common.Priority.default,
) -> ReturnType: ...


# Overload for async multi-param activity
@overload
async def execute_activity(
    activity: Callable[..., Awaitable[ReturnType]],
    *,
    args: Sequence[Any],
    task_queue: str | None = None,
    schedule_to_close_timeout: timedelta | None = None,
    schedule_to_start_timeout: timedelta | None = None,
    start_to_close_timeout: timedelta | None = None,
    heartbeat_timeout: timedelta | None = None,
    retry_policy: temporalio.common.RetryPolicy | None = None,
    cancellation_type: ActivityCancellationType = ActivityCancellationType.TRY_CANCEL,
    activity_id: str | None = None,
    versioning_intent: VersioningIntent | None = None,
    summary: str | None = None,
    priority: temporalio.common.Priority = temporalio.common.Priority.default,
) -> ReturnType: ...


# Overload for sync multi-param activity
@overload
async def execute_activity(
    activity: Callable[..., ReturnType],
    *,
    args: Sequence[Any],
    task_queue: str | None = None,
    schedule_to_close_timeout: timedelta | None = None,
    schedule_to_start_timeout: timedelta | None = None,
    start_to_close_timeout: timedelta | None = None,
    heartbeat_timeout: timedelta | None = None,
    retry_policy: temporalio.common.RetryPolicy | None = None,
    cancellation_type: ActivityCancellationType = ActivityCancellationType.TRY_CANCEL,
    activity_id: str | None = None,
    versioning_intent: VersioningIntent | None = None,
    summary: str | None = None,
    priority: temporalio.common.Priority = temporalio.common.Priority.default,
) -> ReturnType: ...


# Overload for string-name activity
@overload
async def execute_activity(
    activity: str,
    arg: Any = temporalio.common._arg_unset,
    *,
    args: Sequence[Any] = [],
    task_queue: str | None = None,
    result_type: type | None = None,
    schedule_to_close_timeout: timedelta | None = None,
    schedule_to_start_timeout: timedelta | None = None,
    start_to_close_timeout: timedelta | None = None,
    heartbeat_timeout: timedelta | None = None,
    retry_policy: temporalio.common.RetryPolicy | None = None,
    cancellation_type: ActivityCancellationType = ActivityCancellationType.TRY_CANCEL,
    activity_id: str | None = None,
    versioning_intent: VersioningIntent | None = None,
    summary: str | None = None,
    priority: temporalio.common.Priority = temporalio.common.Priority.default,
) -> Any: ...


async def execute_activity(
    activity: Any,
    arg: Any = temporalio.common._arg_unset,
    *,
    args: Sequence[Any] = [],
    task_queue: str | None = None,
    result_type: type | None = None,
    schedule_to_close_timeout: timedelta | None = None,
    schedule_to_start_timeout: timedelta | None = None,
    start_to_close_timeout: timedelta | None = None,
    heartbeat_timeout: timedelta | None = None,
    retry_policy: temporalio.common.RetryPolicy | None = None,
    cancellation_type: ActivityCancellationType = ActivityCancellationType.TRY_CANCEL,
    activity_id: str | None = None,
    versioning_intent: VersioningIntent | None = None,
    summary: str | None = None,
    priority: temporalio.common.Priority = temporalio.common.Priority.default,
) -> Any:
    """Start an activity and wait for completion.

    This is a shortcut for ``await`` :py:meth:`start_activity`.
    """
    # We call the runtime directly instead of top-level start_activity to ensure
    # we don't miss new parameters
    return await _Runtime.current().workflow_start_activity(
        activity,
        *temporalio.common._arg_or_args(arg, args),
        task_queue=task_queue,
        result_type=result_type,
        schedule_to_close_timeout=schedule_to_close_timeout,
        schedule_to_start_timeout=schedule_to_start_timeout,
        start_to_close_timeout=start_to_close_timeout,
        heartbeat_timeout=heartbeat_timeout,
        retry_policy=retry_policy,
        cancellation_type=cancellation_type,
        activity_id=activity_id,
        versioning_intent=versioning_intent,
        summary=summary,
        priority=priority,
    )


# Overload for async no-param activity
@overload
def start_activity_class(
    activity: type[CallableAsyncNoParam[ReturnType]],
    *,
    task_queue: str | None = None,
    schedule_to_close_timeout: timedelta | None = None,
    schedule_to_start_timeout: timedelta | None = None,
    start_to_close_timeout: timedelta | None = None,
    heartbeat_timeout: timedelta | None = None,
    retry_policy: temporalio.common.RetryPolicy | None = None,
    cancellation_type: ActivityCancellationType = ActivityCancellationType.TRY_CANCEL,
    activity_id: str | None = None,
    versioning_intent: VersioningIntent | None = None,
    summary: str | None = None,
    priority: temporalio.common.Priority = temporalio.common.Priority.default,
) -> ActivityHandle[ReturnType]: ...


# Overload for sync no-param activity
@overload
def start_activity_class(
    activity: type[CallableSyncNoParam[ReturnType]],
    *,
    task_queue: str | None = None,
    schedule_to_close_timeout: timedelta | None = None,
    schedule_to_start_timeout: timedelta | None = None,
    start_to_close_timeout: timedelta | None = None,
    heartbeat_timeout: timedelta | None = None,
    retry_policy: temporalio.common.RetryPolicy | None = None,
    cancellation_type: ActivityCancellationType = ActivityCancellationType.TRY_CANCEL,
    activity_id: str | None = None,
    versioning_intent: VersioningIntent | None = None,
    summary: str | None = None,
    priority: temporalio.common.Priority = temporalio.common.Priority.default,
) -> ActivityHandle[ReturnType]: ...


# Overload for async single-param activity
@overload
def start_activity_class(
    activity: type[CallableAsyncSingleParam[ParamType, ReturnType]],
    arg: ParamType,
    *,
    task_queue: str | None = None,
    schedule_to_close_timeout: timedelta | None = None,
    schedule_to_start_timeout: timedelta | None = None,
    start_to_close_timeout: timedelta | None = None,
    heartbeat_timeout: timedelta | None = None,
    retry_policy: temporalio.common.RetryPolicy | None = None,
    cancellation_type: ActivityCancellationType = ActivityCancellationType.TRY_CANCEL,
    activity_id: str | None = None,
    versioning_intent: VersioningIntent | None = None,
    summary: str | None = None,
    priority: temporalio.common.Priority = temporalio.common.Priority.default,
) -> ActivityHandle[ReturnType]: ...


# Overload for sync single-param activity
@overload
def start_activity_class(
    activity: type[CallableSyncSingleParam[ParamType, ReturnType]],
    arg: ParamType,
    *,
    task_queue: str | None = None,
    schedule_to_close_timeout: timedelta | None = None,
    schedule_to_start_timeout: timedelta | None = None,
    start_to_close_timeout: timedelta | None = None,
    heartbeat_timeout: timedelta | None = None,
    retry_policy: temporalio.common.RetryPolicy | None = None,
    cancellation_type: ActivityCancellationType = ActivityCancellationType.TRY_CANCEL,
    activity_id: str | None = None,
    versioning_intent: VersioningIntent | None = None,
    summary: str | None = None,
    priority: temporalio.common.Priority = temporalio.common.Priority.default,
) -> ActivityHandle[ReturnType]: ...


# Overload for async multi-param activity
@overload
def start_activity_class(
    activity: type[Callable[..., Awaitable[ReturnType]]],
    *,
    args: Sequence[Any],
    task_queue: str | None = None,
    schedule_to_close_timeout: timedelta | None = None,
    schedule_to_start_timeout: timedelta | None = None,
    start_to_close_timeout: timedelta | None = None,
    heartbeat_timeout: timedelta | None = None,
    retry_policy: temporalio.common.RetryPolicy | None = None,
    cancellation_type: ActivityCancellationType = ActivityCancellationType.TRY_CANCEL,
    activity_id: str | None = None,
    versioning_intent: VersioningIntent | None = None,
    summary: str | None = None,
    priority: temporalio.common.Priority = temporalio.common.Priority.default,
) -> ActivityHandle[ReturnType]: ...


# Overload for sync multi-param activity
@overload
def start_activity_class(
    activity: type[Callable[..., ReturnType]],
    *,
    args: Sequence[Any],
    task_queue: str | None = None,
    schedule_to_close_timeout: timedelta | None = None,
    schedule_to_start_timeout: timedelta | None = None,
    start_to_close_timeout: timedelta | None = None,
    heartbeat_timeout: timedelta | None = None,
    retry_policy: temporalio.common.RetryPolicy | None = None,
    cancellation_type: ActivityCancellationType = ActivityCancellationType.TRY_CANCEL,
    activity_id: str | None = None,
    versioning_intent: VersioningIntent | None = None,
    summary: str | None = None,
    priority: temporalio.common.Priority = temporalio.common.Priority.default,
) -> ActivityHandle[ReturnType]: ...


def start_activity_class(
    activity: type[Callable],
    arg: Any = temporalio.common._arg_unset,
    *,
    args: Sequence[Any] = [],
    task_queue: str | None = None,
    schedule_to_close_timeout: timedelta | None = None,
    schedule_to_start_timeout: timedelta | None = None,
    start_to_close_timeout: timedelta | None = None,
    heartbeat_timeout: timedelta | None = None,
    retry_policy: temporalio.common.RetryPolicy | None = None,
    cancellation_type: ActivityCancellationType = ActivityCancellationType.TRY_CANCEL,
    activity_id: str | None = None,
    versioning_intent: VersioningIntent | None = None,
    summary: str | None = None,
    priority: temporalio.common.Priority = temporalio.common.Priority.default,
) -> ActivityHandle[Any]:
    """Start an activity from a callable class.

    See :py:meth:`start_activity` for parameter and return details.
    """
    return _Runtime.current().workflow_start_activity(
        activity,
        *temporalio.common._arg_or_args(arg, args),
        task_queue=task_queue,
        result_type=None,
        schedule_to_close_timeout=schedule_to_close_timeout,
        schedule_to_start_timeout=schedule_to_start_timeout,
        start_to_close_timeout=start_to_close_timeout,
        heartbeat_timeout=heartbeat_timeout,
        retry_policy=retry_policy,
        cancellation_type=cancellation_type,
        activity_id=activity_id,
        versioning_intent=versioning_intent,
        summary=summary,
        priority=priority,
    )


# Overload for async no-param activity
@overload
async def execute_activity_class(
    activity: type[CallableAsyncNoParam[ReturnType]],
    *,
    task_queue: str | None = None,
    schedule_to_close_timeout: timedelta | None = None,
    schedule_to_start_timeout: timedelta | None = None,
    start_to_close_timeout: timedelta | None = None,
    heartbeat_timeout: timedelta | None = None,
    retry_policy: temporalio.common.RetryPolicy | None = None,
    cancellation_type: ActivityCancellationType = ActivityCancellationType.TRY_CANCEL,
    activity_id: str | None = None,
    versioning_intent: VersioningIntent | None = None,
    summary: str | None = None,
    priority: temporalio.common.Priority = temporalio.common.Priority.default,
) -> ReturnType: ...


# Overload for sync no-param activity
@overload
async def execute_activity_class(
    activity: type[CallableSyncNoParam[ReturnType]],
    *,
    task_queue: str | None = None,
    schedule_to_close_timeout: timedelta | None = None,
    schedule_to_start_timeout: timedelta | None = None,
    start_to_close_timeout: timedelta | None = None,
    heartbeat_timeout: timedelta | None = None,
    retry_policy: temporalio.common.RetryPolicy | None = None,
    cancellation_type: ActivityCancellationType = ActivityCancellationType.TRY_CANCEL,
    activity_id: str | None = None,
    versioning_intent: VersioningIntent | None = None,
    summary: str | None = None,
    priority: temporalio.common.Priority = temporalio.common.Priority.default,
) -> ReturnType: ...


# Overload for async single-param activity
@overload
async def execute_activity_class(
    activity: type[CallableAsyncSingleParam[ParamType, ReturnType]],
    arg: ParamType,
    *,
    task_queue: str | None = None,
    schedule_to_close_timeout: timedelta | None = None,
    schedule_to_start_timeout: timedelta | None = None,
    start_to_close_timeout: timedelta | None = None,
    heartbeat_timeout: timedelta | None = None,
    retry_policy: temporalio.common.RetryPolicy | None = None,
    cancellation_type: ActivityCancellationType = ActivityCancellationType.TRY_CANCEL,
    activity_id: str | None = None,
    versioning_intent: VersioningIntent | None = None,
    summary: str | None = None,
    priority: temporalio.common.Priority = temporalio.common.Priority.default,
) -> ReturnType: ...


# Overload for sync single-param activity
@overload
async def execute_activity_class(
    activity: type[CallableSyncSingleParam[ParamType, ReturnType]],
    arg: ParamType,
    *,
    task_queue: str | None = None,
    schedule_to_close_timeout: timedelta | None = None,
    schedule_to_start_timeout: timedelta | None = None,
    start_to_close_timeout: timedelta | None = None,
    heartbeat_timeout: timedelta | None = None,
    retry_policy: temporalio.common.RetryPolicy | None = None,
    cancellation_type: ActivityCancellationType = ActivityCancellationType.TRY_CANCEL,
    activity_id: str | None = None,
    versioning_intent: VersioningIntent | None = None,
    summary: str | None = None,
    priority: temporalio.common.Priority = temporalio.common.Priority.default,
) -> ReturnType: ...


# Overload for async multi-param activity
@overload
async def execute_activity_class(
    activity: type[Callable[..., Awaitable[ReturnType]]],
    *,
    args: Sequence[Any],
    task_queue: str | None = None,
    schedule_to_close_timeout: timedelta | None = None,
    schedule_to_start_timeout: timedelta | None = None,
    start_to_close_timeout: timedelta | None = None,
    heartbeat_timeout: timedelta | None = None,
    retry_policy: temporalio.common.RetryPolicy | None = None,
    cancellation_type: ActivityCancellationType = ActivityCancellationType.TRY_CANCEL,
    activity_id: str | None = None,
    versioning_intent: VersioningIntent | None = None,
    summary: str | None = None,
    priority: temporalio.common.Priority = temporalio.common.Priority.default,
) -> ReturnType: ...


# Overload for sync multi-param activity
@overload
async def execute_activity_class(
    activity: type[Callable[..., ReturnType]],
    *,
    args: Sequence[Any],
    task_queue: str | None = None,
    schedule_to_close_timeout: timedelta | None = None,
    schedule_to_start_timeout: timedelta | None = None,
    start_to_close_timeout: timedelta | None = None,
    heartbeat_timeout: timedelta | None = None,
    retry_policy: temporalio.common.RetryPolicy | None = None,
    cancellation_type: ActivityCancellationType = ActivityCancellationType.TRY_CANCEL,
    activity_id: str | None = None,
    versioning_intent: VersioningIntent | None = None,
    summary: str | None = None,
    priority: temporalio.common.Priority = temporalio.common.Priority.default,
) -> ReturnType: ...


async def execute_activity_class(
    activity: type[Callable],
    arg: Any = temporalio.common._arg_unset,
    *,
    args: Sequence[Any] = [],
    task_queue: str | None = None,
    schedule_to_close_timeout: timedelta | None = None,
    schedule_to_start_timeout: timedelta | None = None,
    start_to_close_timeout: timedelta | None = None,
    heartbeat_timeout: timedelta | None = None,
    retry_policy: temporalio.common.RetryPolicy | None = None,
    cancellation_type: ActivityCancellationType = ActivityCancellationType.TRY_CANCEL,
    activity_id: str | None = None,
    versioning_intent: VersioningIntent | None = None,
    summary: str | None = None,
    priority: temporalio.common.Priority = temporalio.common.Priority.default,
) -> Any:
    """Start an activity from a callable class and wait for completion.

    This is a shortcut for ``await`` :py:meth:`start_activity_class`.
    """
    return await _Runtime.current().workflow_start_activity(
        activity,
        *temporalio.common._arg_or_args(arg, args),
        task_queue=task_queue,
        result_type=None,
        schedule_to_close_timeout=schedule_to_close_timeout,
        schedule_to_start_timeout=schedule_to_start_timeout,
        start_to_close_timeout=start_to_close_timeout,
        heartbeat_timeout=heartbeat_timeout,
        retry_policy=retry_policy,
        cancellation_type=cancellation_type,
        activity_id=activity_id,
        versioning_intent=versioning_intent,
        summary=summary,
        priority=priority,
    )


# Overload for async no-param activity
@overload
def start_activity_method(
    activity: MethodAsyncNoParam[SelfType, ReturnType],
    *,
    task_queue: str | None = None,
    schedule_to_close_timeout: timedelta | None = None,
    schedule_to_start_timeout: timedelta | None = None,
    start_to_close_timeout: timedelta | None = None,
    heartbeat_timeout: timedelta | None = None,
    retry_policy: temporalio.common.RetryPolicy | None = None,
    cancellation_type: ActivityCancellationType = ActivityCancellationType.TRY_CANCEL,
    activity_id: str | None = None,
    versioning_intent: VersioningIntent | None = None,
    summary: str | None = None,
    priority: temporalio.common.Priority = temporalio.common.Priority.default,
) -> ActivityHandle[ReturnType]: ...


# Overload for sync no-param activity
@overload
def start_activity_method(
    activity: MethodSyncNoParam[SelfType, ReturnType],
    *,
    task_queue: str | None = None,
    schedule_to_close_timeout: timedelta | None = None,
    schedule_to_start_timeout: timedelta | None = None,
    start_to_close_timeout: timedelta | None = None,
    heartbeat_timeout: timedelta | None = None,
    retry_policy: temporalio.common.RetryPolicy | None = None,
    cancellation_type: ActivityCancellationType = ActivityCancellationType.TRY_CANCEL,
    activity_id: str | None = None,
    versioning_intent: VersioningIntent | None = None,
    summary: str | None = None,
    priority: temporalio.common.Priority = temporalio.common.Priority.default,
) -> ActivityHandle[ReturnType]: ...


# Overload for async single-param activity
@overload
def start_activity_method(
    activity: MethodAsyncSingleParam[SelfType, ParamType, ReturnType],
    arg: ParamType,
    *,
    task_queue: str | None = None,
    schedule_to_close_timeout: timedelta | None = None,
    schedule_to_start_timeout: timedelta | None = None,
    start_to_close_timeout: timedelta | None = None,
    heartbeat_timeout: timedelta | None = None,
    retry_policy: temporalio.common.RetryPolicy | None = None,
    cancellation_type: ActivityCancellationType = ActivityCancellationType.TRY_CANCEL,
    activity_id: str | None = None,
    versioning_intent: VersioningIntent | None = None,
    summary: str | None = None,
    priority: temporalio.common.Priority = temporalio.common.Priority.default,
) -> ActivityHandle[ReturnType]: ...


# Overload for sync single-param activity
@overload
def start_activity_method(
    activity: MethodSyncSingleParam[SelfType, ParamType, ReturnType],
    arg: ParamType,
    *,
    task_queue: str | None = None,
    schedule_to_close_timeout: timedelta | None = None,
    schedule_to_start_timeout: timedelta | None = None,
    start_to_close_timeout: timedelta | None = None,
    heartbeat_timeout: timedelta | None = None,
    retry_policy: temporalio.common.RetryPolicy | None = None,
    cancellation_type: ActivityCancellationType = ActivityCancellationType.TRY_CANCEL,
    activity_id: str | None = None,
    versioning_intent: VersioningIntent | None = None,
    summary: str | None = None,
    priority: temporalio.common.Priority = temporalio.common.Priority.default,
) -> ActivityHandle[ReturnType]: ...


# Overload for async multi-param activity
@overload
def start_activity_method(
    activity: Callable[Concatenate[SelfType, MultiParamSpec], Awaitable[ReturnType]],
    *,
    args: Sequence[Any],
    task_queue: str | None = None,
    schedule_to_close_timeout: timedelta | None = None,
    schedule_to_start_timeout: timedelta | None = None,
    start_to_close_timeout: timedelta | None = None,
    heartbeat_timeout: timedelta | None = None,
    retry_policy: temporalio.common.RetryPolicy | None = None,
    cancellation_type: ActivityCancellationType = ActivityCancellationType.TRY_CANCEL,
    activity_id: str | None = None,
    versioning_intent: VersioningIntent | None = None,
    summary: str | None = None,
    priority: temporalio.common.Priority = temporalio.common.Priority.default,
) -> ActivityHandle[ReturnType]: ...


# Overload for sync multi-param activity
@overload
def start_activity_method(
    activity: Callable[Concatenate[SelfType, MultiParamSpec], ReturnType],
    *,
    args: Sequence[Any],
    task_queue: str | None = None,
    schedule_to_close_timeout: timedelta | None = None,
    schedule_to_start_timeout: timedelta | None = None,
    start_to_close_timeout: timedelta | None = None,
    heartbeat_timeout: timedelta | None = None,
    retry_policy: temporalio.common.RetryPolicy | None = None,
    cancellation_type: ActivityCancellationType = ActivityCancellationType.TRY_CANCEL,
    activity_id: str | None = None,
    versioning_intent: VersioningIntent | None = None,
    summary: str | None = None,
    priority: temporalio.common.Priority = temporalio.common.Priority.default,
) -> ActivityHandle[ReturnType]: ...


def start_activity_method(
    activity: Callable,
    arg: Any = temporalio.common._arg_unset,
    *,
    args: Sequence[Any] = [],
    task_queue: str | None = None,
    schedule_to_close_timeout: timedelta | None = None,
    schedule_to_start_timeout: timedelta | None = None,
    start_to_close_timeout: timedelta | None = None,
    heartbeat_timeout: timedelta | None = None,
    retry_policy: temporalio.common.RetryPolicy | None = None,
    cancellation_type: ActivityCancellationType = ActivityCancellationType.TRY_CANCEL,
    activity_id: str | None = None,
    versioning_intent: VersioningIntent | None = None,
    summary: str | None = None,
    priority: temporalio.common.Priority = temporalio.common.Priority.default,
) -> ActivityHandle[Any]:
    """Start an activity from a method.

    See :py:meth:`start_activity` for parameter and return details.
    """
    return _Runtime.current().workflow_start_activity(
        activity,
        *temporalio.common._arg_or_args(arg, args),
        task_queue=task_queue,
        result_type=None,
        schedule_to_close_timeout=schedule_to_close_timeout,
        schedule_to_start_timeout=schedule_to_start_timeout,
        start_to_close_timeout=start_to_close_timeout,
        heartbeat_timeout=heartbeat_timeout,
        retry_policy=retry_policy,
        cancellation_type=cancellation_type,
        activity_id=activity_id,
        versioning_intent=versioning_intent,
        summary=summary,
        priority=priority,
    )


# Overload for async no-param activity
@overload
async def execute_activity_method(
    activity: MethodAsyncNoParam[SelfType, ReturnType],
    *,
    task_queue: str | None = None,
    schedule_to_close_timeout: timedelta | None = None,
    schedule_to_start_timeout: timedelta | None = None,
    start_to_close_timeout: timedelta | None = None,
    heartbeat_timeout: timedelta | None = None,
    retry_policy: temporalio.common.RetryPolicy | None = None,
    cancellation_type: ActivityCancellationType = ActivityCancellationType.TRY_CANCEL,
    activity_id: str | None = None,
    versioning_intent: VersioningIntent | None = None,
    summary: str | None = None,
    priority: temporalio.common.Priority = temporalio.common.Priority.default,
) -> ReturnType: ...


# Overload for sync no-param activity
@overload
async def execute_activity_method(
    activity: MethodSyncNoParam[SelfType, ReturnType],
    *,
    task_queue: str | None = None,
    schedule_to_close_timeout: timedelta | None = None,
    schedule_to_start_timeout: timedelta | None = None,
    start_to_close_timeout: timedelta | None = None,
    heartbeat_timeout: timedelta | None = None,
    retry_policy: temporalio.common.RetryPolicy | None = None,
    cancellation_type: ActivityCancellationType = ActivityCancellationType.TRY_CANCEL,
    activity_id: str | None = None,
    versioning_intent: VersioningIntent | None = None,
    summary: str | None = None,
    priority: temporalio.common.Priority = temporalio.common.Priority.default,
) -> ReturnType: ...


# Overload for async single-param activity
@overload
async def execute_activity_method(
    activity: MethodAsyncSingleParam[SelfType, ParamType, ReturnType],
    arg: ParamType,
    *,
    task_queue: str | None = None,
    schedule_to_close_timeout: timedelta | None = None,
    schedule_to_start_timeout: timedelta | None = None,
    start_to_close_timeout: timedelta | None = None,
    heartbeat_timeout: timedelta | None = None,
    retry_policy: temporalio.common.RetryPolicy | None = None,
    cancellation_type: ActivityCancellationType = ActivityCancellationType.TRY_CANCEL,
    activity_id: str | None = None,
    versioning_intent: VersioningIntent | None = None,
    summary: str | None = None,
    priority: temporalio.common.Priority = temporalio.common.Priority.default,
) -> ReturnType: ...


# Overload for sync single-param activity
@overload
async def execute_activity_method(
    activity: MethodSyncSingleParam[SelfType, ParamType, ReturnType],
    arg: ParamType,
    *,
    task_queue: str | None = None,
    schedule_to_close_timeout: timedelta | None = None,
    schedule_to_start_timeout: timedelta | None = None,
    start_to_close_timeout: timedelta | None = None,
    heartbeat_timeout: timedelta | None = None,
    retry_policy: temporalio.common.RetryPolicy | None = None,
    cancellation_type: ActivityCancellationType = ActivityCancellationType.TRY_CANCEL,
    activity_id: str | None = None,
    versioning_intent: VersioningIntent | None = None,
    summary: str | None = None,
    priority: temporalio.common.Priority = temporalio.common.Priority.default,
) -> ReturnType: ...


# Overload for async multi-param activity
@overload
async def execute_activity_method(
    activity: Callable[Concatenate[SelfType, MultiParamSpec], Awaitable[ReturnType]],
    *,
    args: Sequence[Any],
    task_queue: str | None = None,
    schedule_to_close_timeout: timedelta | None = None,
    schedule_to_start_timeout: timedelta | None = None,
    start_to_close_timeout: timedelta | None = None,
    heartbeat_timeout: timedelta | None = None,
    retry_policy: temporalio.common.RetryPolicy | None = None,
    cancellation_type: ActivityCancellationType = ActivityCancellationType.TRY_CANCEL,
    activity_id: str | None = None,
    versioning_intent: VersioningIntent | None = None,
    summary: str | None = None,
    priority: temporalio.common.Priority = temporalio.common.Priority.default,
) -> ReturnType: ...


# Overload for sync multi-param activity
@overload
async def execute_activity_method(
    activity: Callable[Concatenate[SelfType, MultiParamSpec], ReturnType],
    *,
    args: Sequence[Any],
    task_queue: str | None = None,
    schedule_to_close_timeout: timedelta | None = None,
    schedule_to_start_timeout: timedelta | None = None,
    start_to_close_timeout: timedelta | None = None,
    heartbeat_timeout: timedelta | None = None,
    retry_policy: temporalio.common.RetryPolicy | None = None,
    cancellation_type: ActivityCancellationType = ActivityCancellationType.TRY_CANCEL,
    activity_id: str | None = None,
    versioning_intent: VersioningIntent | None = None,
    summary: str | None = None,
    priority: temporalio.common.Priority = temporalio.common.Priority.default,
) -> ReturnType: ...


async def execute_activity_method(
    activity: Callable,
    arg: Any = temporalio.common._arg_unset,
    *,
    args: Sequence[Any] = [],
    task_queue: str | None = None,
    schedule_to_close_timeout: timedelta | None = None,
    schedule_to_start_timeout: timedelta | None = None,
    start_to_close_timeout: timedelta | None = None,
    heartbeat_timeout: timedelta | None = None,
    retry_policy: temporalio.common.RetryPolicy | None = None,
    cancellation_type: ActivityCancellationType = ActivityCancellationType.TRY_CANCEL,
    activity_id: str | None = None,
    versioning_intent: VersioningIntent | None = None,
    summary: str | None = None,
    priority: temporalio.common.Priority = temporalio.common.Priority.default,
) -> Any:
    """Start an activity from a method and wait for completion.

    This is a shortcut for ``await`` :py:meth:`start_activity_method`.
    """
    # We call the runtime directly instead of top-level start_activity to ensure
    # we don't miss new parameters
    return await _Runtime.current().workflow_start_activity(
        activity,
        *temporalio.common._arg_or_args(arg, args),
        task_queue=task_queue,
        result_type=None,
        schedule_to_close_timeout=schedule_to_close_timeout,
        schedule_to_start_timeout=schedule_to_start_timeout,
        start_to_close_timeout=start_to_close_timeout,
        heartbeat_timeout=heartbeat_timeout,
        retry_policy=retry_policy,
        cancellation_type=cancellation_type,
        activity_id=activity_id,
        versioning_intent=versioning_intent,
        summary=summary,
        priority=priority,
    )


class LocalActivityConfig(TypedDict, total=False):
    """TypedDict of config that can be used for :py:func:`start_local_activity`
    and :py:func:`execute_local_activity`.
    """

    schedule_to_close_timeout: timedelta | None
    schedule_to_start_timeout: timedelta | None
    start_to_close_timeout: timedelta | None
    retry_policy: temporalio.common.RetryPolicy | None
    local_retry_threshold: timedelta | None
    cancellation_type: ActivityCancellationType
    activity_id: str | None
    summary: str | None


# Overload for async no-param activity
@overload
def start_local_activity(
    activity: CallableAsyncNoParam[ReturnType],
    *,
    schedule_to_close_timeout: timedelta | None = None,
    schedule_to_start_timeout: timedelta | None = None,
    start_to_close_timeout: timedelta | None = None,
    retry_policy: temporalio.common.RetryPolicy | None = None,
    local_retry_threshold: timedelta | None = None,
    cancellation_type: ActivityCancellationType = ActivityCancellationType.TRY_CANCEL,
    activity_id: str | None = None,
    summary: str | None = None,
) -> ActivityHandle[ReturnType]: ...


# Overload for sync no-param activity
@overload
def start_local_activity(
    activity: CallableSyncNoParam[ReturnType],
    *,
    activity_id: str | None = None,
    schedule_to_close_timeout: timedelta | None = None,
    schedule_to_start_timeout: timedelta | None = None,
    start_to_close_timeout: timedelta | None = None,
    retry_policy: temporalio.common.RetryPolicy | None = None,
    local_retry_threshold: timedelta | None = None,
    cancellation_type: ActivityCancellationType = ActivityCancellationType.TRY_CANCEL,
    summary: str | None = None,
) -> ActivityHandle[ReturnType]: ...


# Overload for async single-param activity
@overload
def start_local_activity(
    activity: CallableAsyncSingleParam[ParamType, ReturnType],
    arg: ParamType,
    *,
    schedule_to_close_timeout: timedelta | None = None,
    schedule_to_start_timeout: timedelta | None = None,
    start_to_close_timeout: timedelta | None = None,
    retry_policy: temporalio.common.RetryPolicy | None = None,
    local_retry_threshold: timedelta | None = None,
    cancellation_type: ActivityCancellationType = ActivityCancellationType.TRY_CANCEL,
    activity_id: str | None = None,
    summary: str | None = None,
) -> ActivityHandle[ReturnType]: ...


# Overload for sync single-param activity
@overload
def start_local_activity(
    activity: CallableSyncSingleParam[ParamType, ReturnType],
    arg: ParamType,
    *,
    schedule_to_close_timeout: timedelta | None = None,
    schedule_to_start_timeout: timedelta | None = None,
    start_to_close_timeout: timedelta | None = None,
    retry_policy: temporalio.common.RetryPolicy | None = None,
    local_retry_threshold: timedelta | None = None,
    cancellation_type: ActivityCancellationType = ActivityCancellationType.TRY_CANCEL,
    activity_id: str | None = None,
    summary: str | None = None,
) -> ActivityHandle[ReturnType]: ...


# Overload for async multi-param activity
@overload
def start_local_activity(
    activity: Callable[..., Awaitable[ReturnType]],
    *,
    args: Sequence[Any],
    schedule_to_close_timeout: timedelta | None = None,
    schedule_to_start_timeout: timedelta | None = None,
    start_to_close_timeout: timedelta | None = None,
    retry_policy: temporalio.common.RetryPolicy | None = None,
    local_retry_threshold: timedelta | None = None,
    cancellation_type: ActivityCancellationType = ActivityCancellationType.TRY_CANCEL,
    activity_id: str | None = None,
    summary: str | None = None,
) -> ActivityHandle[ReturnType]: ...


# Overload for sync multi-param activity
@overload
def start_local_activity(
    activity: Callable[..., ReturnType],
    *,
    args: Sequence[Any],
    schedule_to_close_timeout: timedelta | None = None,
    schedule_to_start_timeout: timedelta | None = None,
    start_to_close_timeout: timedelta | None = None,
    retry_policy: temporalio.common.RetryPolicy | None = None,
    local_retry_threshold: timedelta | None = None,
    cancellation_type: ActivityCancellationType = ActivityCancellationType.TRY_CANCEL,
    activity_id: str | None = None,
    summary: str | None = None,
) -> ActivityHandle[ReturnType]: ...


# Overload for string-name activity
@overload
def start_local_activity(
    activity: str,
    arg: Any = temporalio.common._arg_unset,
    *,
    args: Sequence[Any] = [],
    result_type: type | None = None,
    schedule_to_close_timeout: timedelta | None = None,
    schedule_to_start_timeout: timedelta | None = None,
    start_to_close_timeout: timedelta | None = None,
    retry_policy: temporalio.common.RetryPolicy | None = None,
    local_retry_threshold: timedelta | None = None,
    cancellation_type: ActivityCancellationType = ActivityCancellationType.TRY_CANCEL,
    activity_id: str | None = None,
    summary: str | None = None,
) -> ActivityHandle[Any]: ...


def start_local_activity(
    activity: Any,
    arg: Any = temporalio.common._arg_unset,
    *,
    args: Sequence[Any] = [],
    result_type: type | None = None,
    schedule_to_close_timeout: timedelta | None = None,
    schedule_to_start_timeout: timedelta | None = None,
    start_to_close_timeout: timedelta | None = None,
    retry_policy: temporalio.common.RetryPolicy | None = None,
    local_retry_threshold: timedelta | None = None,
    cancellation_type: ActivityCancellationType = ActivityCancellationType.TRY_CANCEL,
    activity_id: str | None = None,
    summary: str | None = None,
) -> ActivityHandle[Any]:
    """Start a local activity and return its handle.

    At least one of ``schedule_to_close_timeout`` or ``start_to_close_timeout``
    must be present.

    Args:
        activity: Activity name or function reference.
        arg: Single argument to the activity.
        args: Multiple arguments to the activity. Cannot be set if arg is.
        result_type: For string activities, this can set the specific result
            type hint to deserialize into.
        schedule_to_close_timeout: Max amount of time the activity can take from
            first being scheduled to being completed before it times out. This
            is inclusive of all retries.
        schedule_to_start_timeout: Max amount of time the activity can take to
            be started from first being scheduled.
        start_to_close_timeout: Max amount of time a single activity run can
            take from when it starts to when it completes. This is per retry.
        retry_policy: How an activity is retried on failure. If unset, an
            SDK-defined default is used. Set maximum attempts to 1 to disable
            retries.
        cancellation_type: How the activity is treated when it is cancelled from
            the workflow.
        activity_id: Optional unique identifier for the activity. This is an
            advanced setting that should not be set unless users are sure they
            need to. Contact Temporal before setting this value.
        summary: Optional summary for the activity.

    Returns:
        An activity handle to the activity which is an async task.
    """
    return _Runtime.current().workflow_start_local_activity(
        activity,
        *temporalio.common._arg_or_args(arg, args),
        result_type=result_type,
        schedule_to_close_timeout=schedule_to_close_timeout,
        schedule_to_start_timeout=schedule_to_start_timeout,
        start_to_close_timeout=start_to_close_timeout,
        retry_policy=retry_policy,
        local_retry_threshold=local_retry_threshold,
        cancellation_type=cancellation_type,
        activity_id=activity_id,
        summary=summary,
    )


# Overload for async no-param activity
@overload
async def execute_local_activity(
    activity: CallableAsyncNoParam[ReturnType],
    *,
    schedule_to_close_timeout: timedelta | None = None,
    schedule_to_start_timeout: timedelta | None = None,
    start_to_close_timeout: timedelta | None = None,
    retry_policy: temporalio.common.RetryPolicy | None = None,
    local_retry_threshold: timedelta | None = None,
    cancellation_type: ActivityCancellationType = ActivityCancellationType.TRY_CANCEL,
    activity_id: str | None = None,
    summary: str | None = None,
) -> ReturnType: ...


# Overload for sync no-param activity
@overload
async def execute_local_activity(
    activity: CallableSyncNoParam[ReturnType],
    *,
    schedule_to_close_timeout: timedelta | None = None,
    schedule_to_start_timeout: timedelta | None = None,
    start_to_close_timeout: timedelta | None = None,
    retry_policy: temporalio.common.RetryPolicy | None = None,
    local_retry_threshold: timedelta | None = None,
    cancellation_type: ActivityCancellationType = ActivityCancellationType.TRY_CANCEL,
    activity_id: str | None = None,
    summary: str | None = None,
) -> ReturnType: ...


# Overload for async single-param activity
@overload
async def execute_local_activity(
    activity: CallableAsyncSingleParam[ParamType, ReturnType],
    arg: ParamType,
    *,
    schedule_to_close_timeout: timedelta | None = None,
    schedule_to_start_timeout: timedelta | None = None,
    start_to_close_timeout: timedelta | None = None,
    retry_policy: temporalio.common.RetryPolicy | None = None,
    local_retry_threshold: timedelta | None = None,
    cancellation_type: ActivityCancellationType = ActivityCancellationType.TRY_CANCEL,
    activity_id: str | None = None,
    summary: str | None = None,
) -> ReturnType: ...


# Overload for sync single-param activity
@overload
async def execute_local_activity(
    activity: CallableSyncSingleParam[ParamType, ReturnType],
    arg: ParamType,
    *,
    schedule_to_close_timeout: timedelta | None = None,
    schedule_to_start_timeout: timedelta | None = None,
    start_to_close_timeout: timedelta | None = None,
    retry_policy: temporalio.common.RetryPolicy | None = None,
    local_retry_threshold: timedelta | None = None,
    cancellation_type: ActivityCancellationType = ActivityCancellationType.TRY_CANCEL,
    activity_id: str | None = None,
    summary: str | None = None,
) -> ReturnType: ...


# Overload for async multi-param activity
@overload
async def execute_local_activity(
    activity: Callable[..., Awaitable[ReturnType]],
    *,
    args: Sequence[Any],
    schedule_to_close_timeout: timedelta | None = None,
    schedule_to_start_timeout: timedelta | None = None,
    start_to_close_timeout: timedelta | None = None,
    retry_policy: temporalio.common.RetryPolicy | None = None,
    local_retry_threshold: timedelta | None = None,
    cancellation_type: ActivityCancellationType = ActivityCancellationType.TRY_CANCEL,
    activity_id: str | None = None,
    summary: str | None = None,
) -> ReturnType: ...


# Overload for sync multi-param activity
@overload
async def execute_local_activity(
    activity: Callable[..., ReturnType],
    *,
    args: Sequence[Any],
    schedule_to_close_timeout: timedelta | None = None,
    schedule_to_start_timeout: timedelta | None = None,
    start_to_close_timeout: timedelta | None = None,
    retry_policy: temporalio.common.RetryPolicy | None = None,
    local_retry_threshold: timedelta | None = None,
    cancellation_type: ActivityCancellationType = ActivityCancellationType.TRY_CANCEL,
    activity_id: str | None = None,
    summary: str | None = None,
) -> ReturnType: ...


# Overload for string-name activity
@overload
async def execute_local_activity(
    activity: str,
    arg: Any = temporalio.common._arg_unset,
    *,
    args: Sequence[Any] = [],
    result_type: type | None = None,
    schedule_to_close_timeout: timedelta | None = None,
    schedule_to_start_timeout: timedelta | None = None,
    start_to_close_timeout: timedelta | None = None,
    retry_policy: temporalio.common.RetryPolicy | None = None,
    local_retry_threshold: timedelta | None = None,
    cancellation_type: ActivityCancellationType = ActivityCancellationType.TRY_CANCEL,
    activity_id: str | None = None,
    summary: str | None = None,
) -> Any: ...


async def execute_local_activity(
    activity: Any,
    arg: Any = temporalio.common._arg_unset,
    *,
    args: Sequence[Any] = [],
    result_type: type | None = None,
    schedule_to_close_timeout: timedelta | None = None,
    schedule_to_start_timeout: timedelta | None = None,
    start_to_close_timeout: timedelta | None = None,
    retry_policy: temporalio.common.RetryPolicy | None = None,
    local_retry_threshold: timedelta | None = None,
    cancellation_type: ActivityCancellationType = ActivityCancellationType.TRY_CANCEL,
    activity_id: str | None = None,
    summary: str | None = None,
) -> Any:
    """Start a local activity and wait for completion.

    This is a shortcut for ``await`` :py:meth:`start_local_activity`.
    """
    # We call the runtime directly instead of top-level start_local_activity to
    # ensure we don't miss new parameters
    return await _Runtime.current().workflow_start_local_activity(
        activity,
        *temporalio.common._arg_or_args(arg, args),
        result_type=result_type,
        schedule_to_close_timeout=schedule_to_close_timeout,
        schedule_to_start_timeout=schedule_to_start_timeout,
        start_to_close_timeout=start_to_close_timeout,
        retry_policy=retry_policy,
        local_retry_threshold=local_retry_threshold,
        cancellation_type=cancellation_type,
        activity_id=activity_id,
        summary=summary,
    )


# Overload for async no-param activity
@overload
def start_local_activity_class(
    activity: type[CallableAsyncNoParam[ReturnType]],
    *,
    schedule_to_close_timeout: timedelta | None = None,
    schedule_to_start_timeout: timedelta | None = None,
    start_to_close_timeout: timedelta | None = None,
    retry_policy: temporalio.common.RetryPolicy | None = None,
    local_retry_threshold: timedelta | None = None,
    cancellation_type: ActivityCancellationType = ActivityCancellationType.TRY_CANCEL,
    activity_id: str | None = None,
) -> ActivityHandle[ReturnType]: ...


# Overload for sync no-param activity
@overload
def start_local_activity_class(
    activity: type[CallableSyncNoParam[ReturnType]],
    *,
    schedule_to_close_timeout: timedelta | None = None,
    schedule_to_start_timeout: timedelta | None = None,
    start_to_close_timeout: timedelta | None = None,
    retry_policy: temporalio.common.RetryPolicy | None = None,
    local_retry_threshold: timedelta | None = None,
    cancellation_type: ActivityCancellationType = ActivityCancellationType.TRY_CANCEL,
    activity_id: str | None = None,
) -> ActivityHandle[ReturnType]: ...


# Overload for async single-param activity
@overload
def start_local_activity_class(
    activity: type[CallableAsyncSingleParam[ParamType, ReturnType]],
    arg: ParamType,
    *,
    schedule_to_close_timeout: timedelta | None = None,
    schedule_to_start_timeout: timedelta | None = None,
    start_to_close_timeout: timedelta | None = None,
    retry_policy: temporalio.common.RetryPolicy | None = None,
    local_retry_threshold: timedelta | None = None,
    cancellation_type: ActivityCancellationType = ActivityCancellationType.TRY_CANCEL,
    activity_id: str | None = None,
) -> ActivityHandle[ReturnType]: ...


# Overload for sync single-param activity
@overload
def start_local_activity_class(
    activity: type[CallableSyncSingleParam[ParamType, ReturnType]],
    arg: ParamType,
    *,
    schedule_to_close_timeout: timedelta | None = None,
    schedule_to_start_timeout: timedelta | None = None,
    start_to_close_timeout: timedelta | None = None,
    retry_policy: temporalio.common.RetryPolicy | None = None,
    local_retry_threshold: timedelta | None = None,
    cancellation_type: ActivityCancellationType = ActivityCancellationType.TRY_CANCEL,
    activity_id: str | None = None,
) -> ActivityHandle[ReturnType]: ...


# Overload for async multi-param activity
@overload
def start_local_activity_class(
    activity: type[Callable[..., Awaitable[ReturnType]]],
    *,
    args: Sequence[Any],
    schedule_to_close_timeout: timedelta | None = None,
    schedule_to_start_timeout: timedelta | None = None,
    start_to_close_timeout: timedelta | None = None,
    retry_policy: temporalio.common.RetryPolicy | None = None,
    local_retry_threshold: timedelta | None = None,
    cancellation_type: ActivityCancellationType = ActivityCancellationType.TRY_CANCEL,
    activity_id: str | None = None,
) -> ActivityHandle[ReturnType]: ...


# Overload for sync multi-param activity
@overload
def start_local_activity_class(
    activity: type[Callable[..., ReturnType]],
    *,
    args: Sequence[Any],
    schedule_to_close_timeout: timedelta | None = None,
    schedule_to_start_timeout: timedelta | None = None,
    start_to_close_timeout: timedelta | None = None,
    retry_policy: temporalio.common.RetryPolicy | None = None,
    local_retry_threshold: timedelta | None = None,
    cancellation_type: ActivityCancellationType = ActivityCancellationType.TRY_CANCEL,
    activity_id: str | None = None,
) -> ActivityHandle[ReturnType]: ...


def start_local_activity_class(
    activity: type[Callable],
    arg: Any = temporalio.common._arg_unset,
    *,
    args: Sequence[Any] = [],
    schedule_to_close_timeout: timedelta | None = None,
    schedule_to_start_timeout: timedelta | None = None,
    start_to_close_timeout: timedelta | None = None,
    retry_policy: temporalio.common.RetryPolicy | None = None,
    local_retry_threshold: timedelta | None = None,
    cancellation_type: ActivityCancellationType = ActivityCancellationType.TRY_CANCEL,
    activity_id: str | None = None,
    summary: str | None = None,
) -> ActivityHandle[Any]:
    """Start a local activity from a callable class.

    See :py:meth:`start_local_activity` for parameter and return details.
    """
    return _Runtime.current().workflow_start_local_activity(
        activity,
        *temporalio.common._arg_or_args(arg, args),
        result_type=None,
        schedule_to_close_timeout=schedule_to_close_timeout,
        schedule_to_start_timeout=schedule_to_start_timeout,
        start_to_close_timeout=start_to_close_timeout,
        retry_policy=retry_policy,
        local_retry_threshold=local_retry_threshold,
        cancellation_type=cancellation_type,
        activity_id=activity_id,
        summary=summary,
    )


# Overload for async no-param activity
@overload
async def execute_local_activity_class(
    activity: type[CallableAsyncNoParam[ReturnType]],
    *,
    schedule_to_close_timeout: timedelta | None = None,
    schedule_to_start_timeout: timedelta | None = None,
    start_to_close_timeout: timedelta | None = None,
    retry_policy: temporalio.common.RetryPolicy | None = None,
    local_retry_threshold: timedelta | None = None,
    cancellation_type: ActivityCancellationType = ActivityCancellationType.TRY_CANCEL,
    activity_id: str | None = None,
    summary: str | None = None,
) -> ReturnType: ...


# Overload for sync no-param activity
@overload
async def execute_local_activity_class(
    activity: type[CallableSyncNoParam[ReturnType]],
    *,
    schedule_to_close_timeout: timedelta | None = None,
    schedule_to_start_timeout: timedelta | None = None,
    start_to_close_timeout: timedelta | None = None,
    retry_policy: temporalio.common.RetryPolicy | None = None,
    local_retry_threshold: timedelta | None = None,
    cancellation_type: ActivityCancellationType = ActivityCancellationType.TRY_CANCEL,
    activity_id: str | None = None,
    summary: str | None = None,
) -> ReturnType: ...


# Overload for async single-param activity
@overload
async def execute_local_activity_class(
    activity: type[CallableAsyncSingleParam[ParamType, ReturnType]],
    arg: ParamType,
    *,
    schedule_to_close_timeout: timedelta | None = None,
    schedule_to_start_timeout: timedelta | None = None,
    start_to_close_timeout: timedelta | None = None,
    retry_policy: temporalio.common.RetryPolicy | None = None,
    local_retry_threshold: timedelta | None = None,
    cancellation_type: ActivityCancellationType = ActivityCancellationType.TRY_CANCEL,
    activity_id: str | None = None,
    summary: str | None = None,
) -> ReturnType: ...


# Overload for sync single-param activity
@overload
async def execute_local_activity_class(
    activity: type[CallableSyncSingleParam[ParamType, ReturnType]],
    arg: ParamType,
    *,
    schedule_to_close_timeout: timedelta | None = None,
    schedule_to_start_timeout: timedelta | None = None,
    start_to_close_timeout: timedelta | None = None,
    retry_policy: temporalio.common.RetryPolicy | None = None,
    local_retry_threshold: timedelta | None = None,
    cancellation_type: ActivityCancellationType = ActivityCancellationType.TRY_CANCEL,
    activity_id: str | None = None,
    summary: str | None = None,
) -> ReturnType: ...


# Overload for async multi-param activity
@overload
async def execute_local_activity_class(
    activity: type[Callable[..., Awaitable[ReturnType]]],
    *,
    args: Sequence[Any],
    schedule_to_close_timeout: timedelta | None = None,
    schedule_to_start_timeout: timedelta | None = None,
    start_to_close_timeout: timedelta | None = None,
    retry_policy: temporalio.common.RetryPolicy | None = None,
    local_retry_threshold: timedelta | None = None,
    cancellation_type: ActivityCancellationType = ActivityCancellationType.TRY_CANCEL,
    activity_id: str | None = None,
    summary: str | None = None,
) -> ReturnType: ...


# Overload for sync multi-param activity
@overload
async def execute_local_activity_class(
    activity: type[Callable[..., ReturnType]],
    *,
    args: Sequence[Any],
    schedule_to_close_timeout: timedelta | None = None,
    schedule_to_start_timeout: timedelta | None = None,
    start_to_close_timeout: timedelta | None = None,
    retry_policy: temporalio.common.RetryPolicy | None = None,
    local_retry_threshold: timedelta | None = None,
    cancellation_type: ActivityCancellationType = ActivityCancellationType.TRY_CANCEL,
    activity_id: str | None = None,
    summary: str | None = None,
) -> ReturnType: ...


async def execute_local_activity_class(
    activity: type[Callable],
    arg: Any = temporalio.common._arg_unset,
    *,
    args: Sequence[Any] = [],
    schedule_to_close_timeout: timedelta | None = None,
    schedule_to_start_timeout: timedelta | None = None,
    start_to_close_timeout: timedelta | None = None,
    retry_policy: temporalio.common.RetryPolicy | None = None,
    local_retry_threshold: timedelta | None = None,
    cancellation_type: ActivityCancellationType = ActivityCancellationType.TRY_CANCEL,
    activity_id: str | None = None,
    summary: str | None = None,
) -> Any:
    """Start a local activity from a callable class and wait for completion.

    This is a shortcut for ``await`` :py:meth:`start_local_activity_class`.
    """
    # We call the runtime directly instead of top-level start_local_activity to
    # ensure we don't miss new parameters
    return await _Runtime.current().workflow_start_local_activity(
        activity,
        *temporalio.common._arg_or_args(arg, args),
        result_type=None,
        schedule_to_close_timeout=schedule_to_close_timeout,
        schedule_to_start_timeout=schedule_to_start_timeout,
        start_to_close_timeout=start_to_close_timeout,
        retry_policy=retry_policy,
        local_retry_threshold=local_retry_threshold,
        cancellation_type=cancellation_type,
        activity_id=activity_id,
        summary=summary,
    )


# Overload for async no-param activity
@overload
def start_local_activity_method(
    activity: MethodAsyncNoParam[SelfType, ReturnType],
    *,
    schedule_to_close_timeout: timedelta | None = None,
    schedule_to_start_timeout: timedelta | None = None,
    start_to_close_timeout: timedelta | None = None,
    retry_policy: temporalio.common.RetryPolicy | None = None,
    local_retry_threshold: timedelta | None = None,
    cancellation_type: ActivityCancellationType = ActivityCancellationType.TRY_CANCEL,
    activity_id: str | None = None,
    summary: str | None = None,
) -> ActivityHandle[ReturnType]: ...


# Overload for sync no-param activity
@overload
def start_local_activity_method(
    activity: MethodSyncNoParam[SelfType, ReturnType],
    *,
    schedule_to_close_timeout: timedelta | None = None,
    schedule_to_start_timeout: timedelta | None = None,
    start_to_close_timeout: timedelta | None = None,
    retry_policy: temporalio.common.RetryPolicy | None = None,
    local_retry_threshold: timedelta | None = None,
    cancellation_type: ActivityCancellationType = ActivityCancellationType.TRY_CANCEL,
    activity_id: str | None = None,
    summary: str | None = None,
) -> ActivityHandle[ReturnType]: ...


# Overload for async single-param activity
@overload
def start_local_activity_method(
    activity: MethodAsyncSingleParam[SelfType, ParamType, ReturnType],
    arg: ParamType,
    *,
    schedule_to_close_timeout: timedelta | None = None,
    schedule_to_start_timeout: timedelta | None = None,
    start_to_close_timeout: timedelta | None = None,
    retry_policy: temporalio.common.RetryPolicy | None = None,
    local_retry_threshold: timedelta | None = None,
    cancellation_type: ActivityCancellationType = ActivityCancellationType.TRY_CANCEL,
    activity_id: str | None = None,
    summary: str | None = None,
) -> ActivityHandle[ReturnType]: ...


# Overload for sync single-param activity
@overload
def start_local_activity_method(
    activity: MethodSyncSingleParam[SelfType, ParamType, ReturnType],
    arg: ParamType,
    *,
    schedule_to_close_timeout: timedelta | None = None,
    schedule_to_start_timeout: timedelta | None = None,
    start_to_close_timeout: timedelta | None = None,
    retry_policy: temporalio.common.RetryPolicy | None = None,
    local_retry_threshold: timedelta | None = None,
    cancellation_type: ActivityCancellationType = ActivityCancellationType.TRY_CANCEL,
    activity_id: str | None = None,
    summary: str | None = None,
) -> ActivityHandle[ReturnType]: ...


# Overload for async multi-param activity
@overload
def start_local_activity_method(
    activity: Callable[Concatenate[SelfType, MultiParamSpec], Awaitable[ReturnType]],
    *,
    args: Sequence[Any],
    schedule_to_close_timeout: timedelta | None = None,
    schedule_to_start_timeout: timedelta | None = None,
    start_to_close_timeout: timedelta | None = None,
    retry_policy: temporalio.common.RetryPolicy | None = None,
    local_retry_threshold: timedelta | None = None,
    cancellation_type: ActivityCancellationType = ActivityCancellationType.TRY_CANCEL,
    activity_id: str | None = None,
    summary: str | None = None,
) -> ActivityHandle[ReturnType]: ...


# Overload for sync multi-param activity
@overload
def start_local_activity_method(
    activity: Callable[Concatenate[SelfType, MultiParamSpec], ReturnType],
    *,
    args: Sequence[Any],
    schedule_to_close_timeout: timedelta | None = None,
    schedule_to_start_timeout: timedelta | None = None,
    start_to_close_timeout: timedelta | None = None,
    retry_policy: temporalio.common.RetryPolicy | None = None,
    local_retry_threshold: timedelta | None = None,
    cancellation_type: ActivityCancellationType = ActivityCancellationType.TRY_CANCEL,
    activity_id: str | None = None,
    summary: str | None = None,
) -> ActivityHandle[ReturnType]: ...


def start_local_activity_method(
    activity: Callable,
    arg: Any = temporalio.common._arg_unset,
    *,
    args: Sequence[Any] = [],
    schedule_to_close_timeout: timedelta | None = None,
    schedule_to_start_timeout: timedelta | None = None,
    start_to_close_timeout: timedelta | None = None,
    retry_policy: temporalio.common.RetryPolicy | None = None,
    local_retry_threshold: timedelta | None = None,
    cancellation_type: ActivityCancellationType = ActivityCancellationType.TRY_CANCEL,
    activity_id: str | None = None,
    summary: str | None = None,
) -> ActivityHandle[Any]:
    """Start a local activity from a method.

    See :py:meth:`start_local_activity` for parameter and return details.
    """
    return _Runtime.current().workflow_start_local_activity(
        activity,
        *temporalio.common._arg_or_args(arg, args),
        result_type=None,
        schedule_to_close_timeout=schedule_to_close_timeout,
        schedule_to_start_timeout=schedule_to_start_timeout,
        start_to_close_timeout=start_to_close_timeout,
        retry_policy=retry_policy,
        local_retry_threshold=local_retry_threshold,
        cancellation_type=cancellation_type,
        activity_id=activity_id,
        summary=summary,
    )


# Overload for async no-param activity
@overload
async def execute_local_activity_method(
    activity: MethodAsyncNoParam[SelfType, ReturnType],
    *,
    schedule_to_close_timeout: timedelta | None = None,
    schedule_to_start_timeout: timedelta | None = None,
    start_to_close_timeout: timedelta | None = None,
    retry_policy: temporalio.common.RetryPolicy | None = None,
    local_retry_threshold: timedelta | None = None,
    cancellation_type: ActivityCancellationType = ActivityCancellationType.TRY_CANCEL,
    activity_id: str | None = None,
    summary: str | None = None,
) -> ReturnType: ...


# Overload for sync no-param activity
@overload
async def execute_local_activity_method(
    activity: MethodSyncNoParam[SelfType, ReturnType],
    *,
    schedule_to_close_timeout: timedelta | None = None,
    schedule_to_start_timeout: timedelta | None = None,
    start_to_close_timeout: timedelta | None = None,
    retry_policy: temporalio.common.RetryPolicy | None = None,
    local_retry_threshold: timedelta | None = None,
    cancellation_type: ActivityCancellationType = ActivityCancellationType.TRY_CANCEL,
    activity_id: str | None = None,
    summary: str | None = None,
) -> ReturnType: ...


# Overload for async single-param activity
@overload
async def execute_local_activity_method(
    activity: MethodAsyncSingleParam[SelfType, ParamType, ReturnType],
    arg: ParamType,
    *,
    schedule_to_close_timeout: timedelta | None = None,
    schedule_to_start_timeout: timedelta | None = None,
    start_to_close_timeout: timedelta | None = None,
    retry_policy: temporalio.common.RetryPolicy | None = None,
    local_retry_threshold: timedelta | None = None,
    cancellation_type: ActivityCancellationType = ActivityCancellationType.TRY_CANCEL,
    activity_id: str | None = None,
    summary: str | None = None,
) -> ReturnType: ...


# Overload for sync single-param activity
@overload
async def execute_local_activity_method(
    activity: MethodSyncSingleParam[SelfType, ParamType, ReturnType],
    arg: ParamType,
    *,
    schedule_to_close_timeout: timedelta | None = None,
    schedule_to_start_timeout: timedelta | None = None,
    start_to_close_timeout: timedelta | None = None,
    retry_policy: temporalio.common.RetryPolicy | None = None,
    local_retry_threshold: timedelta | None = None,
    cancellation_type: ActivityCancellationType = ActivityCancellationType.TRY_CANCEL,
    activity_id: str | None = None,
    summary: str | None = None,
) -> ReturnType: ...


# Overload for async multi-param activity
@overload
async def execute_local_activity_method(
    activity: Callable[Concatenate[SelfType, MultiParamSpec], Awaitable[ReturnType]],
    *,
    args: Sequence[Any],
    schedule_to_close_timeout: timedelta | None = None,
    schedule_to_start_timeout: timedelta | None = None,
    start_to_close_timeout: timedelta | None = None,
    retry_policy: temporalio.common.RetryPolicy | None = None,
    local_retry_threshold: timedelta | None = None,
    cancellation_type: ActivityCancellationType = ActivityCancellationType.TRY_CANCEL,
    activity_id: str | None = None,
    summary: str | None = None,
) -> ReturnType: ...


# Overload for sync multi-param activity
@overload
async def execute_local_activity_method(
    activity: Callable[Concatenate[SelfType, MultiParamSpec], ReturnType],
    *,
    args: Sequence[Any],
    schedule_to_close_timeout: timedelta | None = None,
    schedule_to_start_timeout: timedelta | None = None,
    start_to_close_timeout: timedelta | None = None,
    retry_policy: temporalio.common.RetryPolicy | None = None,
    local_retry_threshold: timedelta | None = None,
    cancellation_type: ActivityCancellationType = ActivityCancellationType.TRY_CANCEL,
    activity_id: str | None = None,
    summary: str | None = None,
) -> ReturnType: ...


async def execute_local_activity_method(
    activity: Callable,
    arg: Any = temporalio.common._arg_unset,
    *,
    args: Sequence[Any] = [],
    schedule_to_close_timeout: timedelta | None = None,
    schedule_to_start_timeout: timedelta | None = None,
    start_to_close_timeout: timedelta | None = None,
    retry_policy: temporalio.common.RetryPolicy | None = None,
    local_retry_threshold: timedelta | None = None,
    cancellation_type: ActivityCancellationType = ActivityCancellationType.TRY_CANCEL,
    activity_id: str | None = None,
    summary: str | None = None,
) -> Any:
    """Start a local activity from a method and wait for completion.

    This is a shortcut for ``await`` :py:meth:`start_local_activity_method`.
    """
    # We call the runtime directly instead of top-level start_local_activity to
    # ensure we don't miss new parameters
    return await _Runtime.current().workflow_start_local_activity(
        activity,
        *temporalio.common._arg_or_args(arg, args),
        result_type=None,
        schedule_to_close_timeout=schedule_to_close_timeout,
        schedule_to_start_timeout=schedule_to_start_timeout,
        start_to_close_timeout=start_to_close_timeout,
        retry_policy=retry_policy,
        local_retry_threshold=local_retry_threshold,
        cancellation_type=cancellation_type,
        activity_id=activity_id,
        summary=summary,
    )


class ChildWorkflowHandle(_AsyncioTask[ReturnType], Generic[SelfType, ReturnType]):  # type: ignore[type-var]
    """Handle for interacting with a child workflow.

    This is created via :py:func:`start_child_workflow`.

    This extends :py:class:`asyncio.Task` and supports all task features.
    """

    @property
    def id(self) -> str:
        """ID for the workflow."""
        raise NotImplementedError

    @property
    def first_execution_run_id(self) -> str | None:
        """Run ID for the workflow."""
        raise NotImplementedError

    @overload
    async def signal(
        self,
        signal: MethodSyncOrAsyncNoParam[SelfType, None],
    ) -> None: ...

    @overload
    async def signal(
        self,
        signal: MethodSyncOrAsyncSingleParam[SelfType, ParamType, None],
        arg: ParamType,
    ) -> None: ...

    @overload
    async def signal(
        self,
        signal: Callable[Concatenate[SelfType, MultiParamSpec], Awaitable[None] | None],
        *,
        args: Sequence[Any],
    ) -> None: ...

    @overload
    async def signal(
        self,
        signal: str,
        arg: Any = temporalio.common._arg_unset,
        *,
        args: Sequence[Any] = [],
    ) -> None: ...

    async def signal(
        self,
        signal: str | Callable,
        arg: Any = temporalio.common._arg_unset,
        *,
        args: Sequence[Any] = [],
    ) -> None:
        """Signal this child workflow.

        Args:
            signal: Name or method reference for the signal.
            arg: Single argument to the signal.
            args: Multiple arguments to the signal. Cannot be set if arg is.

        """
        raise NotImplementedError


class ChildWorkflowCancellationType(IntEnum):
    """How a child workflow cancellation should be handled."""

    ABANDON = int(
        temporalio.bridge.proto.child_workflow.ChildWorkflowCancellationType.ABANDON
    )
    TRY_CANCEL = int(
        temporalio.bridge.proto.child_workflow.ChildWorkflowCancellationType.TRY_CANCEL
    )
    WAIT_CANCELLATION_COMPLETED = int(
        temporalio.bridge.proto.child_workflow.ChildWorkflowCancellationType.WAIT_CANCELLATION_COMPLETED
    )
    WAIT_CANCELLATION_REQUESTED = int(
        temporalio.bridge.proto.child_workflow.ChildWorkflowCancellationType.WAIT_CANCELLATION_REQUESTED
    )


class ParentClosePolicy(IntEnum):
    """How a child workflow should be handled when the parent closes."""

    UNSPECIFIED = int(
        temporalio.bridge.proto.child_workflow.ParentClosePolicy.PARENT_CLOSE_POLICY_UNSPECIFIED
    )
    TERMINATE = int(
        temporalio.bridge.proto.child_workflow.ParentClosePolicy.PARENT_CLOSE_POLICY_TERMINATE
    )
    ABANDON = int(
        temporalio.bridge.proto.child_workflow.ParentClosePolicy.PARENT_CLOSE_POLICY_ABANDON
    )
    REQUEST_CANCEL = int(
        temporalio.bridge.proto.child_workflow.ParentClosePolicy.PARENT_CLOSE_POLICY_REQUEST_CANCEL
    )


class ChildWorkflowConfig(TypedDict, total=False):
    """TypedDict of config that can be used for :py:func:`start_child_workflow`
    and :py:func:`execute_child_workflow`.
    """

    id: str | None
    task_queue: str | None
    cancellation_type: ChildWorkflowCancellationType
    parent_close_policy: ParentClosePolicy
    execution_timeout: timedelta | None
    run_timeout: timedelta | None
    task_timeout: timedelta | None
    id_reuse_policy: temporalio.common.WorkflowIDReusePolicy
    retry_policy: temporalio.common.RetryPolicy | None
    cron_schedule: str
    memo: Mapping[str, Any] | None
    search_attributes: None | (
        temporalio.common.SearchAttributes | temporalio.common.TypedSearchAttributes
    )
    versioning_intent: VersioningIntent | None
    static_summary: str | None
    static_details: str | None
    priority: temporalio.common.Priority


# Overload for no-param workflow
@overload
async def start_child_workflow(
    workflow: MethodAsyncNoParam[SelfType, ReturnType],
    *,
    id: str | None = None,
    task_queue: str | None = None,
    cancellation_type: ChildWorkflowCancellationType = ChildWorkflowCancellationType.WAIT_CANCELLATION_COMPLETED,
    parent_close_policy: ParentClosePolicy = ParentClosePolicy.TERMINATE,
    execution_timeout: timedelta | None = None,
    run_timeout: timedelta | None = None,
    task_timeout: timedelta | None = None,
    id_reuse_policy: temporalio.common.WorkflowIDReusePolicy = temporalio.common.WorkflowIDReusePolicy.ALLOW_DUPLICATE,
    retry_policy: temporalio.common.RetryPolicy | None = None,
    cron_schedule: str = "",
    memo: Mapping[str, Any] | None = None,
    search_attributes: None
    | (
        temporalio.common.SearchAttributes | temporalio.common.TypedSearchAttributes
    ) = None,
    versioning_intent: VersioningIntent | None = None,
    static_summary: str | None = None,
    static_details: str | None = None,
    priority: temporalio.common.Priority = temporalio.common.Priority.default,
) -> ChildWorkflowHandle[SelfType, ReturnType]: ...


# Overload for single-param workflow
@overload
async def start_child_workflow(
    workflow: MethodAsyncSingleParam[SelfType, ParamType, ReturnType],
    arg: ParamType,
    *,
    id: str | None = None,
    task_queue: str | None = None,
    cancellation_type: ChildWorkflowCancellationType = ChildWorkflowCancellationType.WAIT_CANCELLATION_COMPLETED,
    parent_close_policy: ParentClosePolicy = ParentClosePolicy.TERMINATE,
    execution_timeout: timedelta | None = None,
    run_timeout: timedelta | None = None,
    task_timeout: timedelta | None = None,
    id_reuse_policy: temporalio.common.WorkflowIDReusePolicy = temporalio.common.WorkflowIDReusePolicy.ALLOW_DUPLICATE,
    retry_policy: temporalio.common.RetryPolicy | None = None,
    cron_schedule: str = "",
    memo: Mapping[str, Any] | None = None,
    search_attributes: None
    | (
        temporalio.common.SearchAttributes | temporalio.common.TypedSearchAttributes
    ) = None,
    versioning_intent: VersioningIntent | None = None,
    static_summary: str | None = None,
    static_details: str | None = None,
    priority: temporalio.common.Priority = temporalio.common.Priority.default,
) -> ChildWorkflowHandle[SelfType, ReturnType]: ...


# Overload for multi-param workflow
@overload
async def start_child_workflow(
    workflow: Callable[Concatenate[SelfType, MultiParamSpec], Awaitable[ReturnType]],
    *,
    args: Sequence[Any],
    id: str | None = None,
    task_queue: str | None = None,
    cancellation_type: ChildWorkflowCancellationType = ChildWorkflowCancellationType.WAIT_CANCELLATION_COMPLETED,
    parent_close_policy: ParentClosePolicy = ParentClosePolicy.TERMINATE,
    execution_timeout: timedelta | None = None,
    run_timeout: timedelta | None = None,
    task_timeout: timedelta | None = None,
    id_reuse_policy: temporalio.common.WorkflowIDReusePolicy = temporalio.common.WorkflowIDReusePolicy.ALLOW_DUPLICATE,
    retry_policy: temporalio.common.RetryPolicy | None = None,
    cron_schedule: str = "",
    memo: Mapping[str, Any] | None = None,
    search_attributes: None
    | (
        temporalio.common.SearchAttributes | temporalio.common.TypedSearchAttributes
    ) = None,
    versioning_intent: VersioningIntent | None = None,
    static_summary: str | None = None,
    static_details: str | None = None,
    priority: temporalio.common.Priority = temporalio.common.Priority.default,
) -> ChildWorkflowHandle[SelfType, ReturnType]: ...


# Overload for string-name workflow
@overload
async def start_child_workflow(
    workflow: str,
    arg: Any = temporalio.common._arg_unset,
    *,
    args: Sequence[Any] = [],
    id: str | None = None,
    task_queue: str | None = None,
    result_type: type | None = None,
    cancellation_type: ChildWorkflowCancellationType = ChildWorkflowCancellationType.WAIT_CANCELLATION_COMPLETED,
    parent_close_policy: ParentClosePolicy = ParentClosePolicy.TERMINATE,
    execution_timeout: timedelta | None = None,
    run_timeout: timedelta | None = None,
    task_timeout: timedelta | None = None,
    id_reuse_policy: temporalio.common.WorkflowIDReusePolicy = temporalio.common.WorkflowIDReusePolicy.ALLOW_DUPLICATE,
    retry_policy: temporalio.common.RetryPolicy | None = None,
    cron_schedule: str = "",
    memo: Mapping[str, Any] | None = None,
    search_attributes: None
    | (
        temporalio.common.SearchAttributes | temporalio.common.TypedSearchAttributes
    ) = None,
    versioning_intent: VersioningIntent | None = None,
    static_summary: str | None = None,
    static_details: str | None = None,
    priority: temporalio.common.Priority = temporalio.common.Priority.default,
) -> ChildWorkflowHandle[Any, Any]: ...


async def start_child_workflow(
    workflow: Any,
    arg: Any = temporalio.common._arg_unset,
    *,
    args: Sequence[Any] = [],
    id: str | None = None,
    task_queue: str | None = None,
    result_type: type | None = None,
    cancellation_type: ChildWorkflowCancellationType = ChildWorkflowCancellationType.WAIT_CANCELLATION_COMPLETED,
    parent_close_policy: ParentClosePolicy = ParentClosePolicy.TERMINATE,
    execution_timeout: timedelta | None = None,
    run_timeout: timedelta | None = None,
    task_timeout: timedelta | None = None,
    id_reuse_policy: temporalio.common.WorkflowIDReusePolicy = temporalio.common.WorkflowIDReusePolicy.ALLOW_DUPLICATE,
    retry_policy: temporalio.common.RetryPolicy | None = None,
    cron_schedule: str = "",
    memo: Mapping[str, Any] | None = None,
    search_attributes: None
    | (
        temporalio.common.SearchAttributes | temporalio.common.TypedSearchAttributes
    ) = None,
    versioning_intent: VersioningIntent | None = None,
    static_summary: str | None = None,
    static_details: str | None = None,
    priority: temporalio.common.Priority = temporalio.common.Priority.default,
) -> ChildWorkflowHandle[Any, Any]:
    """Start a child workflow and return its handle.

    Args:
        workflow: String name or class method decorated with ``@workflow.run``
            for the workflow to start.
        arg: Single argument to the child workflow.
        args: Multiple arguments to the child workflow. Cannot be set if arg is.
        id: Optional unique identifier for the workflow execution. If not set,
            defaults to :py:func:`uuid4`.
        task_queue: Task queue to run the workflow on. Defaults to the current
            workflow's task queue.
        result_type: For string workflows, this can set the specific result type
            hint to deserialize into.
        cancellation_type: How the child workflow will react to cancellation.
        parent_close_policy: How to handle the child workflow when the parent
            workflow closes.
        execution_timeout: Total workflow execution timeout including
            retries and continue as new.
        run_timeout: Timeout of a single workflow run.
        task_timeout: Timeout of a single workflow task.
        id_reuse_policy: How already-existing IDs are treated.
        retry_policy: Retry policy for the workflow.
        cron_schedule: See https://docs.temporal.io/docs/content/what-is-a-temporal-cron-job/
        memo: Memo for the workflow.
        search_attributes: Search attributes for the workflow. The dictionary
            form of this is DEPRECATED.
        versioning_intent:  When using the Worker Versioning feature, specifies whether this Child
            Workflow should run on a worker with a compatible Build Id or not.
            Deprecated: Use Worker Deployment versioning instead.
        static_summary: A single-line fixed summary for this child workflow execution that may appear
            in the UI/CLI. This can be in single-line Temporal markdown format.
        static_details: General fixed details for this child workflow execution that may appear in
            UI/CLI. This can be in Temporal markdown format and can span multiple lines. This is
            a fixed value on the workflow that cannot be updated. For details that can be
            updated, use :py:meth:`get_current_details` within the workflow.
        priority: Priority to use for this workflow.

    Returns:
        A workflow handle to the started/existing workflow.
    """
    temporalio.common._warn_on_deprecated_search_attributes(search_attributes)
    return await _Runtime.current().workflow_start_child_workflow(
        workflow,
        *temporalio.common._arg_or_args(arg, args),
        id=id or str(uuid4()),
        task_queue=task_queue,
        result_type=result_type,
        cancellation_type=cancellation_type,
        parent_close_policy=parent_close_policy,
        execution_timeout=execution_timeout,
        run_timeout=run_timeout,
        task_timeout=task_timeout,
        id_reuse_policy=id_reuse_policy,
        retry_policy=retry_policy,
        cron_schedule=cron_schedule,
        memo=memo,
        search_attributes=search_attributes,
        versioning_intent=versioning_intent,
        static_summary=static_summary,
        static_details=static_details,
        priority=priority,
    )


# Overload for no-param workflow
@overload
async def execute_child_workflow(
    workflow: MethodAsyncNoParam[SelfType, ReturnType],
    *,
    id: str | None = None,
    task_queue: str | None = None,
    cancellation_type: ChildWorkflowCancellationType = ChildWorkflowCancellationType.WAIT_CANCELLATION_COMPLETED,
    parent_close_policy: ParentClosePolicy = ParentClosePolicy.TERMINATE,
    execution_timeout: timedelta | None = None,
    run_timeout: timedelta | None = None,
    task_timeout: timedelta | None = None,
    id_reuse_policy: temporalio.common.WorkflowIDReusePolicy = temporalio.common.WorkflowIDReusePolicy.ALLOW_DUPLICATE,
    retry_policy: temporalio.common.RetryPolicy | None = None,
    cron_schedule: str = "",
    memo: Mapping[str, Any] | None = None,
    search_attributes: None
    | (
        temporalio.common.SearchAttributes | temporalio.common.TypedSearchAttributes
    ) = None,
    versioning_intent: VersioningIntent | None = None,
    static_summary: str | None = None,
    static_details: str | None = None,
    priority: temporalio.common.Priority = temporalio.common.Priority.default,
) -> ReturnType: ...


# Overload for single-param workflow
@overload
async def execute_child_workflow(
    workflow: MethodAsyncSingleParam[SelfType, ParamType, ReturnType],
    arg: ParamType,
    *,
    id: str | None = None,
    task_queue: str | None = None,
    cancellation_type: ChildWorkflowCancellationType = ChildWorkflowCancellationType.WAIT_CANCELLATION_COMPLETED,
    parent_close_policy: ParentClosePolicy = ParentClosePolicy.TERMINATE,
    execution_timeout: timedelta | None = None,
    run_timeout: timedelta | None = None,
    task_timeout: timedelta | None = None,
    id_reuse_policy: temporalio.common.WorkflowIDReusePolicy = temporalio.common.WorkflowIDReusePolicy.ALLOW_DUPLICATE,
    retry_policy: temporalio.common.RetryPolicy | None = None,
    cron_schedule: str = "",
    memo: Mapping[str, Any] | None = None,
    search_attributes: None
    | (
        temporalio.common.SearchAttributes | temporalio.common.TypedSearchAttributes
    ) = None,
    versioning_intent: VersioningIntent | None = None,
    static_summary: str | None = None,
    static_details: str | None = None,
    priority: temporalio.common.Priority = temporalio.common.Priority.default,
) -> ReturnType: ...


# Overload for multi-param workflow
@overload
async def execute_child_workflow(
    workflow: Callable[Concatenate[SelfType, MultiParamSpec], Awaitable[ReturnType]],
    *,
    args: Sequence[Any],
    id: str | None = None,
    task_queue: str | None = None,
    cancellation_type: ChildWorkflowCancellationType = ChildWorkflowCancellationType.WAIT_CANCELLATION_COMPLETED,
    parent_close_policy: ParentClosePolicy = ParentClosePolicy.TERMINATE,
    execution_timeout: timedelta | None = None,
    run_timeout: timedelta | None = None,
    task_timeout: timedelta | None = None,
    id_reuse_policy: temporalio.common.WorkflowIDReusePolicy = temporalio.common.WorkflowIDReusePolicy.ALLOW_DUPLICATE,
    retry_policy: temporalio.common.RetryPolicy | None = None,
    cron_schedule: str = "",
    memo: Mapping[str, Any] | None = None,
    search_attributes: None
    | (
        temporalio.common.SearchAttributes | temporalio.common.TypedSearchAttributes
    ) = None,
    versioning_intent: VersioningIntent | None = None,
    static_summary: str | None = None,
    static_details: str | None = None,
    priority: temporalio.common.Priority = temporalio.common.Priority.default,
) -> ReturnType: ...


# Overload for string-name workflow
@overload
async def execute_child_workflow(
    workflow: str,
    arg: Any = temporalio.common._arg_unset,
    *,
    args: Sequence[Any] = [],
    id: str | None = None,
    task_queue: str | None = None,
    result_type: type | None = None,
    cancellation_type: ChildWorkflowCancellationType = ChildWorkflowCancellationType.WAIT_CANCELLATION_COMPLETED,
    parent_close_policy: ParentClosePolicy = ParentClosePolicy.TERMINATE,
    execution_timeout: timedelta | None = None,
    run_timeout: timedelta | None = None,
    task_timeout: timedelta | None = None,
    id_reuse_policy: temporalio.common.WorkflowIDReusePolicy = temporalio.common.WorkflowIDReusePolicy.ALLOW_DUPLICATE,
    retry_policy: temporalio.common.RetryPolicy | None = None,
    cron_schedule: str = "",
    memo: Mapping[str, Any] | None = None,
    search_attributes: None
    | (
        temporalio.common.SearchAttributes | temporalio.common.TypedSearchAttributes
    ) = None,
    versioning_intent: VersioningIntent | None = None,
    static_summary: str | None = None,
    static_details: str | None = None,
    priority: temporalio.common.Priority = temporalio.common.Priority.default,
) -> Any: ...


async def execute_child_workflow(
    workflow: Any,
    arg: Any = temporalio.common._arg_unset,
    *,
    args: Sequence[Any] = [],
    id: str | None = None,
    task_queue: str | None = None,
    result_type: type | None = None,
    cancellation_type: ChildWorkflowCancellationType = ChildWorkflowCancellationType.WAIT_CANCELLATION_COMPLETED,
    parent_close_policy: ParentClosePolicy = ParentClosePolicy.TERMINATE,
    execution_timeout: timedelta | None = None,
    run_timeout: timedelta | None = None,
    task_timeout: timedelta | None = None,
    id_reuse_policy: temporalio.common.WorkflowIDReusePolicy = temporalio.common.WorkflowIDReusePolicy.ALLOW_DUPLICATE,
    retry_policy: temporalio.common.RetryPolicy | None = None,
    cron_schedule: str = "",
    memo: Mapping[str, Any] | None = None,
    search_attributes: None
    | (
        temporalio.common.SearchAttributes | temporalio.common.TypedSearchAttributes
    ) = None,
    versioning_intent: VersioningIntent | None = None,
    static_summary: str | None = None,
    static_details: str | None = None,
    priority: temporalio.common.Priority = temporalio.common.Priority.default,
) -> Any:
    """Start a child workflow and wait for completion.

    This is a shortcut for ``await (await`` :py:meth:`start_child_workflow` ``)``.
    """
    temporalio.common._warn_on_deprecated_search_attributes(search_attributes)
    # We call the runtime directly instead of top-level start_child_workflow to
    # ensure we don't miss new parameters
    handle = await _Runtime.current().workflow_start_child_workflow(
        workflow,
        *temporalio.common._arg_or_args(arg, args),
        id=id or str(uuid4()),
        task_queue=task_queue,
        result_type=result_type,
        cancellation_type=cancellation_type,
        parent_close_policy=parent_close_policy,
        execution_timeout=execution_timeout,
        run_timeout=run_timeout,
        task_timeout=task_timeout,
        id_reuse_policy=id_reuse_policy,
        retry_policy=retry_policy,
        cron_schedule=cron_schedule,
        memo=memo,
        search_attributes=search_attributes,
        versioning_intent=versioning_intent,
        static_summary=static_summary,
        static_details=static_details,
        priority=priority,
    )
    return await handle


class NexusOperationHandle(Generic[OutputT]):
    """Handle for interacting with a Nexus operation.

    .. warning::
        This API is experimental and unstable.
    """

    # TODO(nexus-preview): should attempts to instantiate directly throw?

    def cancel(self) -> bool:
        """Request cancellation of the operation."""
        raise NotImplementedError

    def __await__(self) -> Generator[Any, Any, OutputT]:
        """Support await."""
        raise NotImplementedError

    @property
    def operation_token(self) -> str | None:
        """The operation token for this handle."""
        raise NotImplementedError


class ExternalWorkflowHandle(Generic[SelfType]):
    """Handle for interacting with an external workflow.

    This is created via :py:func:`get_external_workflow_handle` or
    :py:func:`get_external_workflow_handle_for`.
    """

    @property
    def id(self) -> str:
        """ID for the workflow."""
        raise NotImplementedError

    @property
    def run_id(self) -> str | None:
        """Run ID for the workflow if any."""
        raise NotImplementedError

    @overload
    async def signal(
        self,
        signal: MethodSyncOrAsyncNoParam[SelfType, None],
    ) -> None: ...

    @overload
    async def signal(
        self,
        signal: MethodSyncOrAsyncSingleParam[SelfType, ParamType, None],
        arg: ParamType,
    ) -> None: ...

    @overload
    async def signal(
        self,
        signal: str,
        arg: Any = temporalio.common._arg_unset,
        *,
        args: Sequence[Any] = [],
    ) -> None: ...

    async def signal(
        self,
        signal: str | Callable,
        arg: Any = temporalio.common._arg_unset,
        *,
        args: Sequence[Any] = [],
    ) -> None:
        """Signal this external workflow.

        Args:
            signal: Name or method reference for the signal.
            arg: Single argument to the signal.
            args: Multiple arguments to the signal. Cannot be set if arg is.

        """
        raise NotImplementedError

    async def cancel(self) -> None:
        """Send a cancellation request to this external workflow.

        This will fail if the workflow cannot accept the request (e.g. if the
        workflow is not found).
        """
        raise NotImplementedError


def get_external_workflow_handle(
    workflow_id: str,
    *,
    run_id: str | None = None,
) -> ExternalWorkflowHandle[Any]:
    """Get a workflow handle to an existing workflow by its ID.

    Args:
        workflow_id: Workflow ID to get a handle to.
        run_id: Optional run ID for the workflow.

    Returns:
        The external workflow handle.
    """
    return _Runtime.current().workflow_get_external_workflow_handle(
        workflow_id, run_id=run_id
    )


def get_external_workflow_handle_for(
    workflow: (
        MethodAsyncNoParam[SelfType, Any] | MethodAsyncSingleParam[SelfType, Any, Any]
    ),
    workflow_id: str,
    *,
    run_id: str | None = None,
) -> ExternalWorkflowHandle[SelfType]:
    """Get a typed workflow handle to an existing workflow by its ID.

    This is the same as :py:func:`get_external_workflow_handle` but typed. Note,
    the workflow type given is not validated, it is only for typing.

    Args:
        workflow: The workflow run method to use for typing the handle.
        workflow_id: Workflow ID to get a handle to.
        run_id: Optional run ID for the workflow.

    Returns:
        The external workflow handle.
    """
    return get_external_workflow_handle(workflow_id, run_id=run_id)


class ContinueAsNewError(BaseException):
    """Error thrown by :py:func:`continue_as_new`.

    This should not be caught, but instead be allowed to throw out of the
    workflow which then triggers the continue as new. This should never be
    instantiated directly.
    """

    def __init__(self, *args: object) -> None:
        """Direct instantiation is disabled. Use :py:func:`continue_as_new`."""
        if type(self) == ContinueAsNewError:
            raise RuntimeError("Cannot instantiate ContinueAsNewError directly")
        super().__init__(*args)


# Overload for self (unfortunately, cannot type args)
@overload
def continue_as_new(
    arg: Any = temporalio.common._arg_unset,
    *,
    args: Sequence[Any] = [],
    task_queue: str | None = None,
    run_timeout: timedelta | None = None,
    task_timeout: timedelta | None = None,
    retry_policy: temporalio.common.RetryPolicy | None = None,
    memo: Mapping[str, Any] | None = None,
    search_attributes: None
    | (
        temporalio.common.SearchAttributes | temporalio.common.TypedSearchAttributes
    ) = None,
    versioning_intent: VersioningIntent | None = None,
) -> NoReturn: ...


# Overload for no-param workflow
@overload
def continue_as_new(
    *,
    workflow: MethodAsyncNoParam[SelfType, Any],
    task_queue: str | None = None,
    run_timeout: timedelta | None = None,
    task_timeout: timedelta | None = None,
    retry_policy: temporalio.common.RetryPolicy | None = None,
    memo: Mapping[str, Any] | None = None,
    search_attributes: None
    | (
        temporalio.common.SearchAttributes | temporalio.common.TypedSearchAttributes
    ) = None,
    versioning_intent: VersioningIntent | None = None,
) -> NoReturn: ...


# Overload for single-param workflow
@overload
def continue_as_new(
    arg: ParamType,
    *,
    workflow: MethodAsyncSingleParam[SelfType, ParamType, Any],
    task_queue: str | None = None,
    run_timeout: timedelta | None = None,
    task_timeout: timedelta | None = None,
    retry_policy: temporalio.common.RetryPolicy | None = None,
    memo: Mapping[str, Any] | None = None,
    search_attributes: None
    | (
        temporalio.common.SearchAttributes | temporalio.common.TypedSearchAttributes
    ) = None,
    versioning_intent: VersioningIntent | None = None,
) -> NoReturn: ...


# Overload for multi-param workflow
@overload
def continue_as_new(
    *,
    workflow: Callable[Concatenate[SelfType, MultiParamSpec], Awaitable[Any]],
    args: Sequence[Any],
    task_queue: str | None = None,
    run_timeout: timedelta | None = None,
    task_timeout: timedelta | None = None,
    retry_policy: temporalio.common.RetryPolicy | None = None,
    memo: Mapping[str, Any] | None = None,
    search_attributes: None
    | (
        temporalio.common.SearchAttributes | temporalio.common.TypedSearchAttributes
    ) = None,
    versioning_intent: VersioningIntent | None = None,
) -> NoReturn: ...


# Overload for string-name workflow
@overload
def continue_as_new(
    *,
    workflow: str,
    args: Sequence[Any] = [],
    task_queue: str | None = None,
    run_timeout: timedelta | None = None,
    task_timeout: timedelta | None = None,
    retry_policy: temporalio.common.RetryPolicy | None = None,
    memo: Mapping[str, Any] | None = None,
    search_attributes: None
    | (
        temporalio.common.SearchAttributes | temporalio.common.TypedSearchAttributes
    ) = None,
    versioning_intent: VersioningIntent | None = None,
) -> NoReturn: ...


def continue_as_new(
    arg: Any = temporalio.common._arg_unset,
    *,
    args: Sequence[Any] = [],
    workflow: None | Callable | str = None,
    task_queue: str | None = None,
    run_timeout: timedelta | None = None,
    task_timeout: timedelta | None = None,
    retry_policy: temporalio.common.RetryPolicy | None = None,
    memo: Mapping[str, Any] | None = None,
    search_attributes: None
    | (
        temporalio.common.SearchAttributes | temporalio.common.TypedSearchAttributes
    ) = None,
    versioning_intent: VersioningIntent | None = None,
) -> NoReturn:
    """Stop the workflow immediately and continue as new.

    Args:
        arg: Single argument to the continued workflow.
        args: Multiple arguments to the continued workflow. Cannot be set if arg
            is.
        workflow: Specific workflow to continue to. Defaults to the current
            workflow.
        task_queue: Task queue to run the workflow on. Defaults to the current
            workflow's task queue.
        run_timeout: Timeout of a single workflow run. Defaults to the current
            workflow's run timeout.
        task_timeout: Timeout of a single workflow task. Defaults to the current
            workflow's task timeout.
        memo: Memo for the workflow. Defaults to the current workflow's memo.
        search_attributes: Search attributes for the workflow. Defaults to the
            current workflow's search attributes. The dictionary form of this is
            DEPRECATED.
        versioning_intent: When using the Worker Versioning feature, specifies whether this Workflow
            should Continue-as-New onto a worker with a compatible Build Id or not.
            Deprecated: Use Worker Deployment versioning instead.

    Returns:
        Never returns, always raises a :py:class:`ContinueAsNewError`.

    Raises:
        ContinueAsNewError: Always raised by this function. Should not be caught
            but instead be allowed to
    """
    temporalio.common._warn_on_deprecated_search_attributes(search_attributes)
    _Runtime.current().workflow_continue_as_new(
        *temporalio.common._arg_or_args(arg, args),
        workflow=workflow,
        task_queue=task_queue,
        run_timeout=run_timeout,
        task_timeout=task_timeout,
        retry_policy=retry_policy,
        memo=memo,
        search_attributes=search_attributes,
        versioning_intent=versioning_intent,
    )


def get_signal_handler(name: str) -> Callable | None:
    """Get the signal handler for the given name if any.

    This includes handlers created via the ``@workflow.signal`` decorator.

    Args:
        name: Name of the signal.

    Returns:
        Callable for the signal if any. If a handler is not found for the name,
        this will not return the dynamic handler even if there is one.
    """
    return _Runtime.current().workflow_get_signal_handler(name)


def set_signal_handler(name: str, handler: Callable | None) -> None:
    """Set or unset the signal handler for the given name.

    This overrides any existing handlers for the given name, including handlers
    created via the ``@workflow.signal`` decorator.

    When set, all unhandled past signals for the given name are immediately sent
    to the handler.

    Args:
        name: Name of the signal.
        handler: Callable to set or None to unset.
    """
    _Runtime.current().workflow_set_signal_handler(name, handler)


def get_dynamic_signal_handler() -> Callable | None:
    """Get the dynamic signal handler if any.

    This includes dynamic handlers created via the ``@workflow.signal``
    decorator.

    Returns:
        Callable for the dynamic signal handler if any.
    """
    return _Runtime.current().workflow_get_signal_handler(None)


def set_dynamic_signal_handler(handler: Callable | None) -> None:
    """Set or unset the dynamic signal handler.

    This overrides the existing dynamic handler even if it was created via the
    ``@workflow.signal`` decorator.

    When set, all unhandled past signals are immediately sent to the handler.

    Args:
        handler: Callable to set or None to unset.
    """
    _Runtime.current().workflow_set_signal_handler(None, handler)


def get_query_handler(name: str) -> Callable | None:
    """Get the query handler for the given name if any.

    This includes handlers created via the ``@workflow.query`` decorator.

    Args:
        name: Name of the query.

    Returns:
        Callable for the query if any. If a handler is not found for the name,
        this will not return the dynamic handler even if there is one.
    """
    return _Runtime.current().workflow_get_query_handler(name)


def set_query_handler(name: str, handler: Callable | None) -> None:
    """Set or unset the query handler for the given name.

    This overrides any existing handlers for the given name, including handlers
    created via the ``@workflow.query`` decorator.

    Args:
        name: Name of the query.
        handler: Callable to set or None to unset.
    """
    _Runtime.current().workflow_set_query_handler(name, handler)


def get_dynamic_query_handler() -> Callable | None:
    """Get the dynamic query handler if any.

    This includes dynamic handlers created via the ``@workflow.query``
    decorator.

    Returns:
        Callable for the dynamic query handler if any.
    """
    return _Runtime.current().workflow_get_query_handler(None)


def set_dynamic_query_handler(handler: Callable | None) -> None:
    """Set or unset the dynamic query handler.

    This overrides the existing dynamic handler even if it was created via the
    ``@workflow.query`` decorator.

    Args:
        handler: Callable to set or None to unset.
    """
    _Runtime.current().workflow_set_query_handler(None, handler)


def get_update_handler(name: str) -> Callable | None:
    """Get the update handler for the given name if any.

    This includes handlers created via the ``@workflow.update`` decorator.

    Args:
        name: Name of the update.

    Returns:
        Callable for the update if any. If a handler is not found for the name,
        this will not return the dynamic handler even if there is one.
    """
    return _Runtime.current().workflow_get_update_handler(name)


def set_update_handler(
    name: str, handler: Callable | None, *, validator: Callable | None = None
) -> None:
    """Set or unset the update handler for the given name.

    This overrides any existing handlers for the given name, including handlers
    created via the ``@workflow.update`` decorator.

    Args:
        name: Name of the update.
        handler: Callable to set or None to unset.
        validator: Callable to set or None to unset as the update validator.
    """
    _Runtime.current().workflow_set_update_handler(name, handler, validator)


def get_dynamic_update_handler() -> Callable | None:
    """Get the dynamic update handler if any.

    This includes dynamic handlers created via the ``@workflow.update``
    decorator.

    Returns:
        Callable for the dynamic update handler if any.
    """
    return _Runtime.current().workflow_get_update_handler(None)


def set_dynamic_update_handler(
    handler: Callable | None, *, validator: Callable | None = None
) -> None:
    """Set or unset the dynamic update handler.

    This overrides the existing dynamic handler even if it was created via the
    ``@workflow.update`` decorator.

    Args:
        handler: Callable to set or None to unset.
        validator: Callable to set or None to unset as the update validator.
    """
    _Runtime.current().workflow_set_update_handler(None, handler, validator)


def all_handlers_finished() -> bool:
    """Whether update and signal handlers have finished executing.

    Consider waiting on this condition before workflow return or continue-as-new, to prevent
    interruption of in-progress handlers by workflow exit:
    ``await workflow.wait_condition(lambda: workflow.all_handlers_finished())``

    Returns:
        True if there are no in-progress update or signal handler executions.
    """
    return _Runtime.current().workflow_all_handlers_finished()


def as_completed(
    fs: Iterable[Awaitable[AnyType]], *, timeout: float | None = None
) -> Iterator[Awaitable[AnyType]]:
    """Return an iterator whose values are coroutines.

    This is a deterministic version of :py:func:`asyncio.as_completed`. This
    function should be used instead of that one in workflows.
    """
    # Taken almost verbatim from
    # https://github.com/python/cpython/blob/v3.12.3/Lib/asyncio/tasks.py#L584
    # but the "set" is changed out for a "list" and fixed up some typing/format

    if asyncio.isfuture(fs) or asyncio.iscoroutine(fs):
        raise TypeError(f"expect an iterable of futures, not {type(fs).__name__}")

    done: asyncio.Queue[asyncio.Future | None] = asyncio.Queue()

    loop = asyncio.get_event_loop()
    todo: list[asyncio.Future] = [asyncio.ensure_future(f, loop=loop) for f in list(fs)]
    timeout_handle = None

    def _on_timeout():
        for f in todo:
            f.remove_done_callback(_on_completion)
            done.put_nowait(None)  # Queue a dummy value for _wait_for_one().
        todo.clear()  # Can't do todo.remove(f) in the loop.

    def _on_completion(f):
        if not todo:
            return  # _on_timeout() was here first.
        todo.remove(f)
        done.put_nowait(f)
        if not todo and timeout_handle is not None:
            timeout_handle.cancel()

    async def _wait_for_one():
        f = await done.get()
        if f is None:
            # Dummy value from _on_timeout().
            raise asyncio.TimeoutError
        return f.result()  # May raise f.exception().

    for f in todo:
        f.add_done_callback(_on_completion)
    if todo and timeout is not None:
        timeout_handle = loop.call_later(timeout, _on_timeout)
    for _ in range(len(todo)):
        yield _wait_for_one()


if TYPE_CHECKING:
    _FT = TypeVar("_FT", bound=asyncio.Future[Any])
else:
    _FT = TypeVar("_FT", bound=asyncio.Future)


@overload
async def wait(  # type: ignore[misc]
    fs: Iterable[_FT],
    *,
    timeout: float | None = None,
    return_when: str = asyncio.ALL_COMPLETED,
) -> tuple[list[_FT], list[_FT]]: ...


@overload
async def wait(
    fs: Iterable[asyncio.Task[AnyType]],
    *,
    timeout: float | None = None,
    return_when: str = asyncio.ALL_COMPLETED,
) -> tuple[list[asyncio.Task[AnyType]], list[asyncio.Task[AnyType]]]: ...


async def wait(
    fs: Iterable,
    *,
    timeout: float | None = None,
    return_when: str = asyncio.ALL_COMPLETED,
) -> tuple:
    """Wait for the Futures or Tasks given by fs to complete.

    This is a deterministic version of :py:func:`asyncio.wait`. This function
    should be used instead of that one in workflows.
    """
    # Taken almost verbatim from
    # https://github.com/python/cpython/blob/v3.12.3/Lib/asyncio/tasks.py#L435
    # but the "set" is changed out for a "list" and fixed up some typing/format

    if asyncio.isfuture(fs) or asyncio.iscoroutine(fs):
        raise TypeError(f"Expect an iterable of Tasks/Futures, not {type(fs).__name__}")
    if not fs:
        raise ValueError("Sequence of Tasks/Futures must not be empty.")
    if return_when not in (
        asyncio.FIRST_COMPLETED,
        asyncio.FIRST_EXCEPTION,
        asyncio.ALL_COMPLETED,
    ):
        raise ValueError(f"Invalid return_when value: {return_when}")

    fs = list(fs)

    if any(asyncio.iscoroutine(f) for f in fs):
        raise TypeError("Passing coroutines is forbidden, use tasks explicitly.")

    loop = asyncio.get_running_loop()
    return await _wait(fs, timeout, return_when, loop)


async def _wait(
    fs: Iterable[asyncio.Future | asyncio.Task],
    timeout: float | None,
    return_when: str,
    loop: asyncio.AbstractEventLoop,
) -> tuple[list, list]:
    # Taken almost verbatim from
    # https://github.com/python/cpython/blob/v3.12.3/Lib/asyncio/tasks.py#L522
    # but the "set" is changed out for a "list" and fixed up some typing/format

    assert fs, "Sequence of Tasks/Futures must not be empty."
    waiter = loop.create_future()
    timeout_handle = None
    if timeout is not None:
        timeout_handle = loop.call_later(timeout, _release_waiter, waiter)
    counter = len(fs)  # type: ignore[arg-type]

    def _on_completion(f):
        nonlocal counter
        counter -= 1
        if (
            counter <= 0
            or return_when == asyncio.FIRST_COMPLETED
            or return_when == asyncio.FIRST_EXCEPTION
            and (not f.cancelled() and f.exception() is not None)
        ):
            if timeout_handle is not None:
                timeout_handle.cancel()
            if not waiter.done():
                waiter.set_result(None)

    for f in fs:
        f.add_done_callback(_on_completion)

    try:
        await waiter
    finally:
        if timeout_handle is not None:
            timeout_handle.cancel()
        for f in fs:
            f.remove_done_callback(_on_completion)

    done, pending = [], []
    for f in fs:
        if f.done():
            done.append(f)
        else:
            pending.append(f)
    return done, pending


def _release_waiter(waiter: asyncio.Future[Any], *args) -> None:
    # Taken almost verbatim from
    # https://github.com/python/cpython/blob/v3.12.3/Lib/asyncio/tasks.py#L467

    if not waiter.done():
        waiter.set_result(None)


def _is_unbound_method_on_cls(fn: Callable[..., Any], cls: type) -> bool:
    # Python 3 does not make this easy, ref https://stackoverflow.com/questions/3589311
    return (
        inspect.isfunction(fn)
        and inspect.getmodule(fn) is inspect.getmodule(cls)
        and fn.__qualname__.rsplit(".", 1)[0] == cls.__name__
    )


class _UnexpectedEvictionError(temporalio.exceptions.TemporalError):
    def __init__(
        self,
        reason: temporalio.bridge.proto.workflow_activation.RemoveFromCache.EvictionReason.ValueType,
        message: str,
    ) -> None:
        self.reason = temporalio.bridge.proto.workflow_activation.RemoveFromCache.EvictionReason.Name(
            reason
        )
        self.message = message
        super().__init__(f"{self.reason}: {message}")


class NondeterminismError(temporalio.exceptions.TemporalError):
    """Error that can be thrown during replay for non-deterministic workflow."""

    def __init__(self, message: str) -> None:
        """Initialize a nondeterminism error."""
        super().__init__(message)
        self.message = message


class ReadOnlyContextError(temporalio.exceptions.TemporalError):
    """Error thrown when trying to do mutable workflow calls in a read-only
    context like a query or update validator.
    """

    def __init__(self, message: str) -> None:
        """Initialize a read-only context error."""
        super().__init__(message)
        self.message = message


class _NotInWorkflowEventLoopError(temporalio.exceptions.TemporalError):
    def __init__(self, *args: object) -> None:
        super().__init__("Not in workflow event loop")
        self.message = "Not in workflow event loop"


class VersioningIntent(Enum):
    """Indicates whether the user intends certain commands to be run on a compatible worker Build
    Id version or not.

    `COMPATIBLE` indicates that the command should run on a worker with compatible version if
    possible. It may not be possible if the target task queue does not also have knowledge of the
    current worker's Build Id.

    `DEFAULT` indicates that the command should run on the target task queue's current
    overall-default Build Id.

    Where this type is accepted optionally, an unset value indicates that the SDK should choose the
    most sensible default behavior for the type of command, accounting for whether the command will
    be run on the same task queue as the current worker.

    .. deprecated::
        Use Worker Deployment versioning instead.
    """

    COMPATIBLE = 1
    DEFAULT = 2

    def _to_proto(self) -> temporalio.bridge.proto.common.VersioningIntent.ValueType:
        if self == VersioningIntent.COMPATIBLE:
            return temporalio.bridge.proto.common.VersioningIntent.COMPATIBLE
        elif self == VersioningIntent.DEFAULT:
            return temporalio.bridge.proto.common.VersioningIntent.DEFAULT
        return temporalio.bridge.proto.common.VersioningIntent.UNSPECIFIED


ServiceT = TypeVar("ServiceT")


class NexusOperationCancellationType(IntEnum):
    """Defines behavior of a Nexus operation when the caller workflow initiates cancellation.

    Pass one of these values to :py:meth:`NexusClient.start_operation` to define cancellation
    behavior.

    To initiate cancellation, use :py:meth:`NexusOperationHandle.cancel` and then ``await`` the
    operation handle. This will result in a :py:class:`exceptions.NexusOperationError`. The values
    of this enum define what is guaranteed to have happened by that point.
    """

    ABANDON = int(temporalio.bridge.proto.nexus.NexusOperationCancellationType.ABANDON)
    """Do not send any cancellation request to the operation handler; just report cancellation to the caller"""

    TRY_CANCEL = int(
        temporalio.bridge.proto.nexus.NexusOperationCancellationType.TRY_CANCEL
    )
    """Send a cancellation request but immediately report cancellation to the caller. Note that this
    does not guarantee that cancellation is delivered to the operation handler if the caller exits
    before the delivery is done.
    """

    WAIT_REQUESTED = int(
        temporalio.bridge.proto.nexus.NexusOperationCancellationType.WAIT_CANCELLATION_REQUESTED
    )
    """Send a cancellation request and wait for confirmation that the request was received.
    Does not wait for the operation to complete.
    """

    WAIT_COMPLETED = int(
        temporalio.bridge.proto.nexus.NexusOperationCancellationType.WAIT_CANCELLATION_COMPLETED
    )
    """Send a cancellation request and wait for the operation to complete.
    Note that the operation may not complete as cancelled (for example, if it catches the
    :py:exc:`asyncio.CancelledError` resulting from the cancellation request)."""


class NexusClient(ABC, Generic[ServiceT]):
    """A client for invoking Nexus operations.

    .. warning::
        This API is experimental and unstable.

    Example::

        nexus_client = workflow.create_nexus_client(
            endpoint=my_nexus_endpoint,
            service=MyService,
        )
        handle = await nexus_client.start_operation(
            operation=MyService.my_operation,
            input=MyOperationInput(value="hello"),
            schedule_to_close_timeout=timedelta(seconds=10),
        )
        result = await handle.result()
    """

    # Overload for nexusrpc.Operation
    @overload
    @abstractmethod
    async def start_operation(
        self,
        operation: nexusrpc.Operation[InputT, OutputT],
        input: InputT,
        *,
        output_type: type[OutputT] | None = None,
        schedule_to_close_timeout: timedelta | None = None,
        cancellation_type: NexusOperationCancellationType = NexusOperationCancellationType.WAIT_COMPLETED,
        headers: Mapping[str, str] | None = None,
        summary: str | None = None,
    ) -> NexusOperationHandle[OutputT]: ...

    # Overload for string operation name
    @overload
    @abstractmethod
    async def start_operation(
        self,
        operation: str,
        input: Any,
        *,
        output_type: type[OutputT] | None = None,
        schedule_to_close_timeout: timedelta | None = None,
        cancellation_type: NexusOperationCancellationType = NexusOperationCancellationType.WAIT_COMPLETED,
        headers: Mapping[str, str] | None = None,
        summary: str | None = None,
    ) -> NexusOperationHandle[OutputT]: ...

    # Overload for workflow_run_operation methods
    @overload
    @abstractmethod
    async def start_operation(
        self,
        operation: Callable[
            [ServiceHandlerT, temporalio.nexus.WorkflowRunOperationContext, InputT],
            Awaitable[temporalio.nexus.WorkflowHandle[OutputT]],
        ],
        input: InputT,
        *,
        output_type: type[OutputT] | None = None,
        schedule_to_close_timeout: timedelta | None = None,
        cancellation_type: NexusOperationCancellationType = NexusOperationCancellationType.WAIT_COMPLETED,
        headers: Mapping[str, str] | None = None,
        summary: str | None = None,
    ) -> NexusOperationHandle[OutputT]: ...

    # Overload for sync_operation methods (async def)
    @overload
    @abstractmethod
    async def start_operation(
        self,
        operation: Callable[
            [ServiceHandlerT, nexusrpc.handler.StartOperationContext, InputT],
            Awaitable[OutputT],
        ],
        input: InputT,
        *,
        output_type: type[OutputT] | None = None,
        schedule_to_close_timeout: timedelta | None = None,
        cancellation_type: NexusOperationCancellationType = NexusOperationCancellationType.WAIT_COMPLETED,
        headers: Mapping[str, str] | None = None,
        summary: str | None = None,
    ) -> NexusOperationHandle[OutputT]: ...

    # Overload for sync_operation methods (def)
    @overload
    @abstractmethod
    async def start_operation(
        self,
        operation: Callable[
            [ServiceHandlerT, nexusrpc.handler.StartOperationContext, InputT],
            OutputT,
        ],
        input: InputT,
        *,
        output_type: type[OutputT] | None = None,
        schedule_to_close_timeout: timedelta | None = None,
        cancellation_type: NexusOperationCancellationType = NexusOperationCancellationType.WAIT_COMPLETED,
        headers: Mapping[str, str] | None = None,
        summary: str | None = None,
    ) -> NexusOperationHandle[OutputT]: ...

    # Overload for operation_handler
    @overload
    @abstractmethod
    async def start_operation(
        self,
        operation: Callable[
            [ServiceHandlerT], nexusrpc.handler.OperationHandler[InputT, OutputT]
        ],
        input: InputT,
        *,
        output_type: type[OutputT] | None = None,
        schedule_to_close_timeout: timedelta | None = None,
        cancellation_type: NexusOperationCancellationType = NexusOperationCancellationType.WAIT_COMPLETED,
        headers: Mapping[str, str] | None = None,
        summary: str | None = None,
    ) -> NexusOperationHandle[OutputT]: ...

    @abstractmethod
    async def start_operation(
        self,
        operation: Any,
        input: Any,
        *,
        output_type: type[OutputT] | None = None,
        schedule_to_close_timeout: timedelta | None = None,
        cancellation_type: NexusOperationCancellationType = NexusOperationCancellationType.WAIT_COMPLETED,
        headers: Mapping[str, str] | None = None,
        summary: str | None = None,
    ) -> Any:
        """Start a Nexus operation and return its handle.

        Args:
            operation: The Nexus operation.
            input: The Nexus operation input.
            output_type: The Nexus operation output type.
            schedule_to_close_timeout: Timeout for the entire operation attempt.
            headers: Headers to send with the Nexus HTTP request.

        Returns:
            A handle to the Nexus operation. The result can be obtained as
            ```python
            await handle.result()
            ```
        """
        ...

    # Overload for nexusrpc.Operation
    @overload
    @abstractmethod
    async def execute_operation(
        self,
        operation: nexusrpc.Operation[InputT, OutputT],
        input: InputT,
        *,
        output_type: type[OutputT] | None = None,
        schedule_to_close_timeout: timedelta | None = None,
        cancellation_type: NexusOperationCancellationType = NexusOperationCancellationType.WAIT_COMPLETED,
        headers: Mapping[str, str] | None = None,
        summary: str | None = None,
    ) -> OutputT: ...

    # Overload for string operation name
    @overload
    @abstractmethod
    async def execute_operation(
        self,
        operation: str,
        input: Any,
        *,
        output_type: type[OutputT] | None = None,
        schedule_to_close_timeout: timedelta | None = None,
        cancellation_type: NexusOperationCancellationType = NexusOperationCancellationType.WAIT_COMPLETED,
        headers: Mapping[str, str] | None = None,
        summary: str | None = None,
    ) -> OutputT: ...

    # Overload for workflow_run_operation methods
    @overload
    @abstractmethod
    async def execute_operation(
        self,
        operation: Callable[
            [ServiceHandlerT, temporalio.nexus.WorkflowRunOperationContext, InputT],
            Awaitable[temporalio.nexus.WorkflowHandle[OutputT]],
        ],
        input: InputT,
        *,
        output_type: type[OutputT] | None = None,
        schedule_to_close_timeout: timedelta | None = None,
        cancellation_type: NexusOperationCancellationType = NexusOperationCancellationType.WAIT_COMPLETED,
        headers: Mapping[str, str] | None = None,
        summary: str | None = None,
    ) -> OutputT: ...

    # TODO(nexus-preview): in practice, both these overloads match an async def sync
    # operation (i.e. either can be deleted without causing a type error).

    # Overload for sync_operation methods (async def)
    @overload
    @abstractmethod
    async def execute_operation(
        self,
        operation: Callable[
            [ServiceT, nexusrpc.handler.StartOperationContext, InputT],
            Awaitable[OutputT],
        ],
        input: InputT,
        *,
        output_type: type[OutputT] | None = None,
        schedule_to_close_timeout: timedelta | None = None,
        cancellation_type: NexusOperationCancellationType = NexusOperationCancellationType.WAIT_COMPLETED,
        headers: Mapping[str, str] | None = None,
        summary: str | None = None,
    ) -> OutputT: ...

    # Overload for sync_operation methods (def)
    @overload
    @abstractmethod
    async def execute_operation(
        self,
        operation: Callable[
            [ServiceT, nexusrpc.handler.StartOperationContext, InputT],
            OutputT,
        ],
        input: InputT,
        *,
        output_type: type[OutputT] | None = None,
        schedule_to_close_timeout: timedelta | None = None,
        cancellation_type: NexusOperationCancellationType = NexusOperationCancellationType.WAIT_COMPLETED,
        headers: Mapping[str, str] | None = None,
        summary: str | None = None,
    ) -> OutputT: ...

    # Overload for operation_handler
    @overload
    @abstractmethod
    async def execute_operation(
        self,
        operation: Callable[
            [ServiceT],
            nexusrpc.handler.OperationHandler[InputT, OutputT],
        ],
        input: InputT,
        *,
        output_type: type[OutputT] | None = None,
        schedule_to_close_timeout: timedelta | None = None,
        cancellation_type: NexusOperationCancellationType = NexusOperationCancellationType.WAIT_COMPLETED,
        headers: Mapping[str, str] | None = None,
        summary: str | None = None,
    ) -> OutputT: ...

    @abstractmethod
    async def execute_operation(
        self,
        operation: Any,
        input: Any,
        *,
        output_type: type[OutputT] | None = None,
        schedule_to_close_timeout: timedelta | None = None,
        cancellation_type: NexusOperationCancellationType = NexusOperationCancellationType.WAIT_COMPLETED,
        headers: Mapping[str, str] | None = None,
        summary: str | None = None,
    ) -> Any:
        """Execute a Nexus operation and return its result.

        Args:
            operation: The Nexus operation.
            input: The Nexus operation input.
            output_type: The Nexus operation output type.
            schedule_to_close_timeout: Timeout for the entire operation attempt.
            headers: Headers to send with the Nexus HTTP request.

        Returns:
            The operation result.
        """
        ...


class _NexusClient(NexusClient[ServiceT]):
    def __init__(
        self,
        *,
        endpoint: str,
        service: type[ServiceT] | str,
    ) -> None:
        """Create a Nexus client.

        Args:
            service: The Nexus service.
            endpoint: The Nexus endpoint.
        """
        # If service is not a str, then it must be a service interface or implementation
        # class.
        if isinstance(service, str):
            self.service_name = service
        elif service_defn := nexusrpc.get_service_definition(service):
            self.service_name = service_defn.name
        else:
            raise ValueError(
                f"`service` may be a name (str), or a class decorated with either "
                f"@nexusrpc.handler.service_handler or @nexusrpc.service. "
                f"Invalid service type: {type(service)}"
            )
        self.endpoint = endpoint

    async def start_operation(
        self,
        operation: Any,
        input: Any,
        *,
        output_type: type[OutputT] | None = None,
        schedule_to_close_timeout: timedelta | None = None,
        cancellation_type: NexusOperationCancellationType = NexusOperationCancellationType.WAIT_COMPLETED,
        headers: Mapping[str, str] | None = None,
        summary: str | None = None,
    ) -> Any:
        return (
            await temporalio.workflow._Runtime.current().workflow_start_nexus_operation(
                endpoint=self.endpoint,
                service=self.service_name,
                operation=operation,
                input=input,
                output_type=output_type,
                schedule_to_close_timeout=schedule_to_close_timeout,
                cancellation_type=cancellation_type,
                headers=headers,
                summary=summary,
            )
        )

    async def execute_operation(
        self,
        operation: Any,
        input: Any,
        *,
        output_type: type[OutputT] | None = None,
        schedule_to_close_timeout: timedelta | None = None,
        cancellation_type: NexusOperationCancellationType = NexusOperationCancellationType.WAIT_COMPLETED,
        headers: Mapping[str, str] | None = None,
        summary: str | None = None,
    ) -> Any:
        handle = await self.start_operation(
            operation,
            input,
            output_type=output_type,
            schedule_to_close_timeout=schedule_to_close_timeout,
            cancellation_type=cancellation_type,
            headers=headers,
            summary=summary,
        )
        return await handle


@overload
def create_nexus_client(
    *,
    service: type[ServiceT],
    endpoint: str,
) -> NexusClient[ServiceT]: ...


@overload
def create_nexus_client(
    *,
    service: str,
    endpoint: str,
) -> NexusClient[Any]: ...


def create_nexus_client(
    *,
    service: type[ServiceT] | str,
    endpoint: str,
) -> NexusClient[ServiceT]:
    """Create a Nexus client.

    .. warning::
        This API is experimental and unstable.

    Args:
        service: The Nexus service.
        endpoint: The Nexus endpoint.
    """
    return _NexusClient(endpoint=endpoint, service=service)<|MERGE_RESOLUTION|>--- conflicted
+++ resolved
@@ -279,12 +279,9 @@
     dynamic: bool | None = False,
     unfinished_policy: HandlerUnfinishedPolicy = HandlerUnfinishedPolicy.WARN_AND_ABANDON,
     description: str | None = None,
-<<<<<<< HEAD
-=======
 ) -> (
     Callable[[CallableSyncOrAsyncReturnNoneType], CallableSyncOrAsyncReturnNoneType]
     | CallableSyncOrAsyncReturnNoneType
->>>>>>> 6a3385b1
 ):
     """Decorator for a workflow signal method.
 
@@ -362,11 +359,7 @@
 
 
 def query(
-<<<<<<< HEAD
-    fn: CallableType | None = None,
-=======
     fn: CallableType | None = None,  # type: ignore[reportInvalidTypeVarUse]
->>>>>>> 6a3385b1
     *,
     name: str | None = None,
     dynamic: bool | None = False,
@@ -1279,25 +1272,18 @@
 
 
 def update(
-<<<<<<< HEAD
-    fn: CallableSyncOrAsyncType | None = None,
-=======
     fn: CallableSyncOrAsyncType | None = None,  # type: ignore[reportInvalidTypeVarUse]
->>>>>>> 6a3385b1
     *,
     name: str | None = None,
     dynamic: bool | None = False,
     unfinished_policy: HandlerUnfinishedPolicy = HandlerUnfinishedPolicy.WARN_AND_ABANDON,
     description: str | None = None,
-<<<<<<< HEAD
-=======
 ) -> (
     UpdateMethodMultiParam[MultiParamSpec, ReturnType]
     | Callable[
         [Callable[MultiParamSpec, ReturnType]],
         UpdateMethodMultiParam[MultiParamSpec, ReturnType],
     ]
->>>>>>> 6a3385b1
 ):
     """Decorator for a workflow update handler method.
 
@@ -1658,11 +1644,7 @@
     dynamic_config_fn: Callable[..., DynamicWorkflowConfig] | None = None
 
     @staticmethod
-<<<<<<< HEAD
-    def from_class(cls: type) -> _Definition | None:
-=======
     def from_class(cls: type) -> _Definition | None:  # type: ignore[reportSelfClsParameterName]
->>>>>>> 6a3385b1
         # We make sure to only return it if it's on _this_ class
         defn = getattr(cls, "__temporal_workflow_definition", None)
         if defn and defn.cls == cls:
@@ -1670,11 +1652,7 @@
         return None
 
     @staticmethod
-<<<<<<< HEAD
-    def must_from_class(cls: type) -> _Definition:
-=======
     def must_from_class(cls: type) -> _Definition:  # type: ignore[reportSelfClsParameterName]
->>>>>>> 6a3385b1
         ret = _Definition.from_class(cls)
         if ret:
             return ret
@@ -1713,11 +1691,7 @@
 
     @staticmethod
     def _apply_to_class(
-<<<<<<< HEAD
-        cls: type,
-=======
         cls: type,  # type: ignore[reportSelfClsParameterName]
->>>>>>> 6a3385b1
         *,
         workflow_name: str | None,
         sandboxed: bool,
@@ -2551,7 +2525,7 @@
 # Overload for async no-param activity
 @overload
 def start_activity_class(
-    activity: type[CallableAsyncNoParam[ReturnType]],
+    activity: Type[CallableAsyncNoParam[ReturnType]],
     *,
     task_queue: str | None = None,
     schedule_to_close_timeout: timedelta | None = None,
@@ -2570,7 +2544,7 @@
 # Overload for sync no-param activity
 @overload
 def start_activity_class(
-    activity: type[CallableSyncNoParam[ReturnType]],
+    activity: Type[CallableSyncNoParam[ReturnType]],
     *,
     task_queue: str | None = None,
     schedule_to_close_timeout: timedelta | None = None,
@@ -2589,7 +2563,7 @@
 # Overload for async single-param activity
 @overload
 def start_activity_class(
-    activity: type[CallableAsyncSingleParam[ParamType, ReturnType]],
+    activity: Type[CallableAsyncSingleParam[ParamType, ReturnType]],
     arg: ParamType,
     *,
     task_queue: str | None = None,
@@ -2609,7 +2583,7 @@
 # Overload for sync single-param activity
 @overload
 def start_activity_class(
-    activity: type[CallableSyncSingleParam[ParamType, ReturnType]],
+    activity: Type[CallableSyncSingleParam[ParamType, ReturnType]],
     arg: ParamType,
     *,
     task_queue: str | None = None,
@@ -2629,7 +2603,7 @@
 # Overload for async multi-param activity
 @overload
 def start_activity_class(
-    activity: type[Callable[..., Awaitable[ReturnType]]],
+    activity: Type[Callable[..., Awaitable[ReturnType]]],
     *,
     args: Sequence[Any],
     task_queue: str | None = None,
@@ -2649,7 +2623,7 @@
 # Overload for sync multi-param activity
 @overload
 def start_activity_class(
-    activity: type[Callable[..., ReturnType]],
+    activity: Type[Callable[..., ReturnType]],
     *,
     args: Sequence[Any],
     task_queue: str | None = None,
@@ -2667,7 +2641,7 @@
 
 
 def start_activity_class(
-    activity: type[Callable],
+    activity: Type[Callable],
     arg: Any = temporalio.common._arg_unset,
     *,
     args: Sequence[Any] = [],
@@ -2708,7 +2682,7 @@
 # Overload for async no-param activity
 @overload
 async def execute_activity_class(
-    activity: type[CallableAsyncNoParam[ReturnType]],
+    activity: Type[CallableAsyncNoParam[ReturnType]],
     *,
     task_queue: str | None = None,
     schedule_to_close_timeout: timedelta | None = None,
@@ -2727,7 +2701,7 @@
 # Overload for sync no-param activity
 @overload
 async def execute_activity_class(
-    activity: type[CallableSyncNoParam[ReturnType]],
+    activity: Type[CallableSyncNoParam[ReturnType]],
     *,
     task_queue: str | None = None,
     schedule_to_close_timeout: timedelta | None = None,
@@ -2746,7 +2720,7 @@
 # Overload for async single-param activity
 @overload
 async def execute_activity_class(
-    activity: type[CallableAsyncSingleParam[ParamType, ReturnType]],
+    activity: Type[CallableAsyncSingleParam[ParamType, ReturnType]],
     arg: ParamType,
     *,
     task_queue: str | None = None,
@@ -2766,7 +2740,7 @@
 # Overload for sync single-param activity
 @overload
 async def execute_activity_class(
-    activity: type[CallableSyncSingleParam[ParamType, ReturnType]],
+    activity: Type[CallableSyncSingleParam[ParamType, ReturnType]],
     arg: ParamType,
     *,
     task_queue: str | None = None,
@@ -2786,7 +2760,7 @@
 # Overload for async multi-param activity
 @overload
 async def execute_activity_class(
-    activity: type[Callable[..., Awaitable[ReturnType]]],
+    activity: Type[Callable[..., Awaitable[ReturnType]]],
     *,
     args: Sequence[Any],
     task_queue: str | None = None,
@@ -2806,7 +2780,7 @@
 # Overload for sync multi-param activity
 @overload
 async def execute_activity_class(
-    activity: type[Callable[..., ReturnType]],
+    activity: Type[Callable[..., ReturnType]],
     *,
     args: Sequence[Any],
     task_queue: str | None = None,
@@ -2824,7 +2798,7 @@
 
 
 async def execute_activity_class(
-    activity: type[Callable],
+    activity: Type[Callable],
     arg: Any = temporalio.common._arg_unset,
     *,
     args: Sequence[Any] = [],
@@ -3593,7 +3567,7 @@
 # Overload for async multi-param activity
 @overload
 def start_local_activity_class(
-    activity: type[Callable[..., Awaitable[ReturnType]]],
+    activity: Type[Callable[..., Awaitable[ReturnType]]],
     *,
     args: Sequence[Any],
     schedule_to_close_timeout: timedelta | None = None,
@@ -3609,7 +3583,7 @@
 # Overload for sync multi-param activity
 @overload
 def start_local_activity_class(
-    activity: type[Callable[..., ReturnType]],
+    activity: Type[Callable[..., ReturnType]],
     *,
     args: Sequence[Any],
     schedule_to_close_timeout: timedelta | None = None,
@@ -3623,7 +3597,7 @@
 
 
 def start_local_activity_class(
-    activity: type[Callable],
+    activity: Type[Callable],
     arg: Any = temporalio.common._arg_unset,
     *,
     args: Sequence[Any] = [],
@@ -3658,7 +3632,7 @@
 # Overload for async no-param activity
 @overload
 async def execute_local_activity_class(
-    activity: type[CallableAsyncNoParam[ReturnType]],
+    activity: Type[CallableAsyncNoParam[ReturnType]],
     *,
     schedule_to_close_timeout: timedelta | None = None,
     schedule_to_start_timeout: timedelta | None = None,
@@ -3674,7 +3648,7 @@
 # Overload for sync no-param activity
 @overload
 async def execute_local_activity_class(
-    activity: type[CallableSyncNoParam[ReturnType]],
+    activity: Type[CallableSyncNoParam[ReturnType]],
     *,
     schedule_to_close_timeout: timedelta | None = None,
     schedule_to_start_timeout: timedelta | None = None,
@@ -3690,7 +3664,7 @@
 # Overload for async single-param activity
 @overload
 async def execute_local_activity_class(
-    activity: type[CallableAsyncSingleParam[ParamType, ReturnType]],
+    activity: Type[CallableAsyncSingleParam[ParamType, ReturnType]],
     arg: ParamType,
     *,
     schedule_to_close_timeout: timedelta | None = None,
@@ -3707,7 +3681,7 @@
 # Overload for sync single-param activity
 @overload
 async def execute_local_activity_class(
-    activity: type[CallableSyncSingleParam[ParamType, ReturnType]],
+    activity: Type[CallableSyncSingleParam[ParamType, ReturnType]],
     arg: ParamType,
     *,
     schedule_to_close_timeout: timedelta | None = None,
@@ -3724,7 +3698,7 @@
 # Overload for async multi-param activity
 @overload
 async def execute_local_activity_class(
-    activity: type[Callable[..., Awaitable[ReturnType]]],
+    activity: Type[Callable[..., Awaitable[ReturnType]]],
     *,
     args: Sequence[Any],
     schedule_to_close_timeout: timedelta | None = None,
@@ -3741,7 +3715,7 @@
 # Overload for sync multi-param activity
 @overload
 async def execute_local_activity_class(
-    activity: type[Callable[..., ReturnType]],
+    activity: Type[Callable[..., ReturnType]],
     *,
     args: Sequence[Any],
     schedule_to_close_timeout: timedelta | None = None,
@@ -3756,7 +3730,7 @@
 
 
 async def execute_local_activity_class(
-    activity: type[Callable],
+    activity: Type[Callable],
     arg: Any = temporalio.common._arg_unset,
     *,
     args: Sequence[Any] = [],
