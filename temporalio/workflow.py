--- conflicted
+++ resolved
@@ -827,13 +827,10 @@
     run_fn: Callable[..., Awaitable]
     signals: Mapping[Optional[str], _SignalDefinition]
     queries: Mapping[Optional[str], _QueryDefinition]
-<<<<<<< HEAD
+    sandboxed: bool
     # Types loaded on post init if both are None
     arg_types: Optional[List[Type]] = None
     ret_type: Optional[Type] = None
-=======
-    sandboxed: bool
->>>>>>> 657a13de
 
     @staticmethod
     def from_class(cls: Type) -> Optional[_Definition]:
