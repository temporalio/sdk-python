"""Utilities that can decorate or be called inside workflows."""

from __future__ import annotations

import asyncio
import inspect
import logging
import threading
import uuid
from abc import ABC, abstractmethod
from contextlib import contextmanager
from dataclasses import dataclass
from datetime import datetime, timedelta, timezone
from enum import Enum, IntEnum
from functools import partial
from random import Random
from typing import (
    TYPE_CHECKING,
    Any,
    Awaitable,
    Callable,
    Dict,
    Generic,
    Iterator,
    List,
    Mapping,
    MutableMapping,
    NoReturn,
    Optional,
    Sequence,
    Tuple,
    Type,
    Union,
    cast,
    overload,
)

from typing_extensions import Concatenate, Literal, TypedDict

import temporalio.api.common.v1
import temporalio.bridge.proto.child_workflow
import temporalio.bridge.proto.workflow_commands
import temporalio.common
import temporalio.exceptions

from .types import (
    AnyType,
    CallableAsyncNoParam,
    CallableAsyncSingleParam,
    CallableAsyncType,
    CallableSyncNoParam,
    CallableSyncOrAsyncReturnNoneType,
    CallableSyncSingleParam,
    CallableType,
    ClassType,
    MethodAsyncNoParam,
    MethodAsyncSingleParam,
    MethodSyncNoParam,
    MethodSyncOrAsyncNoParam,
    MethodSyncOrAsyncSingleParam,
    MethodSyncSingleParam,
    MultiParamSpec,
    ParamType,
    ReturnType,
    SelfType,
)


@overload
def defn(cls: ClassType) -> ClassType:
    ...


@overload
def defn(
    *, name: Optional[str] = None, sandboxed: bool = True
) -> Callable[[ClassType], ClassType]:
    ...


def defn(
    cls: Optional[ClassType] = None,
    *,
    name: Optional[str] = None,
    sandboxed: bool = True,
):
    """Decorator for workflow classes.

    This must be set on any registered workflow class (it is ignored if on a
    base class).

    Args:
        cls: The class to decorate.
        name: Name to use for the workflow. Defaults to class ``__name__``.
        sandboxed: Whether the workflow should run in a sandbox. Default is
            true.
    """

    def decorator(cls: ClassType) -> ClassType:
        # This performs validation
        _Definition._apply_to_class(
            cls, workflow_name=name or cls.__name__, sandboxed=sandboxed
        )
        return cls

    if cls is not None:
        return decorator(cls)
    return decorator


def run(fn: CallableAsyncType) -> CallableAsyncType:
    """Decorator for the workflow run method.

    This must be set on one and only one async method defined on the same class
    as ``@workflow.defn``. This can be defined on a base class method but must
    then be explicitly overridden and defined on the workflow class.

    Run methods can only have positional parameters. Best practice is to only
    take a single object/dataclass argument that can accept more fields later if
    needed.

    Args:
        fn: The function to decorate.
    """
    if not inspect.iscoroutinefunction(fn):
        raise ValueError("Workflow run method must be an async function")
    # Disallow local classes because we need to have the class globally
    # referenceable by name
    if "<locals>" in fn.__qualname__:
        raise ValueError(
            "Local classes unsupported, @workflow.run cannot be on a local class"
        )
    setattr(fn, "__temporal_workflow_run", True)
    # TODO(cretz): Why is MyPy unhappy with this return?
    return fn  # type: ignore[return-value]


@overload
def signal(fn: CallableSyncOrAsyncReturnNoneType) -> CallableSyncOrAsyncReturnNoneType:
    ...


@overload
def signal(
    *, name: str
) -> Callable[[CallableSyncOrAsyncReturnNoneType], CallableSyncOrAsyncReturnNoneType]:
    ...


@overload
def signal(
    *, dynamic: Literal[True]
) -> Callable[[CallableSyncOrAsyncReturnNoneType], CallableSyncOrAsyncReturnNoneType]:
    ...


def signal(
    fn: Optional[CallableSyncOrAsyncReturnNoneType] = None,
    *,
    name: Optional[str] = None,
    dynamic: Optional[bool] = False,
):
    """Decorator for a workflow signal method.

    This is set on any async or non-async method that you wish to be called upon
    receiving a signal. If a function overrides one with this decorator, it too
    must be decorated.

    Signal methods can only have positional parameters. Best practice for
    non-dynamic signal methods is to only take a single object/dataclass
    argument that can accept more fields later if needed. Return values from
    signal methods are ignored.

    Args:
        fn: The function to decorate.
        name: Signal name. Defaults to method ``__name__``. Cannot be present
            when ``dynamic`` is present.
        dynamic: If true, this handles all signals not otherwise handled. The
            parameters of the method must be self, a string name, and a
            ``*args`` positional varargs. Cannot be present when ``name`` is
            present.
    """

    def with_name(
        name: Optional[str], fn: CallableSyncOrAsyncReturnNoneType
    ) -> CallableSyncOrAsyncReturnNoneType:
        if not name:
            _assert_dynamic_signature(fn)
        # TODO(cretz): Validate type attributes?
        setattr(
            fn,
            "__temporal_signal_definition",
            _SignalDefinition(name=name, fn=fn, is_method=True),
        )
        return fn

    if name is not None or dynamic:
        if name is not None and dynamic:
            raise RuntimeError("Cannot provide name and dynamic boolean")
        return partial(with_name, name)
    if fn is None:
        raise RuntimeError("Cannot create signal without function or name or dynamic")
    return with_name(fn.__name__, fn)


@overload
def query(fn: CallableType) -> CallableType:
    ...


@overload
def query(*, name: str) -> Callable[[CallableType], CallableType]:
    ...


@overload
def query(*, dynamic: Literal[True]) -> Callable[[CallableType], CallableType]:
    ...


def query(
    fn: Optional[CallableType] = None,
    *,
    name: Optional[str] = None,
    dynamic: Optional[bool] = False,
):
    """Decorator for a workflow query method.

    This is set on any async or non-async method that expects to handle a
    query. If a function overrides one with this decorator, it too must be
    decorated.

    Query methods can only have positional parameters. Best practice for
    non-dynamic query methods is to only take a single object/dataclass
    argument that can accept more fields later if needed. The return value is
    the resulting query value. Query methods must not mutate any workflow state.

    Args:
        fn: The function to decorate.
        name: Query name. Defaults to method ``__name__``. Cannot be present
            when ``dynamic`` is present.
        dynamic: If true, this handles all queries not otherwise handled. The
            parameters of the method must be self, a string name, and a
            ``*args`` positional varargs. Cannot be present when ``name`` is
            present.
    """

    def with_name(name: Optional[str], fn: CallableType) -> CallableType:
        if not name:
            _assert_dynamic_signature(fn)
        # TODO(cretz): Validate type attributes?
        setattr(
            fn,
            "__temporal_query_definition",
            _QueryDefinition(name=name, fn=fn, is_method=True),
        )
        return fn

    if name is not None or dynamic:
        if name is not None and dynamic:
            raise RuntimeError("Cannot provide name and dynamic boolean")
        return partial(with_name, name)
    if fn is None:
        raise RuntimeError("Cannot create query without function or name or dynamic")
    return with_name(fn.__name__, fn)


def _assert_dynamic_signature(fn: Callable) -> None:
    # If dynamic, must have three args: self, name, and varargs
    sig = inspect.signature(fn)
    params = list(sig.parameters.values())
    if (
        len(params) != 3
        or params[1].kind is not inspect.Parameter.POSITIONAL_OR_KEYWORD
        or params[2].kind is not inspect.Parameter.VAR_POSITIONAL
    ):
        raise RuntimeError(
            "Dynamic handler must have 3 arguments: self, name, and var args"
        )


@dataclass(frozen=True)
class Info:
    """Information about the running workflow.

    Retrieved inside a workflow via :py:func:`info`. This object is immutable
    with the exception of the :py:attr:`search_attributes` mapping which is
    updated on :py:func:`upsert_search_attributes`.
    """

    attempt: int
    continued_run_id: Optional[str]
    cron_schedule: Optional[str]
    execution_timeout: Optional[timedelta]
    headers: Mapping[str, temporalio.api.common.v1.Payload]
    namespace: str
    parent: Optional[ParentInfo]
    raw_memo: Mapping[str, temporalio.api.common.v1.Payload]
    retry_policy: Optional[temporalio.common.RetryPolicy]
    run_id: str
    run_timeout: Optional[timedelta]
    search_attributes: temporalio.common.SearchAttributes
    start_time: datetime
    task_queue: str
    task_timeout: timedelta
    workflow_id: str
    workflow_type: str

    def _logger_details(self) -> Mapping[str, Any]:
        return {
            # TODO(cretz): worker ID?
            "attempt": self.attempt,
            "namespace": self.namespace,
            "run_id": self.run_id,
            "task_queue": self.task_queue,
            "workflow_id": self.workflow_id,
            "workflow_type": self.workflow_type,
        }

    def get_current_history_length(self) -> int:
        """Get the current number of events in history.

        Returns:
            Current number of events in history (up until the current task).
        """
        return _Runtime.current().workflow_get_current_history_length()


@dataclass(frozen=True)
class ParentInfo:
    """Information about the parent workflow."""

    namespace: str
    run_id: str
    workflow_id: str


class _Runtime(ABC):
    @staticmethod
    def current() -> _Runtime:
        loop = _Runtime.maybe_current()
        if not loop:
            raise _NotInWorkflowEventLoopError("Not in workflow event loop")
        return loop

    @staticmethod
    def maybe_current() -> Optional[_Runtime]:
        return getattr(asyncio.get_running_loop(), "__temporal_workflow_runtime", None)

    @staticmethod
    def set_on_loop(
        loop: asyncio.AbstractEventLoop, runtime: Optional[_Runtime]
    ) -> None:
        if runtime:
            setattr(loop, "__temporal_workflow_runtime", runtime)
        elif hasattr(loop, "__temporal_workflow_runtime"):
            delattr(loop, "__temporal_workflow_runtime")

    def __init__(self) -> None:
        super().__init__()
        self._logger_details: Optional[Mapping[str, Any]] = None

    @property
    def logger_details(self) -> Mapping[str, Any]:
        if self._logger_details is None:
            self._logger_details = self.workflow_info()._logger_details()
        return self._logger_details

    @abstractmethod
    def workflow_continue_as_new(
        self,
        *args: Any,
        workflow: Union[None, Callable, str],
        task_queue: Optional[str],
        run_timeout: Optional[timedelta],
        task_timeout: Optional[timedelta],
        retry_policy: Optional[temporalio.common.RetryPolicy],
        memo: Optional[Mapping[str, Any]],
        search_attributes: Optional[temporalio.common.SearchAttributes],
        versioning_intent: Optional[VersioningIntent],
    ) -> NoReturn:
        ...

    @abstractmethod
    def workflow_extern_functions(self) -> Mapping[str, Callable]:
        ...

    @abstractmethod
    def workflow_get_current_history_length(self) -> int:
        ...

    @abstractmethod
    def workflow_get_external_workflow_handle(
        self, id: str, *, run_id: Optional[str]
    ) -> ExternalWorkflowHandle[Any]:
        ...

    @abstractmethod
    def workflow_get_query_handler(self, name: Optional[str]) -> Optional[Callable]:
        ...

    @abstractmethod
    def workflow_get_signal_handler(self, name: Optional[str]) -> Optional[Callable]:
        ...

    @abstractmethod
    def workflow_info(self) -> Info:
        ...

    @abstractmethod
    def workflow_is_replaying(self) -> bool:
        ...

    @abstractmethod
    def workflow_memo(self) -> Mapping[str, Any]:
        ...

    @abstractmethod
    def workflow_memo_value(
        self, key: str, default: Any, *, type_hint: Optional[Type]
    ) -> Any:
        ...

    @abstractmethod
    def workflow_patch(self, id: str, *, deprecated: bool) -> bool:
        ...

    @abstractmethod
    def workflow_random(self) -> Random:
        ...

    @abstractmethod
    def workflow_set_query_handler(
        self, name: Optional[str], handler: Optional[Callable]
    ) -> None:
        ...

    @abstractmethod
    def workflow_set_signal_handler(
        self, name: Optional[str], handler: Optional[Callable]
    ) -> None:
        ...

    @abstractmethod
    def workflow_start_activity(
        self,
        activity: Any,
        *args: Any,
        task_queue: Optional[str],
        result_type: Optional[Type],
        schedule_to_close_timeout: Optional[timedelta],
        schedule_to_start_timeout: Optional[timedelta],
        start_to_close_timeout: Optional[timedelta],
        heartbeat_timeout: Optional[timedelta],
        retry_policy: Optional[temporalio.common.RetryPolicy],
        cancellation_type: ActivityCancellationType,
        activity_id: Optional[str],
        versioning_intent: Optional[VersioningIntent],
    ) -> ActivityHandle[Any]:
        ...

    @abstractmethod
    async def workflow_start_child_workflow(
        self,
        workflow: Any,
        *args: Any,
        id: str,
        task_queue: Optional[str],
        result_type: Optional[Type],
        cancellation_type: ChildWorkflowCancellationType,
        parent_close_policy: ParentClosePolicy,
        execution_timeout: Optional[timedelta],
        run_timeout: Optional[timedelta],
        task_timeout: Optional[timedelta],
        id_reuse_policy: temporalio.common.WorkflowIDReusePolicy,
        retry_policy: Optional[temporalio.common.RetryPolicy],
        cron_schedule: str,
        memo: Optional[Mapping[str, Any]],
        search_attributes: Optional[temporalio.common.SearchAttributes],
        versioning_intent: Optional[VersioningIntent],
    ) -> ChildWorkflowHandle[Any, Any]:
        ...

    @abstractmethod
    def workflow_start_local_activity(
        self,
        activity: Any,
        *args: Any,
        result_type: Optional[Type],
        schedule_to_close_timeout: Optional[timedelta],
        schedule_to_start_timeout: Optional[timedelta],
        start_to_close_timeout: Optional[timedelta],
        retry_policy: Optional[temporalio.common.RetryPolicy],
        local_retry_threshold: Optional[timedelta],
        cancellation_type: ActivityCancellationType,
        activity_id: Optional[str],
    ) -> ActivityHandle[Any]:
        ...

    @abstractmethod
    def workflow_time_ns(self) -> int:
        ...

    @abstractmethod
    def workflow_upsert_search_attributes(
        self, attributes: temporalio.common.SearchAttributes
    ) -> None:
        ...

    @abstractmethod
    async def workflow_wait_condition(
        self, fn: Callable[[], bool], *, timeout: Optional[float] = None
    ) -> None:
        ...


def deprecate_patch(id: str) -> None:
    """Mark a patch as deprecated.

    This marks a workflow that had :py:func:`patched` in a previous version of
    the code as no longer applicable because all workflows that use the old code
    path are done and will never be queried again. Therefore the old code path
    is removed as well.

    Args:
        id: The identifier originally used with :py:func:`patched`.
    """
    _Runtime.current().workflow_patch(id, deprecated=True)


def extern_functions() -> Mapping[str, Callable]:
    """External functions available in the workflow sandbox.

    Returns:
        Mapping of external functions that can be called from inside a workflow
        sandbox.
    """
    return _Runtime.current().workflow_extern_functions()


def info() -> Info:
    """Current workflow's info.

    Returns:
        Info for the currently running workflow.
    """
    return _Runtime.current().workflow_info()


def memo() -> Mapping[str, Any]:
    """Current workflow's memo values, converted without type hints.

    Since type hints are not used, the default converted values will come back.
    For example, if the memo was originally created with a dataclass, the value
    will be a dict. To convert using proper type hints, use
    :py:func:`memo_value`.

    Returns:
        Mapping of all memo keys and they values without type hints.
    """
    return _Runtime.current().workflow_memo()


@overload
def memo_value(key: str, default: Any = temporalio.common._arg_unset) -> Any:
    ...


@overload
def memo_value(key: str, *, type_hint: Type[ParamType]) -> ParamType:
    ...


@overload
def memo_value(
    key: str, default: AnyType, *, type_hint: Type[ParamType]
) -> Union[AnyType, ParamType]:
    ...


def memo_value(
    key: str,
    default: Any = temporalio.common._arg_unset,
    *,
    type_hint: Optional[Type] = None,
) -> Any:
    """Memo value for the given key, optional default, and optional type
    hint.

    Args:
        key: Key to get memo value for.
        default: Default to use if key is not present. If unset, a
            :py:class:`KeyError` is raised when the key does not exist.
        type_hint: Type hint to use when converting.

    Returns:
        Memo value, converted with the type hint if present.

    Raises:
        KeyError: Key not present and default not set.
    """
    return _Runtime.current().workflow_memo_value(key, default, type_hint=type_hint)


def now() -> datetime:
    """Current time from the workflow perspective.

    This is the workflow equivalent of :py:func:`datetime.now` with the
    :py:attr:`timezone.utc` parameter.

    Returns:
        UTC datetime for the current workflow time. The datetime does have UTC
        set as the time zone.
    """
    return datetime.fromtimestamp(time(), timezone.utc)


def patched(id: str) -> bool:
    """Patch a workflow.

    When called, this will only return true if code should take the newer path
    which means this is either not replaying or is replaying and has seen this
    patch before.

    Use :py:func:`deprecate_patch` when all workflows are done and will never be
    queried again. The old code path can be used at that time too.

    Args:
        id: The identifier for this patch. This identifier may be used
            repeatedly in the same workflow to represent the same patch

    Returns:
        True if this should take the newer path, false if it should take the
        older path.
    """
    return _Runtime.current().workflow_patch(id, deprecated=False)


def random() -> Random:
    """Get a deterministic pseudo-random number generator.

    Note, this random number generator is not cryptographically safe and should
    not be used for security purposes.

    Returns:
        The deterministically-seeded pseudo-random number generator.
    """
    return _Runtime.current().workflow_random()


def time() -> float:
    """Current seconds since the epoch from the workflow perspective.

    This is the workflow equivalent of :py:func:`time.time`.

    Returns:
        Seconds since the epoch as a float.
    """
    return time_ns() / 1e9


def time_ns() -> int:
    """Current nanoseconds since the epoch from the workflow perspective.

    This is the workflow equivalent of :py:func:`time.time_ns`.

    Returns:
        Nanoseconds since the epoch
    """
    return _Runtime.current().workflow_time_ns()


def upsert_search_attributes(attributes: temporalio.common.SearchAttributes) -> None:
    """Upsert search attributes for this workflow.

    The keys will be added or replaced on top of the existing search attributes
    in the same manner as :py:meth:`dict.update`.
    :py:attr:`Info.search_attributes` will also be updated with these values.

    Technically an existing search attribute cannot be deleted, but an empty
    list can be provided for the values which is effectively the same thing.

    Args:
        attributes: The attributes to set. Keys are search attribute names and
            values are a :py:class:`list` of values.
    """
    _Runtime.current().workflow_upsert_search_attributes(attributes)


def uuid4() -> uuid.UUID:
    """Get a new, determinism-safe v4 UUID based on :py:func:`random`.

    Note, this UUID is not cryptographically safe and should not be used for
    security purposes.

    Returns:
        A deterministically-seeded v4 UUID.
    """
    return uuid.UUID(bytes=random().getrandbits(16 * 8).to_bytes(16, "big"), version=4)


async def wait_condition(
    fn: Callable[[], bool], *, timeout: Optional[Union[timedelta, float]] = None
) -> None:
    """Wait on a callback to become true.

    This function returns when the callback returns true (invoked each loop
    iteration) or the timeout has been reached.

    Args:
        fn: Non-async callback that accepts no parameters and returns a boolean.
        timeout: Optional number of seconds to wait until throwing
            :py:class:`asyncio.TimeoutError`.
    """
    await _Runtime.current().workflow_wait_condition(
        fn,
        timeout=timeout.total_seconds() if isinstance(timeout, timedelta) else timeout,
    )


_sandbox_unrestricted = threading.local()
_in_sandbox = threading.local()
_imports_passed_through = threading.local()


class unsafe:
    """Contains static methods that should not normally be called during
    workflow execution except in advanced cases.
    """

    def __init__(self) -> None:  # noqa: D107
        raise NotImplementedError

    @staticmethod
    def in_sandbox() -> bool:
        """Whether the code is executing on a sandboxed thread.

        Returns:
            True if the code is executing in the sandbox thread.
        """
        return getattr(_in_sandbox, "value", False)

    @staticmethod
    def _set_in_sandbox(v: bool) -> None:
        _in_sandbox.value = v

    @staticmethod
    def is_replaying() -> bool:
        """Whether the workflow is currently replaying.

        Returns:
            True if the workflow is currently replaying
        """
        return _Runtime.current().workflow_is_replaying()

    @staticmethod
    def is_sandbox_unrestricted() -> bool:
        """Whether the current block of code is not restricted via sandbox.

        Returns:
            True if the current code is not restricted in the sandbox.
        """
        # Activations happen in different threads than init and possibly the
        # local hasn't been initialized in _that_ thread, so we allow unset here
        # instead of just setting value = False globally.
        return getattr(_sandbox_unrestricted, "value", False)

    @staticmethod
    @contextmanager
    def sandbox_unrestricted() -> Iterator[None]:
        """A context manager to run code without sandbox restrictions."""
        # Only apply if not already applied. Nested calls just continue
        # unrestricted.
        if unsafe.is_sandbox_unrestricted():
            yield None
            return
        _sandbox_unrestricted.value = True
        try:
            yield None
        finally:
            _sandbox_unrestricted.value = False

    @staticmethod
    def is_imports_passed_through() -> bool:
        """Whether the current block of code is in
        :py:meth:imports_passed_through.

        Returns:
            True if the current code's imports will be passed through
        """
        # See comment in is_sandbox_unrestricted for why we allow unset instead
        # of just global false.
        return getattr(_imports_passed_through, "value", False)

    @staticmethod
    @contextmanager
    def imports_passed_through() -> Iterator[None]:
        """Context manager to mark all imports that occur within it as passed
        through (meaning not reloaded by the sandbox).
        """
        # Only apply if not already applied. Nested calls just continue
        # passed through.
        if unsafe.is_imports_passed_through():
            yield None
            return
        _imports_passed_through.value = True
        try:
            yield None
        finally:
            _imports_passed_through.value = False


class LoggerAdapter(logging.LoggerAdapter):
    """Adapter that adds details to the log about the running workflow.

    Attributes:
        workflow_info_on_message: Boolean for whether a string representation of
            a dict of some workflow info will be appended to each message.
            Default is True.
        workflow_info_on_extra: Boolean for whether a ``workflow_info`` value
            will be added to the ``extra`` dictionary, making it present on the
            ``LogRecord.__dict__`` for use by others.
        log_during_replay: Boolean for whether logs should occur during replay.
            Default is False.
    """

    def __init__(
        self, logger: logging.Logger, extra: Optional[Mapping[str, Any]]
    ) -> None:
        """Create the logger adapter."""
        super().__init__(logger, extra or {})
        self.workflow_info_on_message = True
        self.workflow_info_on_extra = True
        self.log_during_replay = False

    def process(
        self, msg: Any, kwargs: MutableMapping[str, Any]
    ) -> Tuple[Any, MutableMapping[str, Any]]:
        """Override to add workflow details."""
        if self.workflow_info_on_message or self.workflow_info_on_extra:
            runtime = _Runtime.maybe_current()
            if runtime:
                if self.workflow_info_on_message:
                    msg = f"{msg} ({runtime.logger_details})"
                if self.workflow_info_on_extra:
                    # Extra can be absent or None, this handles both
                    extra = kwargs.get("extra", None) or {}
                    extra["workflow_info"] = runtime.workflow_info()
                    kwargs["extra"] = extra
        return (msg, kwargs)

    def log(self, *args, **kwargs) -> None:
        """Override to ignore replay logs."""
        if self.log_during_replay or not unsafe.is_replaying():
            super().log(*args, **kwargs)

    @property
    def base_logger(self) -> logging.Logger:
        """Underlying logger usable for actions such as adding
        handlers/formatters.
        """
        return self.logger


logger = LoggerAdapter(logging.getLogger(__name__), None)
"""Logger that will have contextual workflow details embedded.

Logs are skipped during replay by default.
"""


@dataclass(frozen=True)
class _Definition:
    name: str
    cls: Type
    run_fn: Callable[..., Awaitable]
    signals: Mapping[Optional[str], _SignalDefinition]
    queries: Mapping[Optional[str], _QueryDefinition]
    sandboxed: bool
    # Types loaded on post init if both are None
    arg_types: Optional[List[Type]] = None
    ret_type: Optional[Type] = None

    @staticmethod
    def from_class(cls: Type) -> Optional[_Definition]:
        # We make sure to only return it if it's on _this_ class
        defn = getattr(cls, "__temporal_workflow_definition", None)
        if defn and defn.cls == cls:
            return defn
        return None

    @staticmethod
    def must_from_class(cls: Type) -> _Definition:
        ret = _Definition.from_class(cls)
        if ret:
            return ret
        cls_name = getattr(cls, "__name__", "<unknown>")
        raise ValueError(
            f"Workflow {cls_name} missing attributes, was it decorated with @workflow.defn?"
        )

    @staticmethod
    def from_run_fn(fn: Callable[..., Awaitable[Any]]) -> Optional[_Definition]:
        return getattr(fn, "__temporal_workflow_definition", None)

    @staticmethod
    def must_from_run_fn(fn: Callable[..., Awaitable[Any]]) -> _Definition:
        ret = _Definition.from_run_fn(fn)
        if ret:
            return ret
        fn_name = getattr(fn, "__qualname__", "<unknown>")
        raise ValueError(
            f"Function {fn_name} missing attributes, was it decorated with @workflow.run and was its class decorated with @workflow.defn?"
        )

    @staticmethod
    def _apply_to_class(cls: Type, *, workflow_name: str, sandboxed: bool) -> None:
        # Check it's not being doubly applied
        if _Definition.from_class(cls):
            raise ValueError("Class already contains workflow definition")
        issues: List[str] = []

        # Collect run fn and all signal/query fns
        members = inspect.getmembers(cls)
        run_fn: Optional[Callable[..., Awaitable[Any]]] = None
        seen_run_attr = False
        signals: Dict[Optional[str], _SignalDefinition] = {}
        queries: Dict[Optional[str], _QueryDefinition] = {}
        for name, member in members:
            if hasattr(member, "__temporal_workflow_run"):
                seen_run_attr = True
                if not _is_unbound_method_on_cls(member, cls):
                    issues.append(
                        f"@workflow.run method {name} must be defined on {cls.__qualname__}"
                    )
                elif run_fn is not None:
                    issues.append(
                        f"Multiple @workflow.run methods found (at least on {name} and {run_fn.__name__})"
                    )
                else:
                    # We can guarantee the @workflow.run decorator did
                    # validation of the function itself
                    run_fn = member
            elif hasattr(member, "__temporal_signal_definition"):
                signal_defn = cast(
                    _SignalDefinition, getattr(member, "__temporal_signal_definition")
                )
                if signal_defn.name in signals:
                    defn_name = signal_defn.name or "<dynamic>"
                    # TODO(cretz): Remove cast when https://github.com/python/mypy/issues/5485 fixed
                    other_fn = cast(Callable, signals[signal_defn.name].fn)
                    issues.append(
                        f"Multiple signal methods found for {defn_name} "
                        f"(at least on {name} and {other_fn.__name__})"
                    )
                else:
                    signals[signal_defn.name] = signal_defn
            elif hasattr(member, "__temporal_query_definition"):
                query_defn = cast(
                    _QueryDefinition, getattr(member, "__temporal_query_definition")
                )
                if query_defn.name in queries:
                    defn_name = query_defn.name or "<dynamic>"
                    issues.append(
                        f"Multiple query methods found for {defn_name} "
                        f"(at least on {name} and {queries[query_defn.name].fn.__name__})"
                    )
                else:
                    queries[query_defn.name] = query_defn

        # Check base classes haven't defined things with different decorators
        for base_cls in inspect.getmro(cls)[1:]:
            for _, base_member in inspect.getmembers(base_cls):
                # We only care about methods defined on this class
                if not inspect.isfunction(base_member) or not _is_unbound_method_on_cls(
                    base_member, base_cls
                ):
                    continue
                if hasattr(base_member, "__temporal_workflow_run"):
                    seen_run_attr = True
                    if not run_fn or base_member.__name__ != run_fn.__name__:
                        issues.append(
                            f"@workflow.run defined on {base_member.__qualname__} but not on the override"
                        )
                elif hasattr(base_member, "__temporal_signal_definition"):
                    signal_defn = cast(
                        _SignalDefinition,
                        getattr(base_member, "__temporal_signal_definition"),
                    )
                    if signal_defn.name not in signals:
                        issues.append(
                            f"@workflow.signal defined on {base_member.__qualname__} but not on the override"
                        )
                elif hasattr(base_member, "__temporal_query_definition"):
                    query_defn = cast(
                        _QueryDefinition,
                        getattr(base_member, "__temporal_query_definition"),
                    )
                    if query_defn.name not in queries:
                        issues.append(
                            f"@workflow.query defined on {base_member.__qualname__} but not on the override"
                        )

        if not seen_run_attr:
            issues.append("Missing @workflow.run method")
        if len(issues) == 1:
            raise ValueError(f"Invalid workflow class: {issues[0]}")
        elif issues:
            raise ValueError(
                f"Invalid workflow class for {len(issues)} reasons: {', '.join(issues)}"
            )

        assert run_fn
        defn = _Definition(
            name=workflow_name,
            cls=cls,
            run_fn=run_fn,
            signals=signals,
            queries=queries,
            sandboxed=sandboxed,
        )
        setattr(cls, "__temporal_workflow_definition", defn)
        setattr(run_fn, "__temporal_workflow_definition", defn)

    def __post_init__(self) -> None:
        if self.arg_types is None and self.ret_type is None:
            arg_types, ret_type = temporalio.common._type_hints_from_func(self.run_fn)
            object.__setattr__(self, "arg_types", arg_types)
            object.__setattr__(self, "ret_type", ret_type)


# Async safe version of partial
def _bind_method(obj: Any, fn: Callable[..., Any]) -> Callable[..., Any]:
    # Curry instance on the definition function since that represents an
    # unbound method
    if inspect.iscoroutinefunction(fn):
        # We cannot use functools.partial here because in <= 3.7 that isn't
        # considered an inspect.iscoroutinefunction
        fn = cast(Callable[..., Awaitable[Any]], fn)

        async def with_object(*args, **kwargs) -> Any:
            return await fn(obj, *args, **kwargs)

        return with_object
    return partial(fn, obj)


@dataclass(frozen=True)
class _SignalDefinition:
    # None if dynamic
    name: Optional[str]
    fn: Callable[..., Union[None, Awaitable[None]]]
    is_method: bool
    # Types loaded on post init if None
    arg_types: Optional[List[Type]] = None

    @staticmethod
    def from_fn(fn: Callable) -> Optional[_SignalDefinition]:
        return getattr(fn, "__temporal_signal_definition", None)

    @staticmethod
    def must_name_from_fn_or_str(signal: Union[str, Callable]) -> str:
        if callable(signal):
            defn = _SignalDefinition.from_fn(signal)
            if not defn:
                raise RuntimeError(
                    f"Signal definition not found on {signal.__qualname__}, "
                    "is it decorated with @workflow.signal?"
                )
            elif not defn.name:
                raise RuntimeError("Cannot invoke dynamic signal definition")
            # TODO(cretz): Check count/type of args at runtime?
            return defn.name
        return str(signal)

    def __post_init__(self) -> None:
        if self.arg_types is None:
            arg_types, _ = temporalio.common._type_hints_from_func(self.fn)
            object.__setattr__(self, "arg_types", arg_types)

    def bind_fn(self, obj: Any) -> Callable[..., Any]:
        return _bind_method(obj, self.fn)


@dataclass(frozen=True)
class _QueryDefinition:
    # None if dynamic
    name: Optional[str]
    fn: Callable[..., Any]
    is_method: bool
    # Types loaded on post init if both are None
    arg_types: Optional[List[Type]] = None
    ret_type: Optional[Type] = None

    @staticmethod
    def from_fn(fn: Callable) -> Optional[_QueryDefinition]:
        return getattr(fn, "__temporal_query_definition", None)

    def __post_init__(self) -> None:
        if self.arg_types is None and self.ret_type is None:
            arg_types, ret_type = temporalio.common._type_hints_from_func(self.fn)
            object.__setattr__(self, "arg_types", arg_types)
            object.__setattr__(self, "ret_type", ret_type)

    def bind_fn(self, obj: Any) -> Callable[..., Any]:
        return _bind_method(obj, self.fn)


# See https://mypy.readthedocs.io/en/latest/runtime_troubles.html#using-classes-that-are-generic-in-stubs-but-not-at-runtime
if TYPE_CHECKING:

    class _AsyncioTask(asyncio.Task[AnyType]):
        pass

else:

    class _AsyncioTask(Generic[AnyType], asyncio.Task):
        pass


class ActivityHandle(_AsyncioTask[ReturnType]):  # type: ignore[type-var]
    """Handle returned from :py:func:`start_activity` and
    :py:func:`start_local_activity`.

    This extends :py:class:`asyncio.Task` and supports all task features.
    """

    pass


class ActivityCancellationType(IntEnum):
    """How an activity cancellation should be handled."""

    TRY_CANCEL = int(
        temporalio.bridge.proto.workflow_commands.ActivityCancellationType.TRY_CANCEL
    )
    WAIT_CANCELLATION_COMPLETED = int(
        temporalio.bridge.proto.workflow_commands.ActivityCancellationType.WAIT_CANCELLATION_COMPLETED
    )
    ABANDON = int(
        temporalio.bridge.proto.workflow_commands.ActivityCancellationType.ABANDON
    )


class ActivityConfig(TypedDict, total=False):
    """TypedDict of config that can be used for :py:func:`start_activity` and
    :py:func:`execute_activity`.
    """

    task_queue: Optional[str]
    schedule_to_close_timeout: Optional[timedelta]
    schedule_to_start_timeout: Optional[timedelta]
    start_to_close_timeout: Optional[timedelta]
    heartbeat_timeout: Optional[timedelta]
    retry_policy: Optional[temporalio.common.RetryPolicy]
    cancellation_type: ActivityCancellationType
    activity_id: Optional[str]
    versioning_intent: Optional[VersioningIntent]


# Overload for async no-param activity
@overload
def start_activity(
    activity: CallableAsyncNoParam[ReturnType],
    *,
    task_queue: Optional[str] = None,
    schedule_to_close_timeout: Optional[timedelta] = None,
    schedule_to_start_timeout: Optional[timedelta] = None,
    start_to_close_timeout: Optional[timedelta] = None,
    heartbeat_timeout: Optional[timedelta] = None,
    retry_policy: Optional[temporalio.common.RetryPolicy] = None,
    cancellation_type: ActivityCancellationType = ActivityCancellationType.TRY_CANCEL,
    activity_id: Optional[str] = None,
    versioning_intent: Optional[VersioningIntent] = None,
) -> ActivityHandle[ReturnType]:
    ...


# Overload for sync no-param activity
@overload
def start_activity(
    activity: CallableSyncNoParam[ReturnType],
    *,
    task_queue: Optional[str] = None,
    schedule_to_close_timeout: Optional[timedelta] = None,
    schedule_to_start_timeout: Optional[timedelta] = None,
    start_to_close_timeout: Optional[timedelta] = None,
    heartbeat_timeout: Optional[timedelta] = None,
    retry_policy: Optional[temporalio.common.RetryPolicy] = None,
    cancellation_type: ActivityCancellationType = ActivityCancellationType.TRY_CANCEL,
    activity_id: Optional[str] = None,
    versioning_intent: Optional[VersioningIntent] = None,
) -> ActivityHandle[ReturnType]:
    ...


# Overload for async single-param activity
@overload
def start_activity(
    activity: CallableAsyncSingleParam[ParamType, ReturnType],
    arg: ParamType,
    *,
    task_queue: Optional[str] = None,
    schedule_to_close_timeout: Optional[timedelta] = None,
    schedule_to_start_timeout: Optional[timedelta] = None,
    start_to_close_timeout: Optional[timedelta] = None,
    heartbeat_timeout: Optional[timedelta] = None,
    retry_policy: Optional[temporalio.common.RetryPolicy] = None,
    cancellation_type: ActivityCancellationType = ActivityCancellationType.TRY_CANCEL,
    activity_id: Optional[str] = None,
    versioning_intent: Optional[VersioningIntent] = None,
) -> ActivityHandle[ReturnType]:
    ...


# Overload for sync single-param activity
@overload
def start_activity(
    activity: CallableSyncSingleParam[ParamType, ReturnType],
    arg: ParamType,
    *,
    task_queue: Optional[str] = None,
    schedule_to_close_timeout: Optional[timedelta] = None,
    schedule_to_start_timeout: Optional[timedelta] = None,
    start_to_close_timeout: Optional[timedelta] = None,
    heartbeat_timeout: Optional[timedelta] = None,
    retry_policy: Optional[temporalio.common.RetryPolicy] = None,
    cancellation_type: ActivityCancellationType = ActivityCancellationType.TRY_CANCEL,
    activity_id: Optional[str] = None,
    versioning_intent: Optional[VersioningIntent] = None,
) -> ActivityHandle[ReturnType]:
    ...


# Overload for async multi-param activity
@overload
def start_activity(
    activity: Callable[..., Awaitable[ReturnType]],
    *,
    args: Sequence[Any],
    task_queue: Optional[str] = None,
    schedule_to_close_timeout: Optional[timedelta] = None,
    schedule_to_start_timeout: Optional[timedelta] = None,
    start_to_close_timeout: Optional[timedelta] = None,
    heartbeat_timeout: Optional[timedelta] = None,
    retry_policy: Optional[temporalio.common.RetryPolicy] = None,
    cancellation_type: ActivityCancellationType = ActivityCancellationType.TRY_CANCEL,
    activity_id: Optional[str] = None,
    versioning_intent: Optional[VersioningIntent] = None,
) -> ActivityHandle[ReturnType]:
    ...


# Overload for sync multi-param activity
@overload
def start_activity(
    activity: Callable[..., ReturnType],
    *,
    args: Sequence[Any],
    task_queue: Optional[str] = None,
    schedule_to_close_timeout: Optional[timedelta] = None,
    schedule_to_start_timeout: Optional[timedelta] = None,
    start_to_close_timeout: Optional[timedelta] = None,
    heartbeat_timeout: Optional[timedelta] = None,
    retry_policy: Optional[temporalio.common.RetryPolicy] = None,
    cancellation_type: ActivityCancellationType = ActivityCancellationType.TRY_CANCEL,
    activity_id: Optional[str] = None,
    versioning_intent: Optional[VersioningIntent] = None,
) -> ActivityHandle[ReturnType]:
    ...


# Overload for string-name activity
@overload
def start_activity(
    activity: str,
    arg: Any = temporalio.common._arg_unset,
    *,
    args: Sequence[Any] = [],
    task_queue: Optional[str] = None,
    result_type: Optional[Type] = None,
    schedule_to_close_timeout: Optional[timedelta] = None,
    schedule_to_start_timeout: Optional[timedelta] = None,
    start_to_close_timeout: Optional[timedelta] = None,
    heartbeat_timeout: Optional[timedelta] = None,
    retry_policy: Optional[temporalio.common.RetryPolicy] = None,
    cancellation_type: ActivityCancellationType = ActivityCancellationType.TRY_CANCEL,
    activity_id: Optional[str] = None,
    versioning_intent: Optional[VersioningIntent] = None,
) -> ActivityHandle[Any]:
    ...


def start_activity(
    activity: Any,
    arg: Any = temporalio.common._arg_unset,
    *,
    args: Sequence[Any] = [],
    task_queue: Optional[str] = None,
    result_type: Optional[Type] = None,
    schedule_to_close_timeout: Optional[timedelta] = None,
    schedule_to_start_timeout: Optional[timedelta] = None,
    start_to_close_timeout: Optional[timedelta] = None,
    heartbeat_timeout: Optional[timedelta] = None,
    retry_policy: Optional[temporalio.common.RetryPolicy] = None,
    cancellation_type: ActivityCancellationType = ActivityCancellationType.TRY_CANCEL,
    activity_id: Optional[str] = None,
    versioning_intent: Optional[VersioningIntent] = None,
) -> ActivityHandle[Any]:
    """Start an activity and return its handle.

    At least one of ``schedule_to_close_timeout`` or ``start_to_close_timeout``
    must be present.

    Args:
        activity: Activity name or function reference.
        arg: Single argument to the activity.
        args: Multiple arguments to the activity. Cannot be set if arg is.
        task_queue: Task queue to run the activity on. Defaults to the current
            workflow's task queue.
        result_type: For string activities, this can set the specific result
            type hint to deserialize into.
        schedule_to_close_timeout: Max amount of time the activity can take from
            first being scheduled to being completed before it times out. This
            is inclusive of all retries.
        schedule_to_start_timeout: Max amount of time the activity can take to
            be started from first being scheduled.
        start_to_close_timeout: Max amount of time a single activity run can
            take from when it starts to when it completes. This is per retry.
        heartbeat_timeout: How frequently an activity must invoke heartbeat
            while running before it is considered timed out.
        retry_policy: How an activity is retried on failure. If unset, a
            server-defined default is used. Set maximum attempts to 1 to disable
            retries.
        cancellation_type: How the activity is treated when it is cancelled from
            the workflow.
        activity_id: Optional unique identifier for the activity. This is an
            advanced setting that should not be set unless users are sure they
            need to. Contact Temporal before setting this value.
        versioning_intent: When using the Worker Versioning feature, specifies whether this Activity
            should run on a worker with a compatible Build Id or not.

    Returns:
        An activity handle to the activity which is an async task.
    """
    return _Runtime.current().workflow_start_activity(
        activity,
        *temporalio.common._arg_or_args(arg, args),
        task_queue=task_queue,
        result_type=result_type,
        schedule_to_close_timeout=schedule_to_close_timeout,
        schedule_to_start_timeout=schedule_to_start_timeout,
        start_to_close_timeout=start_to_close_timeout,
        heartbeat_timeout=heartbeat_timeout,
        retry_policy=retry_policy,
        cancellation_type=cancellation_type,
        activity_id=activity_id,
        versioning_intent=versioning_intent,
    )


# Overload for async no-param activity
@overload
async def execute_activity(
    activity: CallableAsyncNoParam[ReturnType],
    *,
    task_queue: Optional[str] = None,
    schedule_to_close_timeout: Optional[timedelta] = None,
    schedule_to_start_timeout: Optional[timedelta] = None,
    start_to_close_timeout: Optional[timedelta] = None,
    heartbeat_timeout: Optional[timedelta] = None,
    retry_policy: Optional[temporalio.common.RetryPolicy] = None,
    cancellation_type: ActivityCancellationType = ActivityCancellationType.TRY_CANCEL,
    activity_id: Optional[str] = None,
    versioning_intent: Optional[VersioningIntent] = None,
) -> ReturnType:
    ...


# Overload for sync no-param activity
@overload
async def execute_activity(
    activity: CallableSyncNoParam[ReturnType],
    *,
    task_queue: Optional[str] = None,
    schedule_to_close_timeout: Optional[timedelta] = None,
    schedule_to_start_timeout: Optional[timedelta] = None,
    start_to_close_timeout: Optional[timedelta] = None,
    heartbeat_timeout: Optional[timedelta] = None,
    retry_policy: Optional[temporalio.common.RetryPolicy] = None,
    cancellation_type: ActivityCancellationType = ActivityCancellationType.TRY_CANCEL,
    activity_id: Optional[str] = None,
    versioning_intent: Optional[VersioningIntent] = None,
) -> ReturnType:
    ...


# Overload for async single-param activity
@overload
async def execute_activity(
    activity: CallableAsyncSingleParam[ParamType, ReturnType],
    arg: ParamType,
    *,
    task_queue: Optional[str] = None,
    schedule_to_close_timeout: Optional[timedelta] = None,
    schedule_to_start_timeout: Optional[timedelta] = None,
    start_to_close_timeout: Optional[timedelta] = None,
    heartbeat_timeout: Optional[timedelta] = None,
    retry_policy: Optional[temporalio.common.RetryPolicy] = None,
    cancellation_type: ActivityCancellationType = ActivityCancellationType.TRY_CANCEL,
    activity_id: Optional[str] = None,
    versioning_intent: Optional[VersioningIntent] = None,
) -> ReturnType:
    ...


# Overload for sync single-param activity
@overload
async def execute_activity(
    activity: CallableSyncSingleParam[ParamType, ReturnType],
    arg: ParamType,
    *,
    task_queue: Optional[str] = None,
    schedule_to_close_timeout: Optional[timedelta] = None,
    schedule_to_start_timeout: Optional[timedelta] = None,
    start_to_close_timeout: Optional[timedelta] = None,
    heartbeat_timeout: Optional[timedelta] = None,
    retry_policy: Optional[temporalio.common.RetryPolicy] = None,
    cancellation_type: ActivityCancellationType = ActivityCancellationType.TRY_CANCEL,
    activity_id: Optional[str] = None,
    versioning_intent: Optional[VersioningIntent] = None,
) -> ReturnType:
    ...


# Overload for async multi-param activity
@overload
async def execute_activity(
    activity: Callable[..., Awaitable[ReturnType]],
    *,
    args: Sequence[Any],
    task_queue: Optional[str] = None,
    schedule_to_close_timeout: Optional[timedelta] = None,
    schedule_to_start_timeout: Optional[timedelta] = None,
    start_to_close_timeout: Optional[timedelta] = None,
    heartbeat_timeout: Optional[timedelta] = None,
    retry_policy: Optional[temporalio.common.RetryPolicy] = None,
    cancellation_type: ActivityCancellationType = ActivityCancellationType.TRY_CANCEL,
    activity_id: Optional[str] = None,
    versioning_intent: Optional[VersioningIntent] = None,
) -> ReturnType:
    ...


# Overload for sync multi-param activity
@overload
async def execute_activity(
    activity: Callable[..., ReturnType],
    *,
    args: Sequence[Any],
    task_queue: Optional[str] = None,
    schedule_to_close_timeout: Optional[timedelta] = None,
    schedule_to_start_timeout: Optional[timedelta] = None,
    start_to_close_timeout: Optional[timedelta] = None,
    heartbeat_timeout: Optional[timedelta] = None,
    retry_policy: Optional[temporalio.common.RetryPolicy] = None,
    cancellation_type: ActivityCancellationType = ActivityCancellationType.TRY_CANCEL,
    activity_id: Optional[str] = None,
    versioning_intent: Optional[VersioningIntent] = None,
) -> ReturnType:
    ...


# Overload for string-name activity
@overload
async def execute_activity(
    activity: str,
    arg: Any = temporalio.common._arg_unset,
    *,
    args: Sequence[Any] = [],
    task_queue: Optional[str] = None,
    result_type: Optional[Type] = None,
    schedule_to_close_timeout: Optional[timedelta] = None,
    schedule_to_start_timeout: Optional[timedelta] = None,
    start_to_close_timeout: Optional[timedelta] = None,
    heartbeat_timeout: Optional[timedelta] = None,
    retry_policy: Optional[temporalio.common.RetryPolicy] = None,
    cancellation_type: ActivityCancellationType = ActivityCancellationType.TRY_CANCEL,
    activity_id: Optional[str] = None,
    versioning_intent: Optional[VersioningIntent] = None,
) -> Any:
    ...


async def execute_activity(
    activity: Any,
    arg: Any = temporalio.common._arg_unset,
    *,
    args: Sequence[Any] = [],
    task_queue: Optional[str] = None,
    result_type: Optional[Type] = None,
    schedule_to_close_timeout: Optional[timedelta] = None,
    schedule_to_start_timeout: Optional[timedelta] = None,
    start_to_close_timeout: Optional[timedelta] = None,
    heartbeat_timeout: Optional[timedelta] = None,
    retry_policy: Optional[temporalio.common.RetryPolicy] = None,
    cancellation_type: ActivityCancellationType = ActivityCancellationType.TRY_CANCEL,
    activity_id: Optional[str] = None,
    versioning_intent: Optional[VersioningIntent] = None,
) -> Any:
    """Start an activity and wait for completion.

    This is a shortcut for ``await`` :py:meth:`start_activity`.
    """
    # We call the runtime directly instead of top-level start_activity to ensure
    # we don't miss new parameters
    return await _Runtime.current().workflow_start_activity(
        activity,
        *temporalio.common._arg_or_args(arg, args),
        task_queue=task_queue,
        result_type=result_type,
        schedule_to_close_timeout=schedule_to_close_timeout,
        schedule_to_start_timeout=schedule_to_start_timeout,
        start_to_close_timeout=start_to_close_timeout,
        heartbeat_timeout=heartbeat_timeout,
        retry_policy=retry_policy,
        cancellation_type=cancellation_type,
        activity_id=activity_id,
        versioning_intent=versioning_intent,
    )


# Overload for async no-param activity
@overload
def start_activity_class(
    activity: Type[CallableAsyncNoParam[ReturnType]],
    *,
    task_queue: Optional[str] = None,
    schedule_to_close_timeout: Optional[timedelta] = None,
    schedule_to_start_timeout: Optional[timedelta] = None,
    start_to_close_timeout: Optional[timedelta] = None,
    heartbeat_timeout: Optional[timedelta] = None,
    retry_policy: Optional[temporalio.common.RetryPolicy] = None,
    cancellation_type: ActivityCancellationType = ActivityCancellationType.TRY_CANCEL,
    activity_id: Optional[str] = None,
    versioning_intent: Optional[VersioningIntent] = None,
) -> ActivityHandle[ReturnType]:
    ...


# Overload for sync no-param activity
@overload
def start_activity_class(
    activity: Type[CallableSyncNoParam[ReturnType]],
    *,
    task_queue: Optional[str] = None,
    schedule_to_close_timeout: Optional[timedelta] = None,
    schedule_to_start_timeout: Optional[timedelta] = None,
    start_to_close_timeout: Optional[timedelta] = None,
    heartbeat_timeout: Optional[timedelta] = None,
    retry_policy: Optional[temporalio.common.RetryPolicy] = None,
    cancellation_type: ActivityCancellationType = ActivityCancellationType.TRY_CANCEL,
    activity_id: Optional[str] = None,
    versioning_intent: Optional[VersioningIntent] = None,
) -> ActivityHandle[ReturnType]:
    ...


# Overload for async single-param activity
@overload
def start_activity_class(
    activity: Type[CallableAsyncSingleParam[ParamType, ReturnType]],
    arg: ParamType,
    *,
    task_queue: Optional[str] = None,
    schedule_to_close_timeout: Optional[timedelta] = None,
    schedule_to_start_timeout: Optional[timedelta] = None,
    start_to_close_timeout: Optional[timedelta] = None,
    heartbeat_timeout: Optional[timedelta] = None,
    retry_policy: Optional[temporalio.common.RetryPolicy] = None,
    cancellation_type: ActivityCancellationType = ActivityCancellationType.TRY_CANCEL,
    activity_id: Optional[str] = None,
    versioning_intent: Optional[VersioningIntent] = None,
) -> ActivityHandle[ReturnType]:
    ...


# Overload for sync single-param activity
@overload
def start_activity_class(
    activity: Type[CallableSyncSingleParam[ParamType, ReturnType]],
    arg: ParamType,
    *,
    task_queue: Optional[str] = None,
    schedule_to_close_timeout: Optional[timedelta] = None,
    schedule_to_start_timeout: Optional[timedelta] = None,
    start_to_close_timeout: Optional[timedelta] = None,
    heartbeat_timeout: Optional[timedelta] = None,
    retry_policy: Optional[temporalio.common.RetryPolicy] = None,
    cancellation_type: ActivityCancellationType = ActivityCancellationType.TRY_CANCEL,
    activity_id: Optional[str] = None,
    versioning_intent: Optional[VersioningIntent] = None,
) -> ActivityHandle[ReturnType]:
    ...


# Overload for async multi-param activity
@overload
def start_activity_class(
    activity: Type[Callable[..., Awaitable[ReturnType]]],
    *,
    args: Sequence[Any],
    task_queue: Optional[str] = None,
    schedule_to_close_timeout: Optional[timedelta] = None,
    schedule_to_start_timeout: Optional[timedelta] = None,
    start_to_close_timeout: Optional[timedelta] = None,
    heartbeat_timeout: Optional[timedelta] = None,
    retry_policy: Optional[temporalio.common.RetryPolicy] = None,
    cancellation_type: ActivityCancellationType = ActivityCancellationType.TRY_CANCEL,
    activity_id: Optional[str] = None,
    versioning_intent: Optional[VersioningIntent] = None,
) -> ActivityHandle[ReturnType]:
    ...


# Overload for sync multi-param activity
@overload
def start_activity_class(
    activity: Type[Callable[..., ReturnType]],
    *,
    args: Sequence[Any],
    task_queue: Optional[str] = None,
    schedule_to_close_timeout: Optional[timedelta] = None,
    schedule_to_start_timeout: Optional[timedelta] = None,
    start_to_close_timeout: Optional[timedelta] = None,
    heartbeat_timeout: Optional[timedelta] = None,
    retry_policy: Optional[temporalio.common.RetryPolicy] = None,
    cancellation_type: ActivityCancellationType = ActivityCancellationType.TRY_CANCEL,
    activity_id: Optional[str] = None,
    versioning_intent: Optional[VersioningIntent] = None,
) -> ActivityHandle[ReturnType]:
    ...


def start_activity_class(
    activity: Type[Callable],
    arg: Any = temporalio.common._arg_unset,
    *,
    args: Sequence[Any] = [],
    task_queue: Optional[str] = None,
    schedule_to_close_timeout: Optional[timedelta] = None,
    schedule_to_start_timeout: Optional[timedelta] = None,
    start_to_close_timeout: Optional[timedelta] = None,
    heartbeat_timeout: Optional[timedelta] = None,
    retry_policy: Optional[temporalio.common.RetryPolicy] = None,
    cancellation_type: ActivityCancellationType = ActivityCancellationType.TRY_CANCEL,
    activity_id: Optional[str] = None,
    versioning_intent: Optional[VersioningIntent] = None,
) -> ActivityHandle[Any]:
    """Start an activity from a callable class.

    See :py:meth:`start_activity` for parameter and return details.
    """
    return _Runtime.current().workflow_start_activity(
        activity,
        *temporalio.common._arg_or_args(arg, args),
        task_queue=task_queue,
        result_type=None,
        schedule_to_close_timeout=schedule_to_close_timeout,
        schedule_to_start_timeout=schedule_to_start_timeout,
        start_to_close_timeout=start_to_close_timeout,
        heartbeat_timeout=heartbeat_timeout,
        retry_policy=retry_policy,
        cancellation_type=cancellation_type,
        activity_id=activity_id,
        versioning_intent=versioning_intent,
    )


# Overload for async no-param activity
@overload
async def execute_activity_class(
    activity: Type[CallableAsyncNoParam[ReturnType]],
    *,
    task_queue: Optional[str] = None,
    schedule_to_close_timeout: Optional[timedelta] = None,
    schedule_to_start_timeout: Optional[timedelta] = None,
    start_to_close_timeout: Optional[timedelta] = None,
    heartbeat_timeout: Optional[timedelta] = None,
    retry_policy: Optional[temporalio.common.RetryPolicy] = None,
    cancellation_type: ActivityCancellationType = ActivityCancellationType.TRY_CANCEL,
    activity_id: Optional[str] = None,
    versioning_intent: Optional[VersioningIntent] = None,
) -> ReturnType:
    ...


# Overload for sync no-param activity
@overload
async def execute_activity_class(
    activity: Type[CallableSyncNoParam[ReturnType]],
    *,
    task_queue: Optional[str] = None,
    schedule_to_close_timeout: Optional[timedelta] = None,
    schedule_to_start_timeout: Optional[timedelta] = None,
    start_to_close_timeout: Optional[timedelta] = None,
    heartbeat_timeout: Optional[timedelta] = None,
    retry_policy: Optional[temporalio.common.RetryPolicy] = None,
    cancellation_type: ActivityCancellationType = ActivityCancellationType.TRY_CANCEL,
    activity_id: Optional[str] = None,
    versioning_intent: Optional[VersioningIntent] = None,
) -> ReturnType:
    ...


# Overload for async single-param activity
@overload
async def execute_activity_class(
    activity: Type[CallableAsyncSingleParam[ParamType, ReturnType]],
    arg: ParamType,
    *,
    task_queue: Optional[str] = None,
    schedule_to_close_timeout: Optional[timedelta] = None,
    schedule_to_start_timeout: Optional[timedelta] = None,
    start_to_close_timeout: Optional[timedelta] = None,
    heartbeat_timeout: Optional[timedelta] = None,
    retry_policy: Optional[temporalio.common.RetryPolicy] = None,
    cancellation_type: ActivityCancellationType = ActivityCancellationType.TRY_CANCEL,
    activity_id: Optional[str] = None,
    versioning_intent: Optional[VersioningIntent] = None,
) -> ReturnType:
    ...


# Overload for sync single-param activity
@overload
async def execute_activity_class(
    activity: Type[CallableSyncSingleParam[ParamType, ReturnType]],
    arg: ParamType,
    *,
    task_queue: Optional[str] = None,
    schedule_to_close_timeout: Optional[timedelta] = None,
    schedule_to_start_timeout: Optional[timedelta] = None,
    start_to_close_timeout: Optional[timedelta] = None,
    heartbeat_timeout: Optional[timedelta] = None,
    retry_policy: Optional[temporalio.common.RetryPolicy] = None,
    cancellation_type: ActivityCancellationType = ActivityCancellationType.TRY_CANCEL,
    activity_id: Optional[str] = None,
    versioning_intent: Optional[VersioningIntent] = None,
) -> ReturnType:
    ...


# Overload for async multi-param activity
@overload
async def execute_activity_class(
    activity: Type[Callable[..., Awaitable[ReturnType]]],
    *,
    args: Sequence[Any],
    task_queue: Optional[str] = None,
    schedule_to_close_timeout: Optional[timedelta] = None,
    schedule_to_start_timeout: Optional[timedelta] = None,
    start_to_close_timeout: Optional[timedelta] = None,
    heartbeat_timeout: Optional[timedelta] = None,
    retry_policy: Optional[temporalio.common.RetryPolicy] = None,
    cancellation_type: ActivityCancellationType = ActivityCancellationType.TRY_CANCEL,
    activity_id: Optional[str] = None,
    versioning_intent: Optional[VersioningIntent] = None,
) -> ReturnType:
    ...


# Overload for sync multi-param activity
@overload
async def execute_activity_class(
    activity: Type[Callable[..., ReturnType]],
    *,
    args: Sequence[Any],
    task_queue: Optional[str] = None,
    schedule_to_close_timeout: Optional[timedelta] = None,
    schedule_to_start_timeout: Optional[timedelta] = None,
    start_to_close_timeout: Optional[timedelta] = None,
    heartbeat_timeout: Optional[timedelta] = None,
    retry_policy: Optional[temporalio.common.RetryPolicy] = None,
    cancellation_type: ActivityCancellationType = ActivityCancellationType.TRY_CANCEL,
    activity_id: Optional[str] = None,
    versioning_intent: Optional[VersioningIntent] = None,
) -> ReturnType:
    ...


async def execute_activity_class(
    activity: Type[Callable],
    arg: Any = temporalio.common._arg_unset,
    *,
    args: Sequence[Any] = [],
    task_queue: Optional[str] = None,
    schedule_to_close_timeout: Optional[timedelta] = None,
    schedule_to_start_timeout: Optional[timedelta] = None,
    start_to_close_timeout: Optional[timedelta] = None,
    heartbeat_timeout: Optional[timedelta] = None,
    retry_policy: Optional[temporalio.common.RetryPolicy] = None,
    cancellation_type: ActivityCancellationType = ActivityCancellationType.TRY_CANCEL,
    activity_id: Optional[str] = None,
    versioning_intent: Optional[VersioningIntent] = None,
) -> Any:
    """Start an activity from a callable class and wait for completion.

    This is a shortcut for ``await`` :py:meth:`start_activity_class`.
    """
    return await _Runtime.current().workflow_start_activity(
        activity,
        *temporalio.common._arg_or_args(arg, args),
        task_queue=task_queue,
        result_type=None,
        schedule_to_close_timeout=schedule_to_close_timeout,
        schedule_to_start_timeout=schedule_to_start_timeout,
        start_to_close_timeout=start_to_close_timeout,
        heartbeat_timeout=heartbeat_timeout,
        retry_policy=retry_policy,
        cancellation_type=cancellation_type,
        activity_id=activity_id,
        versioning_intent=versioning_intent,
    )


# Overload for async no-param activity
@overload
def start_activity_method(
    activity: MethodAsyncNoParam[SelfType, ReturnType],
    *,
    task_queue: Optional[str] = None,
    schedule_to_close_timeout: Optional[timedelta] = None,
    schedule_to_start_timeout: Optional[timedelta] = None,
    start_to_close_timeout: Optional[timedelta] = None,
    heartbeat_timeout: Optional[timedelta] = None,
    retry_policy: Optional[temporalio.common.RetryPolicy] = None,
    cancellation_type: ActivityCancellationType = ActivityCancellationType.TRY_CANCEL,
    activity_id: Optional[str] = None,
    versioning_intent: Optional[VersioningIntent] = None,
) -> ActivityHandle[ReturnType]:
    ...


# Overload for sync no-param activity
@overload
def start_activity_method(
    activity: MethodSyncNoParam[SelfType, ReturnType],
    *,
    task_queue: Optional[str] = None,
    schedule_to_close_timeout: Optional[timedelta] = None,
    schedule_to_start_timeout: Optional[timedelta] = None,
    start_to_close_timeout: Optional[timedelta] = None,
    heartbeat_timeout: Optional[timedelta] = None,
    retry_policy: Optional[temporalio.common.RetryPolicy] = None,
    cancellation_type: ActivityCancellationType = ActivityCancellationType.TRY_CANCEL,
    activity_id: Optional[str] = None,
    versioning_intent: Optional[VersioningIntent] = None,
) -> ActivityHandle[ReturnType]:
    ...


# Overload for async single-param activity
@overload
def start_activity_method(
    activity: MethodAsyncSingleParam[SelfType, ParamType, ReturnType],
    arg: ParamType,
    *,
    task_queue: Optional[str] = None,
    schedule_to_close_timeout: Optional[timedelta] = None,
    schedule_to_start_timeout: Optional[timedelta] = None,
    start_to_close_timeout: Optional[timedelta] = None,
    heartbeat_timeout: Optional[timedelta] = None,
    retry_policy: Optional[temporalio.common.RetryPolicy] = None,
    cancellation_type: ActivityCancellationType = ActivityCancellationType.TRY_CANCEL,
    activity_id: Optional[str] = None,
    versioning_intent: Optional[VersioningIntent] = None,
) -> ActivityHandle[ReturnType]:
    ...


# Overload for sync single-param activity
@overload
def start_activity_method(
    activity: MethodSyncSingleParam[SelfType, ParamType, ReturnType],
    arg: ParamType,
    *,
    task_queue: Optional[str] = None,
    schedule_to_close_timeout: Optional[timedelta] = None,
    schedule_to_start_timeout: Optional[timedelta] = None,
    start_to_close_timeout: Optional[timedelta] = None,
    heartbeat_timeout: Optional[timedelta] = None,
    retry_policy: Optional[temporalio.common.RetryPolicy] = None,
    cancellation_type: ActivityCancellationType = ActivityCancellationType.TRY_CANCEL,
    activity_id: Optional[str] = None,
    versioning_intent: Optional[VersioningIntent] = None,
) -> ActivityHandle[ReturnType]:
    ...


# Overload for async multi-param activity
@overload
def start_activity_method(
    activity: Callable[Concatenate[SelfType, MultiParamSpec], Awaitable[ReturnType]],
    *,
    args: Sequence[Any],
    task_queue: Optional[str] = None,
    schedule_to_close_timeout: Optional[timedelta] = None,
    schedule_to_start_timeout: Optional[timedelta] = None,
    start_to_close_timeout: Optional[timedelta] = None,
    heartbeat_timeout: Optional[timedelta] = None,
    retry_policy: Optional[temporalio.common.RetryPolicy] = None,
    cancellation_type: ActivityCancellationType = ActivityCancellationType.TRY_CANCEL,
    activity_id: Optional[str] = None,
    versioning_intent: Optional[VersioningIntent] = None,
) -> ActivityHandle[ReturnType]:
    ...


# Overload for sync multi-param activity
@overload
def start_activity_method(
    activity: Callable[Concatenate[SelfType, MultiParamSpec], ReturnType],
    *,
    args: Sequence[Any],
    task_queue: Optional[str] = None,
    schedule_to_close_timeout: Optional[timedelta] = None,
    schedule_to_start_timeout: Optional[timedelta] = None,
    start_to_close_timeout: Optional[timedelta] = None,
    heartbeat_timeout: Optional[timedelta] = None,
    retry_policy: Optional[temporalio.common.RetryPolicy] = None,
    cancellation_type: ActivityCancellationType = ActivityCancellationType.TRY_CANCEL,
    activity_id: Optional[str] = None,
    versioning_intent: Optional[VersioningIntent] = None,
) -> ActivityHandle[ReturnType]:
    ...


def start_activity_method(
    activity: Callable,
    arg: Any = temporalio.common._arg_unset,
    *,
    args: Sequence[Any] = [],
    task_queue: Optional[str] = None,
    schedule_to_close_timeout: Optional[timedelta] = None,
    schedule_to_start_timeout: Optional[timedelta] = None,
    start_to_close_timeout: Optional[timedelta] = None,
    heartbeat_timeout: Optional[timedelta] = None,
    retry_policy: Optional[temporalio.common.RetryPolicy] = None,
    cancellation_type: ActivityCancellationType = ActivityCancellationType.TRY_CANCEL,
    activity_id: Optional[str] = None,
    versioning_intent: Optional[VersioningIntent] = None,
) -> ActivityHandle[Any]:
    """Start an activity from a method.

    See :py:meth:`start_activity` for parameter and return details.
    """
    return _Runtime.current().workflow_start_activity(
        activity,
        *temporalio.common._arg_or_args(arg, args),
        task_queue=task_queue,
        result_type=None,
        schedule_to_close_timeout=schedule_to_close_timeout,
        schedule_to_start_timeout=schedule_to_start_timeout,
        start_to_close_timeout=start_to_close_timeout,
        heartbeat_timeout=heartbeat_timeout,
        retry_policy=retry_policy,
        cancellation_type=cancellation_type,
        activity_id=activity_id,
        versioning_intent=versioning_intent,
    )


# Overload for async no-param activity
@overload
async def execute_activity_method(
    activity: MethodAsyncNoParam[SelfType, ReturnType],
    *,
    task_queue: Optional[str] = None,
    schedule_to_close_timeout: Optional[timedelta] = None,
    schedule_to_start_timeout: Optional[timedelta] = None,
    start_to_close_timeout: Optional[timedelta] = None,
    heartbeat_timeout: Optional[timedelta] = None,
    retry_policy: Optional[temporalio.common.RetryPolicy] = None,
    cancellation_type: ActivityCancellationType = ActivityCancellationType.TRY_CANCEL,
    activity_id: Optional[str] = None,
    versioning_intent: Optional[VersioningIntent] = None,
) -> ReturnType:
    ...


# Overload for sync no-param activity
@overload
async def execute_activity_method(
    activity: MethodSyncNoParam[SelfType, ReturnType],
    *,
    task_queue: Optional[str] = None,
    schedule_to_close_timeout: Optional[timedelta] = None,
    schedule_to_start_timeout: Optional[timedelta] = None,
    start_to_close_timeout: Optional[timedelta] = None,
    heartbeat_timeout: Optional[timedelta] = None,
    retry_policy: Optional[temporalio.common.RetryPolicy] = None,
    cancellation_type: ActivityCancellationType = ActivityCancellationType.TRY_CANCEL,
    activity_id: Optional[str] = None,
    versioning_intent: Optional[VersioningIntent] = None,
) -> ReturnType:
    ...


# Overload for async single-param activity
@overload
async def execute_activity_method(
    activity: MethodAsyncSingleParam[SelfType, ParamType, ReturnType],
    arg: ParamType,
    *,
    task_queue: Optional[str] = None,
    schedule_to_close_timeout: Optional[timedelta] = None,
    schedule_to_start_timeout: Optional[timedelta] = None,
    start_to_close_timeout: Optional[timedelta] = None,
    heartbeat_timeout: Optional[timedelta] = None,
    retry_policy: Optional[temporalio.common.RetryPolicy] = None,
    cancellation_type: ActivityCancellationType = ActivityCancellationType.TRY_CANCEL,
    activity_id: Optional[str] = None,
    versioning_intent: Optional[VersioningIntent] = None,
) -> ReturnType:
    ...


# Overload for sync single-param activity
@overload
async def execute_activity_method(
    activity: MethodSyncSingleParam[SelfType, ParamType, ReturnType],
    arg: ParamType,
    *,
    task_queue: Optional[str] = None,
    schedule_to_close_timeout: Optional[timedelta] = None,
    schedule_to_start_timeout: Optional[timedelta] = None,
    start_to_close_timeout: Optional[timedelta] = None,
    heartbeat_timeout: Optional[timedelta] = None,
    retry_policy: Optional[temporalio.common.RetryPolicy] = None,
    cancellation_type: ActivityCancellationType = ActivityCancellationType.TRY_CANCEL,
    activity_id: Optional[str] = None,
    versioning_intent: Optional[VersioningIntent] = None,
) -> ReturnType:
    ...


# Overload for async multi-param activity
@overload
async def execute_activity_method(
    activity: Callable[Concatenate[SelfType, MultiParamSpec], Awaitable[ReturnType]],
    *,
    args: Sequence[Any],
    task_queue: Optional[str] = None,
    schedule_to_close_timeout: Optional[timedelta] = None,
    schedule_to_start_timeout: Optional[timedelta] = None,
    start_to_close_timeout: Optional[timedelta] = None,
    heartbeat_timeout: Optional[timedelta] = None,
    retry_policy: Optional[temporalio.common.RetryPolicy] = None,
    cancellation_type: ActivityCancellationType = ActivityCancellationType.TRY_CANCEL,
    activity_id: Optional[str] = None,
    versioning_intent: Optional[VersioningIntent] = None,
) -> ReturnType:
    ...


# Overload for sync multi-param activity
@overload
async def execute_activity_method(
    activity: Callable[Concatenate[SelfType, MultiParamSpec], ReturnType],
    *,
    args: Sequence[Any],
    task_queue: Optional[str] = None,
    schedule_to_close_timeout: Optional[timedelta] = None,
    schedule_to_start_timeout: Optional[timedelta] = None,
    start_to_close_timeout: Optional[timedelta] = None,
    heartbeat_timeout: Optional[timedelta] = None,
    retry_policy: Optional[temporalio.common.RetryPolicy] = None,
    cancellation_type: ActivityCancellationType = ActivityCancellationType.TRY_CANCEL,
    activity_id: Optional[str] = None,
    versioning_intent: Optional[VersioningIntent] = None,
) -> ReturnType:
    ...


async def execute_activity_method(
    activity: Callable,
    arg: Any = temporalio.common._arg_unset,
    *,
    args: Sequence[Any] = [],
    task_queue: Optional[str] = None,
    schedule_to_close_timeout: Optional[timedelta] = None,
    schedule_to_start_timeout: Optional[timedelta] = None,
    start_to_close_timeout: Optional[timedelta] = None,
    heartbeat_timeout: Optional[timedelta] = None,
    retry_policy: Optional[temporalio.common.RetryPolicy] = None,
    cancellation_type: ActivityCancellationType = ActivityCancellationType.TRY_CANCEL,
    activity_id: Optional[str] = None,
    versioning_intent: Optional[VersioningIntent] = None,
) -> Any:
    """Start an activity from a method and wait for completion.

    This is a shortcut for ``await`` :py:meth:`start_activity_method`.
    """
    # We call the runtime directly instead of top-level start_activity to ensure
    # we don't miss new parameters
    return await _Runtime.current().workflow_start_activity(
        activity,
        *temporalio.common._arg_or_args(arg, args),
        task_queue=task_queue,
        result_type=None,
        schedule_to_close_timeout=schedule_to_close_timeout,
        schedule_to_start_timeout=schedule_to_start_timeout,
        start_to_close_timeout=start_to_close_timeout,
        heartbeat_timeout=heartbeat_timeout,
        retry_policy=retry_policy,
        cancellation_type=cancellation_type,
        activity_id=activity_id,
        versioning_intent=versioning_intent,
    )


class LocalActivityConfig(TypedDict, total=False):
    """TypedDict of config that can be used for :py:func:`start_local_activity`
    and :py:func:`execute_local_activity`.
    """

    schedule_to_close_timeout: Optional[timedelta]
    schedule_to_start_timeout: Optional[timedelta]
    start_to_close_timeout: Optional[timedelta]
    retry_policy: Optional[temporalio.common.RetryPolicy]
    local_retry_threshold: Optional[timedelta]
    cancellation_type: ActivityCancellationType
    activity_id: Optional[str]


# Overload for async no-param activity
@overload
def start_local_activity(
    activity: CallableAsyncNoParam[ReturnType],
    *,
    schedule_to_close_timeout: Optional[timedelta] = None,
    schedule_to_start_timeout: Optional[timedelta] = None,
    start_to_close_timeout: Optional[timedelta] = None,
    retry_policy: Optional[temporalio.common.RetryPolicy] = None,
    local_retry_threshold: Optional[timedelta] = None,
    cancellation_type: ActivityCancellationType = ActivityCancellationType.TRY_CANCEL,
    activity_id: Optional[str] = None,
) -> ActivityHandle[ReturnType]:
    ...


# Overload for sync no-param activity
@overload
def start_local_activity(
    activity: CallableSyncNoParam[ReturnType],
    *,
    activity_id: Optional[str] = None,
    schedule_to_close_timeout: Optional[timedelta] = None,
    schedule_to_start_timeout: Optional[timedelta] = None,
    start_to_close_timeout: Optional[timedelta] = None,
    retry_policy: Optional[temporalio.common.RetryPolicy] = None,
    local_retry_threshold: Optional[timedelta] = None,
    cancellation_type: ActivityCancellationType = ActivityCancellationType.TRY_CANCEL,
) -> ActivityHandle[ReturnType]:
    ...


# Overload for async single-param activity
@overload
def start_local_activity(
    activity: CallableAsyncSingleParam[ParamType, ReturnType],
    arg: ParamType,
    *,
    schedule_to_close_timeout: Optional[timedelta] = None,
    schedule_to_start_timeout: Optional[timedelta] = None,
    start_to_close_timeout: Optional[timedelta] = None,
    retry_policy: Optional[temporalio.common.RetryPolicy] = None,
    local_retry_threshold: Optional[timedelta] = None,
    cancellation_type: ActivityCancellationType = ActivityCancellationType.TRY_CANCEL,
    activity_id: Optional[str] = None,
) -> ActivityHandle[ReturnType]:
    ...


# Overload for sync single-param activity
@overload
def start_local_activity(
    activity: CallableSyncSingleParam[ParamType, ReturnType],
    arg: ParamType,
    *,
    schedule_to_close_timeout: Optional[timedelta] = None,
    schedule_to_start_timeout: Optional[timedelta] = None,
    start_to_close_timeout: Optional[timedelta] = None,
    retry_policy: Optional[temporalio.common.RetryPolicy] = None,
    local_retry_threshold: Optional[timedelta] = None,
    cancellation_type: ActivityCancellationType = ActivityCancellationType.TRY_CANCEL,
    activity_id: Optional[str] = None,
) -> ActivityHandle[ReturnType]:
    ...


# Overload for async multi-param activity
@overload
def start_local_activity(
    activity: Callable[..., Awaitable[ReturnType]],
    *,
    args: Sequence[Any],
    schedule_to_close_timeout: Optional[timedelta] = None,
    schedule_to_start_timeout: Optional[timedelta] = None,
    start_to_close_timeout: Optional[timedelta] = None,
    retry_policy: Optional[temporalio.common.RetryPolicy] = None,
    local_retry_threshold: Optional[timedelta] = None,
    cancellation_type: ActivityCancellationType = ActivityCancellationType.TRY_CANCEL,
    activity_id: Optional[str] = None,
) -> ActivityHandle[ReturnType]:
    ...


# Overload for sync multi-param activity
@overload
def start_local_activity(
    activity: Callable[..., ReturnType],
    *,
    args: Sequence[Any],
    schedule_to_close_timeout: Optional[timedelta] = None,
    schedule_to_start_timeout: Optional[timedelta] = None,
    start_to_close_timeout: Optional[timedelta] = None,
    retry_policy: Optional[temporalio.common.RetryPolicy] = None,
    local_retry_threshold: Optional[timedelta] = None,
    cancellation_type: ActivityCancellationType = ActivityCancellationType.TRY_CANCEL,
    activity_id: Optional[str] = None,
) -> ActivityHandle[ReturnType]:
    ...


# Overload for string-name activity
@overload
def start_local_activity(
    activity: str,
    arg: Any = temporalio.common._arg_unset,
    *,
    args: Sequence[Any] = [],
    result_type: Optional[Type] = None,
    schedule_to_close_timeout: Optional[timedelta] = None,
    schedule_to_start_timeout: Optional[timedelta] = None,
    start_to_close_timeout: Optional[timedelta] = None,
    retry_policy: Optional[temporalio.common.RetryPolicy] = None,
    local_retry_threshold: Optional[timedelta] = None,
    cancellation_type: ActivityCancellationType = ActivityCancellationType.TRY_CANCEL,
    activity_id: Optional[str] = None,
) -> ActivityHandle[Any]:
    ...


def start_local_activity(
    activity: Any,
    arg: Any = temporalio.common._arg_unset,
    *,
    args: Sequence[Any] = [],
    result_type: Optional[Type] = None,
    schedule_to_close_timeout: Optional[timedelta] = None,
    schedule_to_start_timeout: Optional[timedelta] = None,
    start_to_close_timeout: Optional[timedelta] = None,
    retry_policy: Optional[temporalio.common.RetryPolicy] = None,
    local_retry_threshold: Optional[timedelta] = None,
    cancellation_type: ActivityCancellationType = ActivityCancellationType.TRY_CANCEL,
    activity_id: Optional[str] = None,
) -> ActivityHandle[Any]:
    """Start a local activity and return its handle.

    At least one of ``schedule_to_close_timeout`` or ``start_to_close_timeout``
    must be present.

    .. warning::
        Local activities are currently experimental.

    Args:
        activity: Activity name or function reference.
        arg: Single argument to the activity.
        args: Multiple arguments to the activity. Cannot be set if arg is.
        result_type: For string activities, this can set the specific result
            type hint to deserialize into.
        activity_id: Optional unique identifier for the activity.
        schedule_to_close_timeout: Max amount of time the activity can take from
            first being scheduled to being completed before it times out. This
            is inclusive of all retries.
        schedule_to_start_timeout: Max amount of time the activity can take to
            be started from first being scheduled.
        start_to_close_timeout: Max amount of time a single activity run can
            take from when it starts to when it completes. This is per retry.
        retry_policy: How an activity is retried on failure. If unset, an
            SDK-defined default is used. Set maximum attempts to 1 to disable
            retries.
        cancellation_type: How the activity is treated when it is cancelled from
            the workflow.
        activity_id: Optional unique identifier for the activity. This is an
            advanced setting that should not be set unless users are sure they
            need to. Contact Temporal before setting this value.

    Returns:
        An activity handle to the activity which is an async task.
    """
    return _Runtime.current().workflow_start_local_activity(
        activity,
        *temporalio.common._arg_or_args(arg, args),
        result_type=result_type,
        schedule_to_close_timeout=schedule_to_close_timeout,
        schedule_to_start_timeout=schedule_to_start_timeout,
        start_to_close_timeout=start_to_close_timeout,
        retry_policy=retry_policy,
        local_retry_threshold=local_retry_threshold,
        cancellation_type=cancellation_type,
        activity_id=activity_id,
    )


# Overload for async no-param activity
@overload
async def execute_local_activity(
    activity: CallableAsyncNoParam[ReturnType],
    *,
    schedule_to_close_timeout: Optional[timedelta] = None,
    schedule_to_start_timeout: Optional[timedelta] = None,
    start_to_close_timeout: Optional[timedelta] = None,
    retry_policy: Optional[temporalio.common.RetryPolicy] = None,
    local_retry_threshold: Optional[timedelta] = None,
    cancellation_type: ActivityCancellationType = ActivityCancellationType.TRY_CANCEL,
    activity_id: Optional[str] = None,
) -> ReturnType:
    ...


# Overload for sync no-param activity
@overload
async def execute_local_activity(
    activity: CallableSyncNoParam[ReturnType],
    *,
    schedule_to_close_timeout: Optional[timedelta] = None,
    schedule_to_start_timeout: Optional[timedelta] = None,
    start_to_close_timeout: Optional[timedelta] = None,
    retry_policy: Optional[temporalio.common.RetryPolicy] = None,
    local_retry_threshold: Optional[timedelta] = None,
    cancellation_type: ActivityCancellationType = ActivityCancellationType.TRY_CANCEL,
    activity_id: Optional[str] = None,
) -> ReturnType:
    ...


# Overload for async single-param activity
@overload
async def execute_local_activity(
    activity: CallableAsyncSingleParam[ParamType, ReturnType],
    arg: ParamType,
    *,
    schedule_to_close_timeout: Optional[timedelta] = None,
    schedule_to_start_timeout: Optional[timedelta] = None,
    start_to_close_timeout: Optional[timedelta] = None,
    retry_policy: Optional[temporalio.common.RetryPolicy] = None,
    local_retry_threshold: Optional[timedelta] = None,
    cancellation_type: ActivityCancellationType = ActivityCancellationType.TRY_CANCEL,
    activity_id: Optional[str] = None,
) -> ReturnType:
    ...


# Overload for sync single-param activity
@overload
async def execute_local_activity(
    activity: CallableSyncSingleParam[ParamType, ReturnType],
    arg: ParamType,
    *,
    schedule_to_close_timeout: Optional[timedelta] = None,
    schedule_to_start_timeout: Optional[timedelta] = None,
    start_to_close_timeout: Optional[timedelta] = None,
    retry_policy: Optional[temporalio.common.RetryPolicy] = None,
    local_retry_threshold: Optional[timedelta] = None,
    cancellation_type: ActivityCancellationType = ActivityCancellationType.TRY_CANCEL,
    activity_id: Optional[str] = None,
) -> ReturnType:
    ...


# Overload for async multi-param activity
@overload
async def execute_local_activity(
    activity: Callable[..., Awaitable[ReturnType]],
    *,
    args: Sequence[Any],
    schedule_to_close_timeout: Optional[timedelta] = None,
    schedule_to_start_timeout: Optional[timedelta] = None,
    start_to_close_timeout: Optional[timedelta] = None,
    retry_policy: Optional[temporalio.common.RetryPolicy] = None,
    local_retry_threshold: Optional[timedelta] = None,
    cancellation_type: ActivityCancellationType = ActivityCancellationType.TRY_CANCEL,
    activity_id: Optional[str] = None,
) -> ReturnType:
    ...


# Overload for sync multi-param activity
@overload
async def execute_local_activity(
    activity: Callable[..., ReturnType],
    *,
    args: Sequence[Any],
    schedule_to_close_timeout: Optional[timedelta] = None,
    schedule_to_start_timeout: Optional[timedelta] = None,
    start_to_close_timeout: Optional[timedelta] = None,
    retry_policy: Optional[temporalio.common.RetryPolicy] = None,
    local_retry_threshold: Optional[timedelta] = None,
    cancellation_type: ActivityCancellationType = ActivityCancellationType.TRY_CANCEL,
    activity_id: Optional[str] = None,
) -> ReturnType:
    ...


# Overload for string-name activity
@overload
async def execute_local_activity(
    activity: str,
    arg: Any = temporalio.common._arg_unset,
    *,
    args: Sequence[Any] = [],
    result_type: Optional[Type] = None,
    schedule_to_close_timeout: Optional[timedelta] = None,
    schedule_to_start_timeout: Optional[timedelta] = None,
    start_to_close_timeout: Optional[timedelta] = None,
    retry_policy: Optional[temporalio.common.RetryPolicy] = None,
    local_retry_threshold: Optional[timedelta] = None,
    cancellation_type: ActivityCancellationType = ActivityCancellationType.TRY_CANCEL,
    activity_id: Optional[str] = None,
) -> Any:
    ...


async def execute_local_activity(
    activity: Any,
    arg: Any = temporalio.common._arg_unset,
    *,
    args: Sequence[Any] = [],
    result_type: Optional[Type] = None,
    schedule_to_close_timeout: Optional[timedelta] = None,
    schedule_to_start_timeout: Optional[timedelta] = None,
    start_to_close_timeout: Optional[timedelta] = None,
    retry_policy: Optional[temporalio.common.RetryPolicy] = None,
    local_retry_threshold: Optional[timedelta] = None,
    cancellation_type: ActivityCancellationType = ActivityCancellationType.TRY_CANCEL,
    activity_id: Optional[str] = None,
) -> Any:
    """Start a local activity and wait for completion.

    This is a shortcut for ``await`` :py:meth:`start_local_activity`.

    .. warning::
        Local activities are currently experimental.
    """
    # We call the runtime directly instead of top-level start_local_activity to
    # ensure we don't miss new parameters
    return await _Runtime.current().workflow_start_local_activity(
        activity,
        *temporalio.common._arg_or_args(arg, args),
        result_type=result_type,
        schedule_to_close_timeout=schedule_to_close_timeout,
        schedule_to_start_timeout=schedule_to_start_timeout,
        start_to_close_timeout=start_to_close_timeout,
        retry_policy=retry_policy,
        local_retry_threshold=local_retry_threshold,
        cancellation_type=cancellation_type,
        activity_id=activity_id,
    )


# Overload for async no-param activity
@overload
def start_local_activity_class(
    activity: Type[CallableAsyncNoParam[ReturnType]],
    *,
    schedule_to_close_timeout: Optional[timedelta] = None,
    schedule_to_start_timeout: Optional[timedelta] = None,
    start_to_close_timeout: Optional[timedelta] = None,
    retry_policy: Optional[temporalio.common.RetryPolicy] = None,
    local_retry_threshold: Optional[timedelta] = None,
    cancellation_type: ActivityCancellationType = ActivityCancellationType.TRY_CANCEL,
    activity_id: Optional[str] = None,
) -> ActivityHandle[ReturnType]:
    ...


# Overload for sync no-param activity
@overload
def start_local_activity_class(
    activity: Type[CallableSyncNoParam[ReturnType]],
    *,
    schedule_to_close_timeout: Optional[timedelta] = None,
    schedule_to_start_timeout: Optional[timedelta] = None,
    start_to_close_timeout: Optional[timedelta] = None,
    retry_policy: Optional[temporalio.common.RetryPolicy] = None,
    local_retry_threshold: Optional[timedelta] = None,
    cancellation_type: ActivityCancellationType = ActivityCancellationType.TRY_CANCEL,
    activity_id: Optional[str] = None,
) -> ActivityHandle[ReturnType]:
    ...


# Overload for async single-param activity
@overload
def start_local_activity_class(
    activity: Type[CallableAsyncSingleParam[ParamType, ReturnType]],
    arg: ParamType,
    *,
    schedule_to_close_timeout: Optional[timedelta] = None,
    schedule_to_start_timeout: Optional[timedelta] = None,
    start_to_close_timeout: Optional[timedelta] = None,
    retry_policy: Optional[temporalio.common.RetryPolicy] = None,
    local_retry_threshold: Optional[timedelta] = None,
    cancellation_type: ActivityCancellationType = ActivityCancellationType.TRY_CANCEL,
    activity_id: Optional[str] = None,
) -> ActivityHandle[ReturnType]:
    ...


# Overload for sync single-param activity
@overload
def start_local_activity_class(
    activity: Type[CallableSyncSingleParam[ParamType, ReturnType]],
    arg: ParamType,
    *,
    schedule_to_close_timeout: Optional[timedelta] = None,
    schedule_to_start_timeout: Optional[timedelta] = None,
    start_to_close_timeout: Optional[timedelta] = None,
    retry_policy: Optional[temporalio.common.RetryPolicy] = None,
    local_retry_threshold: Optional[timedelta] = None,
    cancellation_type: ActivityCancellationType = ActivityCancellationType.TRY_CANCEL,
    activity_id: Optional[str] = None,
) -> ActivityHandle[ReturnType]:
    ...


# Overload for async multi-param activity
@overload
def start_local_activity_class(
    activity: Type[Callable[..., Awaitable[ReturnType]]],
    *,
    args: Sequence[Any],
    schedule_to_close_timeout: Optional[timedelta] = None,
    schedule_to_start_timeout: Optional[timedelta] = None,
    start_to_close_timeout: Optional[timedelta] = None,
    retry_policy: Optional[temporalio.common.RetryPolicy] = None,
    local_retry_threshold: Optional[timedelta] = None,
    cancellation_type: ActivityCancellationType = ActivityCancellationType.TRY_CANCEL,
    activity_id: Optional[str] = None,
) -> ActivityHandle[ReturnType]:
    ...


# Overload for sync multi-param activity
@overload
def start_local_activity_class(
    activity: Type[Callable[..., ReturnType]],
    *,
    args: Sequence[Any],
    schedule_to_close_timeout: Optional[timedelta] = None,
    schedule_to_start_timeout: Optional[timedelta] = None,
    start_to_close_timeout: Optional[timedelta] = None,
    retry_policy: Optional[temporalio.common.RetryPolicy] = None,
    local_retry_threshold: Optional[timedelta] = None,
    cancellation_type: ActivityCancellationType = ActivityCancellationType.TRY_CANCEL,
    activity_id: Optional[str] = None,
) -> ActivityHandle[ReturnType]:
    ...


def start_local_activity_class(
    activity: Type[Callable],
    arg: Any = temporalio.common._arg_unset,
    *,
    args: Sequence[Any] = [],
    schedule_to_close_timeout: Optional[timedelta] = None,
    schedule_to_start_timeout: Optional[timedelta] = None,
    start_to_close_timeout: Optional[timedelta] = None,
    retry_policy: Optional[temporalio.common.RetryPolicy] = None,
    local_retry_threshold: Optional[timedelta] = None,
    cancellation_type: ActivityCancellationType = ActivityCancellationType.TRY_CANCEL,
    activity_id: Optional[str] = None,
) -> ActivityHandle[Any]:
    """Start a local activity from a callable class.

    See :py:meth:`start_local_activity` for parameter and return details.

    .. warning::
        Local activities are currently experimental.
    """
    return _Runtime.current().workflow_start_local_activity(
        activity,
        *temporalio.common._arg_or_args(arg, args),
        result_type=None,
        schedule_to_close_timeout=schedule_to_close_timeout,
        schedule_to_start_timeout=schedule_to_start_timeout,
        start_to_close_timeout=start_to_close_timeout,
        retry_policy=retry_policy,
        local_retry_threshold=local_retry_threshold,
        cancellation_type=cancellation_type,
        activity_id=activity_id,
    )


# Overload for async no-param activity
@overload
async def execute_local_activity_class(
    activity: Type[CallableAsyncNoParam[ReturnType]],
    *,
    schedule_to_close_timeout: Optional[timedelta] = None,
    schedule_to_start_timeout: Optional[timedelta] = None,
    start_to_close_timeout: Optional[timedelta] = None,
    retry_policy: Optional[temporalio.common.RetryPolicy] = None,
    local_retry_threshold: Optional[timedelta] = None,
    cancellation_type: ActivityCancellationType = ActivityCancellationType.TRY_CANCEL,
    activity_id: Optional[str] = None,
) -> ReturnType:
    ...


# Overload for sync no-param activity
@overload
async def execute_local_activity_class(
    activity: Type[CallableSyncNoParam[ReturnType]],
    *,
    schedule_to_close_timeout: Optional[timedelta] = None,
    schedule_to_start_timeout: Optional[timedelta] = None,
    start_to_close_timeout: Optional[timedelta] = None,
    retry_policy: Optional[temporalio.common.RetryPolicy] = None,
    local_retry_threshold: Optional[timedelta] = None,
    cancellation_type: ActivityCancellationType = ActivityCancellationType.TRY_CANCEL,
    activity_id: Optional[str] = None,
) -> ReturnType:
    ...


# Overload for async single-param activity
@overload
async def execute_local_activity_class(
    activity: Type[CallableAsyncSingleParam[ParamType, ReturnType]],
    arg: ParamType,
    *,
    schedule_to_close_timeout: Optional[timedelta] = None,
    schedule_to_start_timeout: Optional[timedelta] = None,
    start_to_close_timeout: Optional[timedelta] = None,
    retry_policy: Optional[temporalio.common.RetryPolicy] = None,
    local_retry_threshold: Optional[timedelta] = None,
    cancellation_type: ActivityCancellationType = ActivityCancellationType.TRY_CANCEL,
    activity_id: Optional[str] = None,
) -> ReturnType:
    ...


# Overload for sync single-param activity
@overload
async def execute_local_activity_class(
    activity: Type[CallableSyncSingleParam[ParamType, ReturnType]],
    arg: ParamType,
    *,
    schedule_to_close_timeout: Optional[timedelta] = None,
    schedule_to_start_timeout: Optional[timedelta] = None,
    start_to_close_timeout: Optional[timedelta] = None,
    retry_policy: Optional[temporalio.common.RetryPolicy] = None,
    local_retry_threshold: Optional[timedelta] = None,
    cancellation_type: ActivityCancellationType = ActivityCancellationType.TRY_CANCEL,
    activity_id: Optional[str] = None,
) -> ReturnType:
    ...


# Overload for async multi-param activity
@overload
async def execute_local_activity_class(
    activity: Type[Callable[..., Awaitable[ReturnType]]],
    *,
    args: Sequence[Any],
    schedule_to_close_timeout: Optional[timedelta] = None,
    schedule_to_start_timeout: Optional[timedelta] = None,
    start_to_close_timeout: Optional[timedelta] = None,
    retry_policy: Optional[temporalio.common.RetryPolicy] = None,
    local_retry_threshold: Optional[timedelta] = None,
    cancellation_type: ActivityCancellationType = ActivityCancellationType.TRY_CANCEL,
    activity_id: Optional[str] = None,
) -> ReturnType:
    ...


# Overload for sync multi-param activity
@overload
async def execute_local_activity_class(
    activity: Type[Callable[..., ReturnType]],
    *,
    args: Sequence[Any],
    schedule_to_close_timeout: Optional[timedelta] = None,
    schedule_to_start_timeout: Optional[timedelta] = None,
    start_to_close_timeout: Optional[timedelta] = None,
    retry_policy: Optional[temporalio.common.RetryPolicy] = None,
    local_retry_threshold: Optional[timedelta] = None,
    cancellation_type: ActivityCancellationType = ActivityCancellationType.TRY_CANCEL,
    activity_id: Optional[str] = None,
) -> ReturnType:
    ...


async def execute_local_activity_class(
    activity: Type[Callable],
    arg: Any = temporalio.common._arg_unset,
    *,
    args: Sequence[Any] = [],
    schedule_to_close_timeout: Optional[timedelta] = None,
    schedule_to_start_timeout: Optional[timedelta] = None,
    start_to_close_timeout: Optional[timedelta] = None,
    retry_policy: Optional[temporalio.common.RetryPolicy] = None,
    local_retry_threshold: Optional[timedelta] = None,
    cancellation_type: ActivityCancellationType = ActivityCancellationType.TRY_CANCEL,
    activity_id: Optional[str] = None,
) -> Any:
    """Start a local activity from a callable class and wait for completion.

    This is a shortcut for ``await`` :py:meth:`start_local_activity_class`.

    .. warning::
        Local activities are currently experimental.
    """
    # We call the runtime directly instead of top-level start_local_activity to
    # ensure we don't miss new parameters
    return await _Runtime.current().workflow_start_local_activity(
        activity,
        *temporalio.common._arg_or_args(arg, args),
        result_type=None,
        schedule_to_close_timeout=schedule_to_close_timeout,
        schedule_to_start_timeout=schedule_to_start_timeout,
        start_to_close_timeout=start_to_close_timeout,
        retry_policy=retry_policy,
        local_retry_threshold=local_retry_threshold,
        cancellation_type=cancellation_type,
        activity_id=activity_id,
    )


# Overload for async no-param activity
@overload
def start_local_activity_method(
    activity: MethodAsyncNoParam[SelfType, ReturnType],
    *,
    schedule_to_close_timeout: Optional[timedelta] = None,
    schedule_to_start_timeout: Optional[timedelta] = None,
    start_to_close_timeout: Optional[timedelta] = None,
    retry_policy: Optional[temporalio.common.RetryPolicy] = None,
    local_retry_threshold: Optional[timedelta] = None,
    cancellation_type: ActivityCancellationType = ActivityCancellationType.TRY_CANCEL,
    activity_id: Optional[str] = None,
) -> ActivityHandle[ReturnType]:
    ...


# Overload for sync no-param activity
@overload
def start_local_activity_method(
    activity: MethodSyncNoParam[SelfType, ReturnType],
    *,
    schedule_to_close_timeout: Optional[timedelta] = None,
    schedule_to_start_timeout: Optional[timedelta] = None,
    start_to_close_timeout: Optional[timedelta] = None,
    retry_policy: Optional[temporalio.common.RetryPolicy] = None,
    local_retry_threshold: Optional[timedelta] = None,
    cancellation_type: ActivityCancellationType = ActivityCancellationType.TRY_CANCEL,
    activity_id: Optional[str] = None,
) -> ActivityHandle[ReturnType]:
    ...


# Overload for async single-param activity
@overload
def start_local_activity_method(
    activity: MethodAsyncSingleParam[SelfType, ParamType, ReturnType],
    arg: ParamType,
    *,
    schedule_to_close_timeout: Optional[timedelta] = None,
    schedule_to_start_timeout: Optional[timedelta] = None,
    start_to_close_timeout: Optional[timedelta] = None,
    retry_policy: Optional[temporalio.common.RetryPolicy] = None,
    local_retry_threshold: Optional[timedelta] = None,
    cancellation_type: ActivityCancellationType = ActivityCancellationType.TRY_CANCEL,
    activity_id: Optional[str] = None,
) -> ActivityHandle[ReturnType]:
    ...


# Overload for sync single-param activity
@overload
def start_local_activity_method(
    activity: MethodSyncSingleParam[SelfType, ParamType, ReturnType],
    arg: ParamType,
    *,
    schedule_to_close_timeout: Optional[timedelta] = None,
    schedule_to_start_timeout: Optional[timedelta] = None,
    start_to_close_timeout: Optional[timedelta] = None,
    retry_policy: Optional[temporalio.common.RetryPolicy] = None,
    local_retry_threshold: Optional[timedelta] = None,
    cancellation_type: ActivityCancellationType = ActivityCancellationType.TRY_CANCEL,
    activity_id: Optional[str] = None,
) -> ActivityHandle[ReturnType]:
    ...


# Overload for async multi-param activity
@overload
def start_local_activity_method(
    activity: Callable[Concatenate[SelfType, MultiParamSpec], Awaitable[ReturnType]],
    *,
    args: Sequence[Any],
    schedule_to_close_timeout: Optional[timedelta] = None,
    schedule_to_start_timeout: Optional[timedelta] = None,
    start_to_close_timeout: Optional[timedelta] = None,
    retry_policy: Optional[temporalio.common.RetryPolicy] = None,
    local_retry_threshold: Optional[timedelta] = None,
    cancellation_type: ActivityCancellationType = ActivityCancellationType.TRY_CANCEL,
    activity_id: Optional[str] = None,
) -> ActivityHandle[ReturnType]:
    ...


# Overload for sync multi-param activity
@overload
def start_local_activity_method(
    activity: Callable[Concatenate[SelfType, MultiParamSpec], ReturnType],
    *,
    args: Sequence[Any],
    schedule_to_close_timeout: Optional[timedelta] = None,
    schedule_to_start_timeout: Optional[timedelta] = None,
    start_to_close_timeout: Optional[timedelta] = None,
    retry_policy: Optional[temporalio.common.RetryPolicy] = None,
    local_retry_threshold: Optional[timedelta] = None,
    cancellation_type: ActivityCancellationType = ActivityCancellationType.TRY_CANCEL,
    activity_id: Optional[str] = None,
) -> ActivityHandle[ReturnType]:
    ...


def start_local_activity_method(
    activity: Callable,
    arg: Any = temporalio.common._arg_unset,
    *,
    args: Sequence[Any] = [],
    schedule_to_close_timeout: Optional[timedelta] = None,
    schedule_to_start_timeout: Optional[timedelta] = None,
    start_to_close_timeout: Optional[timedelta] = None,
    retry_policy: Optional[temporalio.common.RetryPolicy] = None,
    local_retry_threshold: Optional[timedelta] = None,
    cancellation_type: ActivityCancellationType = ActivityCancellationType.TRY_CANCEL,
    activity_id: Optional[str] = None,
) -> ActivityHandle[Any]:
    """Start a local activity from a method.

    See :py:meth:`start_local_activity` for parameter and return details.

    .. warning::
        Local activities are currently experimental.
    """
    return _Runtime.current().workflow_start_local_activity(
        activity,
        *temporalio.common._arg_or_args(arg, args),
        result_type=None,
        schedule_to_close_timeout=schedule_to_close_timeout,
        schedule_to_start_timeout=schedule_to_start_timeout,
        start_to_close_timeout=start_to_close_timeout,
        retry_policy=retry_policy,
        local_retry_threshold=local_retry_threshold,
        cancellation_type=cancellation_type,
        activity_id=activity_id,
    )


# Overload for async no-param activity
@overload
async def execute_local_activity_method(
    activity: MethodAsyncNoParam[SelfType, ReturnType],
    *,
    schedule_to_close_timeout: Optional[timedelta] = None,
    schedule_to_start_timeout: Optional[timedelta] = None,
    start_to_close_timeout: Optional[timedelta] = None,
    retry_policy: Optional[temporalio.common.RetryPolicy] = None,
    local_retry_threshold: Optional[timedelta] = None,
    cancellation_type: ActivityCancellationType = ActivityCancellationType.TRY_CANCEL,
    activity_id: Optional[str] = None,
) -> ReturnType:
    ...


# Overload for sync no-param activity
@overload
async def execute_local_activity_method(
    activity: MethodSyncNoParam[SelfType, ReturnType],
    *,
    schedule_to_close_timeout: Optional[timedelta] = None,
    schedule_to_start_timeout: Optional[timedelta] = None,
    start_to_close_timeout: Optional[timedelta] = None,
    retry_policy: Optional[temporalio.common.RetryPolicy] = None,
    local_retry_threshold: Optional[timedelta] = None,
    cancellation_type: ActivityCancellationType = ActivityCancellationType.TRY_CANCEL,
    activity_id: Optional[str] = None,
) -> ReturnType:
    ...


# Overload for async single-param activity
@overload
async def execute_local_activity_method(
    activity: MethodAsyncSingleParam[SelfType, ParamType, ReturnType],
    arg: ParamType,
    *,
    schedule_to_close_timeout: Optional[timedelta] = None,
    schedule_to_start_timeout: Optional[timedelta] = None,
    start_to_close_timeout: Optional[timedelta] = None,
    retry_policy: Optional[temporalio.common.RetryPolicy] = None,
    local_retry_threshold: Optional[timedelta] = None,
    cancellation_type: ActivityCancellationType = ActivityCancellationType.TRY_CANCEL,
    activity_id: Optional[str] = None,
) -> ReturnType:
    ...


# Overload for sync single-param activity
@overload
async def execute_local_activity_method(
    activity: MethodSyncSingleParam[SelfType, ParamType, ReturnType],
    arg: ParamType,
    *,
    schedule_to_close_timeout: Optional[timedelta] = None,
    schedule_to_start_timeout: Optional[timedelta] = None,
    start_to_close_timeout: Optional[timedelta] = None,
    retry_policy: Optional[temporalio.common.RetryPolicy] = None,
    local_retry_threshold: Optional[timedelta] = None,
    cancellation_type: ActivityCancellationType = ActivityCancellationType.TRY_CANCEL,
    activity_id: Optional[str] = None,
) -> ReturnType:
    ...


# Overload for async multi-param activity
@overload
async def execute_local_activity_method(
    activity: Callable[Concatenate[SelfType, MultiParamSpec], Awaitable[ReturnType]],
    *,
    args: Sequence[Any],
    schedule_to_close_timeout: Optional[timedelta] = None,
    schedule_to_start_timeout: Optional[timedelta] = None,
    start_to_close_timeout: Optional[timedelta] = None,
    retry_policy: Optional[temporalio.common.RetryPolicy] = None,
    local_retry_threshold: Optional[timedelta] = None,
    cancellation_type: ActivityCancellationType = ActivityCancellationType.TRY_CANCEL,
    activity_id: Optional[str] = None,
) -> ReturnType:
    ...


# Overload for sync multi-param activity
@overload
async def execute_local_activity_method(
    activity: Callable[Concatenate[SelfType, MultiParamSpec], ReturnType],
    *,
    args: Sequence[Any],
    schedule_to_close_timeout: Optional[timedelta] = None,
    schedule_to_start_timeout: Optional[timedelta] = None,
    start_to_close_timeout: Optional[timedelta] = None,
    retry_policy: Optional[temporalio.common.RetryPolicy] = None,
    local_retry_threshold: Optional[timedelta] = None,
    cancellation_type: ActivityCancellationType = ActivityCancellationType.TRY_CANCEL,
    activity_id: Optional[str] = None,
) -> ReturnType:
    ...


async def execute_local_activity_method(
    activity: Callable,
    arg: Any = temporalio.common._arg_unset,
    *,
    args: Sequence[Any] = [],
    schedule_to_close_timeout: Optional[timedelta] = None,
    schedule_to_start_timeout: Optional[timedelta] = None,
    start_to_close_timeout: Optional[timedelta] = None,
    retry_policy: Optional[temporalio.common.RetryPolicy] = None,
    local_retry_threshold: Optional[timedelta] = None,
    cancellation_type: ActivityCancellationType = ActivityCancellationType.TRY_CANCEL,
    activity_id: Optional[str] = None,
) -> Any:
    """Start a local activity from a method and wait for completion.

    This is a shortcut for ``await`` :py:meth:`start_local_activity_method`.

    .. warning::
        Local activities are currently experimental.
    """
    # We call the runtime directly instead of top-level start_local_activity to
    # ensure we don't miss new parameters
    return await _Runtime.current().workflow_start_local_activity(
        activity,
        *temporalio.common._arg_or_args(arg, args),
        result_type=None,
        schedule_to_close_timeout=schedule_to_close_timeout,
        schedule_to_start_timeout=schedule_to_start_timeout,
        start_to_close_timeout=start_to_close_timeout,
        retry_policy=retry_policy,
        local_retry_threshold=local_retry_threshold,
        cancellation_type=cancellation_type,
        activity_id=activity_id,
    )


class ChildWorkflowHandle(_AsyncioTask[ReturnType], Generic[SelfType, ReturnType]):  # type: ignore[type-var]
    """Handle for interacting with a child workflow.

    This is created via :py:func:`start_child_workflow`.

    This extends :py:class:`asyncio.Task` and supports all task features.
    """

    @property
    def id(self) -> str:
        """ID for the workflow."""
        raise NotImplementedError

    @property
    def first_execution_run_id(self) -> Optional[str]:
        """Run ID for the workflow."""
        raise NotImplementedError

    @overload
    async def signal(
        self,
        signal: MethodSyncOrAsyncNoParam[SelfType, None],
    ) -> None:
        ...

    @overload
    async def signal(
        self,
        signal: MethodSyncOrAsyncSingleParam[SelfType, ParamType, None],
        arg: ParamType,
    ) -> None:
        ...

    @overload
    async def signal(
        self,
        signal: Callable[
            Concatenate[SelfType, MultiParamSpec], Union[Awaitable[None], None]
        ],
        *,
        args: Sequence[Any],
    ) -> None:
        ...

    @overload
    async def signal(
        self,
        signal: str,
        arg: Any = temporalio.common._arg_unset,
        *,
        args: Sequence[Any] = [],
    ) -> None:
        ...

    async def signal(
        self,
        signal: Union[str, Callable],
        arg: Any = temporalio.common._arg_unset,
        *,
        args: Sequence[Any] = [],
    ) -> None:
        """Signal this child workflow.

        Args:
            signal: Name or method reference for the signal.
            arg: Single argument to the signal.
            args: Multiple arguments to the signal. Cannot be set if arg is.

        """
        raise NotImplementedError


class ChildWorkflowCancellationType(IntEnum):
    """How a child workflow cancellation should be handled."""

    ABANDON = int(
        temporalio.bridge.proto.child_workflow.ChildWorkflowCancellationType.ABANDON
    )
    TRY_CANCEL = int(
        temporalio.bridge.proto.child_workflow.ChildWorkflowCancellationType.TRY_CANCEL
    )
    WAIT_CANCELLATION_COMPLETED = int(
        temporalio.bridge.proto.child_workflow.ChildWorkflowCancellationType.WAIT_CANCELLATION_COMPLETED
    )
    WAIT_CANCELLATION_REQUESTED = int(
        temporalio.bridge.proto.child_workflow.ChildWorkflowCancellationType.WAIT_CANCELLATION_REQUESTED
    )


class ParentClosePolicy(IntEnum):
    """How a child workflow should be handled when the parent closes."""

    UNSPECIFIED = int(
        temporalio.bridge.proto.child_workflow.ParentClosePolicy.PARENT_CLOSE_POLICY_UNSPECIFIED
    )
    TERMINATE = int(
        temporalio.bridge.proto.child_workflow.ParentClosePolicy.PARENT_CLOSE_POLICY_TERMINATE
    )
    ABANDON = int(
        temporalio.bridge.proto.child_workflow.ParentClosePolicy.PARENT_CLOSE_POLICY_ABANDON
    )
    REQUEST_CANCEL = int(
        temporalio.bridge.proto.child_workflow.ParentClosePolicy.PARENT_CLOSE_POLICY_REQUEST_CANCEL
    )


class ChildWorkflowConfig(TypedDict, total=False):
    """TypedDict of config that can be used for :py:func:`start_child_workflow`
    and :py:func:`execute_child_workflow`.
    """

    id: Optional[str]
    task_queue: Optional[str]
    cancellation_type: ChildWorkflowCancellationType
    parent_close_policy: ParentClosePolicy
    execution_timeout: Optional[timedelta]
    run_timeout: Optional[timedelta]
    task_timeout: Optional[timedelta]
    id_reuse_policy: temporalio.common.WorkflowIDReusePolicy
    retry_policy: Optional[temporalio.common.RetryPolicy]
    cron_schedule: str
    memo: Optional[Mapping[str, Any]]
    search_attributes: Optional[temporalio.common.SearchAttributes]


# Overload for no-param workflow
@overload
async def start_child_workflow(
    workflow: MethodAsyncNoParam[SelfType, ReturnType],
    *,
    id: Optional[str] = None,
    task_queue: Optional[str] = None,
    cancellation_type: ChildWorkflowCancellationType = ChildWorkflowCancellationType.WAIT_CANCELLATION_COMPLETED,
    parent_close_policy: ParentClosePolicy = ParentClosePolicy.TERMINATE,
    execution_timeout: Optional[timedelta] = None,
    run_timeout: Optional[timedelta] = None,
    task_timeout: Optional[timedelta] = None,
    id_reuse_policy: temporalio.common.WorkflowIDReusePolicy = temporalio.common.WorkflowIDReusePolicy.ALLOW_DUPLICATE,
    retry_policy: Optional[temporalio.common.RetryPolicy] = None,
    cron_schedule: str = "",
    memo: Optional[Mapping[str, Any]] = None,
    search_attributes: Optional[temporalio.common.SearchAttributes] = None,
    versioning_intent: Optional[VersioningIntent] = None,
) -> ChildWorkflowHandle[SelfType, ReturnType]:
    ...


# Overload for single-param workflow
@overload
async def start_child_workflow(
    workflow: MethodAsyncSingleParam[SelfType, ParamType, ReturnType],
    arg: ParamType,
    *,
    id: Optional[str] = None,
    task_queue: Optional[str] = None,
    cancellation_type: ChildWorkflowCancellationType = ChildWorkflowCancellationType.WAIT_CANCELLATION_COMPLETED,
    parent_close_policy: ParentClosePolicy = ParentClosePolicy.TERMINATE,
    execution_timeout: Optional[timedelta] = None,
    run_timeout: Optional[timedelta] = None,
    task_timeout: Optional[timedelta] = None,
    id_reuse_policy: temporalio.common.WorkflowIDReusePolicy = temporalio.common.WorkflowIDReusePolicy.ALLOW_DUPLICATE,
    retry_policy: Optional[temporalio.common.RetryPolicy] = None,
    cron_schedule: str = "",
    memo: Optional[Mapping[str, Any]] = None,
    search_attributes: Optional[temporalio.common.SearchAttributes] = None,
    versioning_intent: Optional[VersioningIntent] = None,
) -> ChildWorkflowHandle[SelfType, ReturnType]:
    ...


# Overload for multi-param workflow
@overload
async def start_child_workflow(
    workflow: Callable[Concatenate[SelfType, MultiParamSpec], Awaitable[ReturnType]],
    *,
    args: Sequence[Any],
    id: Optional[str] = None,
    task_queue: Optional[str] = None,
    cancellation_type: ChildWorkflowCancellationType = ChildWorkflowCancellationType.WAIT_CANCELLATION_COMPLETED,
    parent_close_policy: ParentClosePolicy = ParentClosePolicy.TERMINATE,
    execution_timeout: Optional[timedelta] = None,
    run_timeout: Optional[timedelta] = None,
    task_timeout: Optional[timedelta] = None,
    id_reuse_policy: temporalio.common.WorkflowIDReusePolicy = temporalio.common.WorkflowIDReusePolicy.ALLOW_DUPLICATE,
    retry_policy: Optional[temporalio.common.RetryPolicy] = None,
    cron_schedule: str = "",
    memo: Optional[Mapping[str, Any]] = None,
    search_attributes: Optional[temporalio.common.SearchAttributes] = None,
    versioning_intent: Optional[VersioningIntent] = None,
) -> ChildWorkflowHandle[SelfType, ReturnType]:
    ...


# Overload for string-name workflow
@overload
async def start_child_workflow(
    workflow: str,
    arg: Any = temporalio.common._arg_unset,
    *,
    args: Sequence[Any] = [],
    id: Optional[str] = None,
    task_queue: Optional[str] = None,
    result_type: Optional[Type] = None,
    cancellation_type: ChildWorkflowCancellationType = ChildWorkflowCancellationType.WAIT_CANCELLATION_COMPLETED,
    parent_close_policy: ParentClosePolicy = ParentClosePolicy.TERMINATE,
    execution_timeout: Optional[timedelta] = None,
    run_timeout: Optional[timedelta] = None,
    task_timeout: Optional[timedelta] = None,
    id_reuse_policy: temporalio.common.WorkflowIDReusePolicy = temporalio.common.WorkflowIDReusePolicy.ALLOW_DUPLICATE,
    retry_policy: Optional[temporalio.common.RetryPolicy] = None,
    cron_schedule: str = "",
    memo: Optional[Mapping[str, Any]] = None,
    search_attributes: Optional[temporalio.common.SearchAttributes] = None,
    versioning_intent: Optional[VersioningIntent] = None,
) -> ChildWorkflowHandle[Any, Any]:
    ...


async def start_child_workflow(
    workflow: Any,
    arg: Any = temporalio.common._arg_unset,
    *,
    args: Sequence[Any] = [],
    id: Optional[str] = None,
    task_queue: Optional[str] = None,
    result_type: Optional[Type] = None,
    cancellation_type: ChildWorkflowCancellationType = ChildWorkflowCancellationType.WAIT_CANCELLATION_COMPLETED,
    parent_close_policy: ParentClosePolicy = ParentClosePolicy.TERMINATE,
    execution_timeout: Optional[timedelta] = None,
    run_timeout: Optional[timedelta] = None,
    task_timeout: Optional[timedelta] = None,
    id_reuse_policy: temporalio.common.WorkflowIDReusePolicy = temporalio.common.WorkflowIDReusePolicy.ALLOW_DUPLICATE,
    retry_policy: Optional[temporalio.common.RetryPolicy] = None,
    cron_schedule: str = "",
    memo: Optional[Mapping[str, Any]] = None,
    search_attributes: Optional[temporalio.common.SearchAttributes] = None,
    versioning_intent: Optional[VersioningIntent] = None,
) -> ChildWorkflowHandle[Any, Any]:
    """Start a child workflow and return its handle.

    Args:
        workflow: String name or class method decorated with ``@workflow.run``
            for the workflow to start.
        arg: Single argument to the child workflow.
        args: Multiple arguments to the child workflow. Cannot be set if arg is.
        id: Optional unique identifier for the workflow execution. If not set,
            defaults to :py:func:`uuid4`.
        task_queue: Task queue to run the workflow on. Defaults to the current
            workflow's task queue.
        result_type: For string workflows, this can set the specific result type
            hint to deserialize into.
        cancellation_type: How the child workflow will react to cancellation.
        parent_close_policy: How to handle the child workflow when the parent
            workflow closes.
        execution_timeout: Total workflow execution timeout including
            retries and continue as new.
        run_timeout: Timeout of a single workflow run.
        task_timeout: Timeout of a single workflow task.
        id_reuse_policy: How already-existing IDs are treated.
        retry_policy: Retry policy for the workflow.
        cron_schedule: See https://docs.temporal.io/docs/content/what-is-a-temporal-cron-job/
        memo: Memo for the workflow.
        search_attributes: Search attributes for the workflow.
        versioning_intent:  When using the Worker Versioning feature, specifies whether this Child
            Workflow should run on a worker with a compatible Build Id or not.

    Returns:
        A workflow handle to the started/existing workflow.
    """
    return await _Runtime.current().workflow_start_child_workflow(
        workflow,
        *temporalio.common._arg_or_args(arg, args),
        id=id or str(uuid4()),
        task_queue=task_queue,
        result_type=result_type,
        cancellation_type=cancellation_type,
        parent_close_policy=parent_close_policy,
        execution_timeout=execution_timeout,
        run_timeout=run_timeout,
        task_timeout=task_timeout,
        id_reuse_policy=id_reuse_policy,
        retry_policy=retry_policy,
        cron_schedule=cron_schedule,
        memo=memo,
        search_attributes=search_attributes,
        versioning_intent=versioning_intent,
    )


# Overload for no-param workflow
@overload
async def execute_child_workflow(
    workflow: MethodAsyncNoParam[SelfType, ReturnType],
    *,
    id: Optional[str] = None,
    task_queue: Optional[str] = None,
    cancellation_type: ChildWorkflowCancellationType = ChildWorkflowCancellationType.WAIT_CANCELLATION_COMPLETED,
    parent_close_policy: ParentClosePolicy = ParentClosePolicy.TERMINATE,
    execution_timeout: Optional[timedelta] = None,
    run_timeout: Optional[timedelta] = None,
    task_timeout: Optional[timedelta] = None,
    id_reuse_policy: temporalio.common.WorkflowIDReusePolicy = temporalio.common.WorkflowIDReusePolicy.ALLOW_DUPLICATE,
    retry_policy: Optional[temporalio.common.RetryPolicy] = None,
    cron_schedule: str = "",
    memo: Optional[Mapping[str, Any]] = None,
    search_attributes: Optional[temporalio.common.SearchAttributes] = None,
    versioning_intent: Optional[VersioningIntent] = None,
) -> ReturnType:
    ...


# Overload for single-param workflow
@overload
async def execute_child_workflow(
    workflow: MethodAsyncSingleParam[SelfType, ParamType, ReturnType],
    arg: ParamType,
    *,
    id: Optional[str] = None,
    task_queue: Optional[str] = None,
    cancellation_type: ChildWorkflowCancellationType = ChildWorkflowCancellationType.WAIT_CANCELLATION_COMPLETED,
    parent_close_policy: ParentClosePolicy = ParentClosePolicy.TERMINATE,
    execution_timeout: Optional[timedelta] = None,
    run_timeout: Optional[timedelta] = None,
    task_timeout: Optional[timedelta] = None,
    id_reuse_policy: temporalio.common.WorkflowIDReusePolicy = temporalio.common.WorkflowIDReusePolicy.ALLOW_DUPLICATE,
    retry_policy: Optional[temporalio.common.RetryPolicy] = None,
    cron_schedule: str = "",
    memo: Optional[Mapping[str, Any]] = None,
    search_attributes: Optional[temporalio.common.SearchAttributes] = None,
    versioning_intent: Optional[VersioningIntent] = None,
) -> ReturnType:
    ...


# Overload for multi-param workflow
@overload
async def execute_child_workflow(
    workflow: Callable[Concatenate[SelfType, MultiParamSpec], Awaitable[ReturnType]],
    *,
    args: Sequence[Any],
    id: Optional[str] = None,
    task_queue: Optional[str] = None,
    cancellation_type: ChildWorkflowCancellationType = ChildWorkflowCancellationType.WAIT_CANCELLATION_COMPLETED,
    parent_close_policy: ParentClosePolicy = ParentClosePolicy.TERMINATE,
    execution_timeout: Optional[timedelta] = None,
    run_timeout: Optional[timedelta] = None,
    task_timeout: Optional[timedelta] = None,
    id_reuse_policy: temporalio.common.WorkflowIDReusePolicy = temporalio.common.WorkflowIDReusePolicy.ALLOW_DUPLICATE,
    retry_policy: Optional[temporalio.common.RetryPolicy] = None,
    cron_schedule: str = "",
    memo: Optional[Mapping[str, Any]] = None,
    search_attributes: Optional[temporalio.common.SearchAttributes] = None,
    versioning_intent: Optional[VersioningIntent] = None,
) -> ReturnType:
    ...


# Overload for string-name workflow
@overload
async def execute_child_workflow(
    workflow: str,
    arg: Any = temporalio.common._arg_unset,
    *,
    args: Sequence[Any] = [],
    id: Optional[str] = None,
    task_queue: Optional[str] = None,
    result_type: Optional[Type] = None,
    cancellation_type: ChildWorkflowCancellationType = ChildWorkflowCancellationType.WAIT_CANCELLATION_COMPLETED,
    parent_close_policy: ParentClosePolicy = ParentClosePolicy.TERMINATE,
    execution_timeout: Optional[timedelta] = None,
    run_timeout: Optional[timedelta] = None,
    task_timeout: Optional[timedelta] = None,
    id_reuse_policy: temporalio.common.WorkflowIDReusePolicy = temporalio.common.WorkflowIDReusePolicy.ALLOW_DUPLICATE,
    retry_policy: Optional[temporalio.common.RetryPolicy] = None,
    cron_schedule: str = "",
    memo: Optional[Mapping[str, Any]] = None,
    search_attributes: Optional[temporalio.common.SearchAttributes] = None,
    versioning_intent: Optional[VersioningIntent] = None,
) -> Any:
    ...


async def execute_child_workflow(
    workflow: Any,
    arg: Any = temporalio.common._arg_unset,
    *,
    args: Sequence[Any] = [],
    id: Optional[str] = None,
    task_queue: Optional[str] = None,
    result_type: Optional[Type] = None,
    cancellation_type: ChildWorkflowCancellationType = ChildWorkflowCancellationType.WAIT_CANCELLATION_COMPLETED,
    parent_close_policy: ParentClosePolicy = ParentClosePolicy.TERMINATE,
    execution_timeout: Optional[timedelta] = None,
    run_timeout: Optional[timedelta] = None,
    task_timeout: Optional[timedelta] = None,
    id_reuse_policy: temporalio.common.WorkflowIDReusePolicy = temporalio.common.WorkflowIDReusePolicy.ALLOW_DUPLICATE,
    retry_policy: Optional[temporalio.common.RetryPolicy] = None,
    cron_schedule: str = "",
    memo: Optional[Mapping[str, Any]] = None,
    search_attributes: Optional[temporalio.common.SearchAttributes] = None,
    versioning_intent: Optional[VersioningIntent] = None,
) -> Any:
    """Start a child workflow and wait for completion.

    This is a shortcut for ``await`` :py:meth:`start_child_workflow`.
    """
    # We call the runtime directly instead of top-level start_child_workflow to
    # ensure we don't miss new parameters
    handle = await _Runtime.current().workflow_start_child_workflow(
        workflow,
        *temporalio.common._arg_or_args(arg, args),
        id=id or str(uuid4()),
        task_queue=task_queue,
        result_type=result_type,
        cancellation_type=cancellation_type,
        parent_close_policy=parent_close_policy,
        execution_timeout=execution_timeout,
        run_timeout=run_timeout,
        task_timeout=task_timeout,
        id_reuse_policy=id_reuse_policy,
        retry_policy=retry_policy,
        cron_schedule=cron_schedule,
        memo=memo,
        search_attributes=search_attributes,
        versioning_intent=versioning_intent,
    )
    return await handle


class ExternalWorkflowHandle(Generic[SelfType]):
    """Handle for interacting with an external workflow.

    This is created via :py:func:`get_external_workflow_handle` or
    :py:func:`get_external_workflow_handle_for`.
    """

    @property
    def id(self) -> str:
        """ID for the workflow."""
        raise NotImplementedError

    @property
    def run_id(self) -> Optional[str]:
        """Run ID for the workflow if any."""
        raise NotImplementedError

    @overload
    async def signal(
        self,
        signal: MethodSyncOrAsyncNoParam[SelfType, None],
    ) -> None:
        ...

    @overload
    async def signal(
        self,
        signal: MethodSyncOrAsyncSingleParam[SelfType, ParamType, None],
        arg: ParamType,
    ) -> None:
        ...

    @overload
    async def signal(
        self,
        signal: str,
        arg: Any = temporalio.common._arg_unset,
        *,
        args: Sequence[Any] = [],
    ) -> None:
        ...

    async def signal(
        self,
        signal: Union[str, Callable],
        arg: Any = temporalio.common._arg_unset,
        *,
        args: Sequence[Any] = [],
    ) -> None:
        """Signal this external workflow.

        Args:
            signal: Name or method reference for the signal.
            arg: Single argument to the signal.
            args: Multiple arguments to the signal. Cannot be set if arg is.

        """
        raise NotImplementedError

    async def cancel(self) -> None:
        """Send a cancellation request to this external workflow.

        This will fail if the workflow cannot accept the request (e.g. if the
        workflow is not found).
        """
        raise NotImplementedError


def get_external_workflow_handle(
    workflow_id: str,
    *,
    run_id: Optional[str] = None,
) -> ExternalWorkflowHandle[Any]:
    """Get a workflow handle to an existing workflow by its ID.

    Args:
        workflow_id: Workflow ID to get a handle to.
        run_id: Optional run ID for the workflow.

    Returns:
        The external workflow handle.
    """
    return _Runtime.current().workflow_get_external_workflow_handle(
        workflow_id, run_id=run_id
    )


def get_external_workflow_handle_for(
    workflow: Union[
        MethodAsyncNoParam[SelfType, Any], MethodAsyncSingleParam[SelfType, Any, Any]
    ],
    workflow_id: str,
    *,
    run_id: Optional[str] = None,
) -> ExternalWorkflowHandle[SelfType]:
    """Get a typed workflow handle to an existing workflow by its ID.

    This is the same as :py:func:`get_external_workflow_handle` but typed. Note,
    the workflow type given is not validated, it is only for typing.

    Args:
        workflow: The workflow run method to use for typing the handle.
        workflow_id: Workflow ID to get a handle to.
        run_id: Optional run ID for the workflow.

    Returns:
        The external workflow handle.
    """
    return get_external_workflow_handle(workflow_id, run_id=run_id)


class ContinueAsNewError(BaseException):
    """Error thrown by :py:func:`continue_as_new`.

    This should not be caught, but instead be allowed to throw out of the
    workflow which then triggers the continue as new. This should never be
    instantiated directly.
    """

    def __init__(self, *args: object) -> None:
        """Direct instantiation is disabled. Use :py:func:`continue_as_new`."""
        if type(self) == ContinueAsNewError:
            raise RuntimeError("Cannot instantiate ContinueAsNewError directly")
        super().__init__(*args)


# Overload for self (unfortunately, cannot type args)
@overload
def continue_as_new(
    arg: Any = temporalio.common._arg_unset,
    *,
    args: Sequence[Any] = [],
    task_queue: Optional[str] = None,
    run_timeout: Optional[timedelta] = None,
    task_timeout: Optional[timedelta] = None,
    retry_policy: Optional[temporalio.common.RetryPolicy] = None,
    memo: Optional[Mapping[str, Any]] = None,
    search_attributes: Optional[temporalio.common.SearchAttributes] = None,
    versioning_intent: Optional[VersioningIntent] = None,
) -> NoReturn:
    ...


# Overload for no-param workflow
@overload
def continue_as_new(
    *,
    workflow: MethodAsyncNoParam[SelfType, Any],
    task_queue: Optional[str] = None,
    run_timeout: Optional[timedelta] = None,
    task_timeout: Optional[timedelta] = None,
    retry_policy: Optional[temporalio.common.RetryPolicy] = None,
    memo: Optional[Mapping[str, Any]] = None,
    search_attributes: Optional[temporalio.common.SearchAttributes] = None,
    versioning_intent: Optional[VersioningIntent] = None,
) -> NoReturn:
    ...


# Overload for single-param workflow
@overload
def continue_as_new(
    arg: ParamType,
    *,
    workflow: MethodAsyncSingleParam[SelfType, ParamType, Any],
    task_queue: Optional[str] = None,
    run_timeout: Optional[timedelta] = None,
    task_timeout: Optional[timedelta] = None,
    retry_policy: Optional[temporalio.common.RetryPolicy] = None,
    memo: Optional[Mapping[str, Any]] = None,
    search_attributes: Optional[temporalio.common.SearchAttributes] = None,
    versioning_intent: Optional[VersioningIntent] = None,
) -> NoReturn:
    ...


# Overload for multi-param workflow
@overload
def continue_as_new(
    *,
    workflow: Callable[Concatenate[SelfType, MultiParamSpec], Awaitable[Any]],
    args: Sequence[Any],
    task_queue: Optional[str] = None,
    run_timeout: Optional[timedelta] = None,
    task_timeout: Optional[timedelta] = None,
    retry_policy: Optional[temporalio.common.RetryPolicy] = None,
    memo: Optional[Mapping[str, Any]] = None,
    search_attributes: Optional[temporalio.common.SearchAttributes] = None,
    versioning_intent: Optional[VersioningIntent] = None,
) -> NoReturn:
    ...


# Overload for string-name workflow
@overload
def continue_as_new(
    *,
    workflow: str,
    args: Sequence[Any] = [],
    task_queue: Optional[str] = None,
    run_timeout: Optional[timedelta] = None,
    task_timeout: Optional[timedelta] = None,
    retry_policy: Optional[temporalio.common.RetryPolicy] = None,
    memo: Optional[Mapping[str, Any]] = None,
    search_attributes: Optional[temporalio.common.SearchAttributes] = None,
    versioning_intent: Optional[VersioningIntent] = None,
) -> NoReturn:
    ...


def continue_as_new(
    arg: Any = temporalio.common._arg_unset,
    *,
    args: Sequence[Any] = [],
    workflow: Union[None, Callable, str] = None,
    task_queue: Optional[str] = None,
    run_timeout: Optional[timedelta] = None,
    task_timeout: Optional[timedelta] = None,
    retry_policy: Optional[temporalio.common.RetryPolicy] = None,
    memo: Optional[Mapping[str, Any]] = None,
    search_attributes: Optional[temporalio.common.SearchAttributes] = None,
    versioning_intent: Optional[VersioningIntent] = None,
) -> NoReturn:
    """Stop the workflow immediately and continue as new.

    Args:
        arg: Single argument to the continued workflow.
        args: Multiple arguments to the continued workflow. Cannot be set if arg
            is.
        workflow: Specific workflow to continue to. Defaults to the current
            workflow.
        task_queue: Task queue to run the workflow on. Defaults to the current
            workflow's task queue.
        run_timeout: Timeout of a single workflow run. Defaults to the current
            workflow's run timeout.
        task_timeout: Timeout of a single workflow task. Defaults to the current
            workflow's task timeout.
        memo: Memo for the workflow. Defaults to the current workflow's memo.
        search_attributes: Search attributes for the workflow. Defaults to the
            current workflow's search attributes.
        versioning_intent: When using the Worker Versioning feature, specifies whether this Workflow
            should Continue-as-New onto a worker with a compatible Build Id or not.

    Returns:
        Never returns, always raises a :py:class:`ContinueAsNewError`.

    Raises:
        ContinueAsNewError: Always raised by this function. Should not be caught
            but instead be allowed to
    """
    _Runtime.current().workflow_continue_as_new(
        *temporalio.common._arg_or_args(arg, args),
        workflow=workflow,
        task_queue=task_queue,
        run_timeout=run_timeout,
        task_timeout=task_timeout,
        retry_policy=retry_policy,
        memo=memo,
        search_attributes=search_attributes,
        versioning_intent=versioning_intent,
    )


def get_signal_handler(name: str) -> Optional[Callable]:
    """Get the signal handler for the given name if any.

    This includes handlers created via the ``@workflow.signal`` decorator.

    Args:
        name: Name of the signal.

    Returns:
        Callable for the signal if any. If a handler is not found for the name,
        this will not return the dynamic handler even if there is one.
    """
    return _Runtime.current().workflow_get_signal_handler(name)


def set_signal_handler(name: str, handler: Optional[Callable]) -> None:
    """Set or unset the signal handler for the given name.

    This overrides any existing handlers for the given name, including handlers
    created via the ``@workflow.signal`` decorator.

    When set, all unhandled past signals for the given name are immediately sent
    to the handler.

    Args:
        name: Name of the signal.
        handler: Callable to set or None to unset.
    """
    _Runtime.current().workflow_set_signal_handler(name, handler)


def get_dynamic_signal_handler() -> Optional[Callable]:
    """Get the dynamic signal handler if any.

    This includes dynamic handlers created via the ``@workflow.signal``
    decorator.

    Returns:
        Callable for the dynamic signal handler if any.
    """
    return _Runtime.current().workflow_get_signal_handler(None)


def set_dynamic_signal_handler(handler: Optional[Callable]) -> None:
    """Set or unset the dynamic signal handler.

    This overrides the existing dynamic handler even if it was created via the
    ``@workflow.signal`` decorator.

    When set, all unhandled past signals are immediately sent to the handler.

    Args:
        handler: Callable to set or None to unset.
    """
    _Runtime.current().workflow_set_signal_handler(None, handler)


def get_query_handler(name: str) -> Optional[Callable]:
    """Get the query handler for the given name if any.

    This includes handlers created via the ``@workflow.query`` decorator.

    Args:
        name: Name of the query.

    Returns:
        Callable for the query if any. If a handler is not found for the name,
        this will not return the dynamic handler even if there is one.
    """
    return _Runtime.current().workflow_get_query_handler(name)


def set_query_handler(name: str, handler: Optional[Callable]) -> None:
    """Set or unset the query handler for the given name.

    This overrides any existing handlers for the given name, including handlers
    created via the ``@workflow.query`` decorator.

    Args:
        name: Name of the query.
        handler: Callable to set or None to unset.
    """
    _Runtime.current().workflow_set_query_handler(name, handler)


def get_dynamic_query_handler() -> Optional[Callable]:
    """Get the dynamic query handler if any.

    This includes dynamic handlers created via the ``@workflow.query``
    decorator.

    Returns:
        Callable for the dynamic query handler if any.
    """
    return _Runtime.current().workflow_get_query_handler(None)


def set_dynamic_query_handler(handler: Optional[Callable]) -> None:
    """Set or unset the dynamic query handler.

    This overrides the existing dynamic handler even if it was created via the
    ``@workflow.query`` decorator.

    Args:
        handler: Callable to set or None to unset.
    """
    _Runtime.current().workflow_set_query_handler(None, handler)


def _is_unbound_method_on_cls(fn: Callable[..., Any], cls: Type) -> bool:
    # Python 3 does not make this easy, ref https://stackoverflow.com/questions/3589311
    return (
        inspect.isfunction(fn)
        and inspect.getmodule(fn) is inspect.getmodule(cls)
        and fn.__qualname__.rsplit(".", 1)[0] == cls.__name__
    )


class _UnexpectedEvictionError(temporalio.exceptions.TemporalError):
    def __init__(
        self,
        reason: temporalio.bridge.proto.workflow_activation.RemoveFromCache.EvictionReason.ValueType,
        message: str,
    ) -> None:
        self.reason = temporalio.bridge.proto.workflow_activation.RemoveFromCache.EvictionReason.Name(
            reason
        )
        self.message = message
        super().__init__(f"{self.reason}: {message}")


class NondeterminismError(temporalio.exceptions.TemporalError):
    """Error that can be thrown during replay for non-deterministic workflow."""

    def __init__(self, message: str) -> None:
        """Initialize a nondeterminism error."""
        super().__init__(message)
        self.message = message


<<<<<<< HEAD
class _NotInWorkflowEventLoopError(temporalio.exceptions.TemporalError):
    def __init__(self, *args: object) -> None:
        super().__init__("Not in workflow event loop")
        self.message = "Not in workflow event loop"
=======
class VersioningIntent(Enum):
    """Indicates whether the user intends certain commands to be run on a compatible worker Build
    Id version or not.

    `COMPATIBLE` indicates that the command should run on a worker with compatible version if
    possible. It may not be possible if the target task queue does not also have knowledge of the
    current worker's Build Id.

    `DEFAULT` indicates that the command should run on the target task queue's current
    overall-default Build Id.

    Where this type is accepted optionally, an unset value indicates that the SDK should choose the
    most sensible default behavior for the type of command, accounting for whether the command will
    be run on the same task queue as the current worker.
    """

    COMPATIBLE = 1
    DEFAULT = 2

    def _to_proto(self) -> temporalio.bridge.proto.common.VersioningIntent.ValueType:
        if self == VersioningIntent.COMPATIBLE:
            return temporalio.bridge.proto.common.VersioningIntent.COMPATIBLE
        elif self == VersioningIntent.DEFAULT:
            return temporalio.bridge.proto.common.VersioningIntent.DEFAULT
        return temporalio.bridge.proto.common.VersioningIntent.UNSPECIFIED
>>>>>>> 317dd9b4
<|MERGE_RESOLUTION|>--- conflicted
+++ resolved
@@ -3843,12 +3843,12 @@
         self.message = message
 
 
-<<<<<<< HEAD
 class _NotInWorkflowEventLoopError(temporalio.exceptions.TemporalError):
     def __init__(self, *args: object) -> None:
         super().__init__("Not in workflow event loop")
         self.message = "Not in workflow event loop"
-=======
+
+
 class VersioningIntent(Enum):
     """Indicates whether the user intends certain commands to be run on a compatible worker Build
     Id version or not.
@@ -3873,5 +3873,4 @@
             return temporalio.bridge.proto.common.VersioningIntent.COMPATIBLE
         elif self == VersioningIntent.DEFAULT:
             return temporalio.bridge.proto.common.VersioningIntent.DEFAULT
-        return temporalio.bridge.proto.common.VersioningIntent.UNSPECIFIED
->>>>>>> 317dd9b4
+        return temporalio.bridge.proto.common.VersioningIntent.UNSPECIFIED