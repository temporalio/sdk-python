--- conflicted
+++ resolved
@@ -2053,7 +2053,147 @@
             assert result == "Some language"
 
 
-<<<<<<< HEAD
+class AssertDifferentModelProvider(ModelProvider):
+    model_names: set[Optional[str]]
+
+    def __init__(self, model: Model):
+        self._model = model
+        self.model_names = set()
+
+    def get_model(self, model_name: Union[str, None]) -> Model:
+        self.model_names.add(model_name)
+        return self._model
+
+
+class MultipleModelsModel(StaticTestModel):
+    responses = [
+        ResponseBuilders.tool_call("{}", "transfer_to_underling"),
+        ResponseBuilders.output_message(
+            "I'm here to help! Was there a specific task you needed assistance with regarding the storeroom?"
+        ),
+    ]
+
+
+@workflow.defn
+class MultipleModelWorkflow:
+    @workflow.run
+    async def run(self, use_run_config: bool):
+        underling = Agent[None](
+            name="Underling",
+            instructions="You do all the work you are told.",
+        )
+
+        starting_agent = Agent[None](
+            name="Lazy Assistant",
+            model="gpt-4o-mini",
+            instructions="You delegate all your work to another agent.",
+            handoffs=[underling],
+        )
+        result = await Runner.run(
+            starting_agent=starting_agent,
+            input="Have you cleaned the store room yet?",
+            run_config=RunConfig(model="gpt-4o") if use_run_config else None,
+        )
+        return result.final_output
+
+
+async def test_multiple_models(client: Client):
+    provider = AssertDifferentModelProvider(MultipleModelsModel())
+    new_config = client.config()
+    new_config["plugins"] = [
+        openai_agents.OpenAIAgentsPlugin(
+            model_params=ModelActivityParameters(
+                start_to_close_timeout=timedelta(seconds=120)
+            ),
+            model_provider=provider,
+        )
+    ]
+    client = Client(**new_config)
+
+    async with new_worker(
+        client,
+        MultipleModelWorkflow,
+    ) as worker:
+        workflow_handle = await client.start_workflow(
+            MultipleModelWorkflow.run,
+            False,
+            id=f"multiple-model-{uuid.uuid4()}",
+            task_queue=worker.task_queue,
+            execution_timeout=timedelta(seconds=10),
+        )
+        result = await workflow_handle.result()
+        assert provider.model_names == {None, "gpt-4o-mini"}
+
+
+async def test_run_config_models(client: Client):
+    provider = AssertDifferentModelProvider(MultipleModelsModel())
+    new_config = client.config()
+    new_config["plugins"] = [
+        openai_agents.OpenAIAgentsPlugin(
+            model_params=ModelActivityParameters(
+                start_to_close_timeout=timedelta(seconds=120)
+            ),
+            model_provider=provider,
+        )
+    ]
+    client = Client(**new_config)
+
+    async with new_worker(
+        client,
+        MultipleModelWorkflow,
+    ) as worker:
+        workflow_handle = await client.start_workflow(
+            MultipleModelWorkflow.run,
+            True,
+            id=f"run-config-model-{uuid.uuid4()}",
+            task_queue=worker.task_queue,
+            execution_timeout=timedelta(seconds=10),
+        )
+        result = await workflow_handle.result()
+
+        # Only the model from the runconfig override is used
+        assert provider.model_names == {"gpt-4o"}
+
+
+async def test_summary_provider(client: Client):
+    class SummaryProvider(ModelSummaryProvider):
+        def provide(
+            self,
+            agent: Optional[Agent[Any]],
+            instructions: Optional[str],
+            input: Union[str, list[TResponseInputItem]],
+        ) -> str:
+            return "My summary"
+
+    new_config = client.config()
+    new_config["plugins"] = [
+        openai_agents.OpenAIAgentsPlugin(
+            model_params=ModelActivityParameters(
+                start_to_close_timeout=timedelta(seconds=120),
+                summary_override=SummaryProvider(),
+            ),
+            model_provider=TestModelProvider(TestHelloModel()),
+        )
+    ]
+    client = Client(**new_config)
+
+    async with new_worker(
+        client,
+        HelloWorldAgent,
+    ) as worker:
+        workflow_handle = await client.start_workflow(
+            HelloWorldAgent.run,
+            "Prompt",
+            id=f"summary-provider-model-{uuid.uuid4()}",
+            task_queue=worker.task_queue,
+            execution_timeout=timedelta(seconds=10),
+        )
+        result = await workflow_handle.result()
+        async for e in workflow_handle.fetch_history_events():
+            if e.HasField("activity_task_scheduled_event_attributes"):
+                assert e.user_metadata.summary.data == b'"My summary"'
+
+
 @workflow.defn
 class McpServerWorkflow:
     @workflow.run
@@ -2187,74 +2327,21 @@
         else StatelessMCPServer(tracking_server)
     )
 
-=======
-class AssertDifferentModelProvider(ModelProvider):
-    model_names: set[Optional[str]]
-
-    def __init__(self, model: Model):
-        self._model = model
-        self.model_names = set()
-
-    def get_model(self, model_name: Union[str, None]) -> Model:
-        self.model_names.add(model_name)
-        return self._model
-
-
-class MultipleModelsModel(StaticTestModel):
-    responses = [
-        ResponseBuilders.tool_call("{}", "transfer_to_underling"),
-        ResponseBuilders.output_message(
-            "I'm here to help! Was there a specific task you needed assistance with regarding the storeroom?"
-        ),
-    ]
-
-
-@workflow.defn
-class MultipleModelWorkflow:
-    @workflow.run
-    async def run(self, use_run_config: bool):
-        underling = Agent[None](
-            name="Underling",
-            instructions="You do all the work you are told.",
-        )
-
-        starting_agent = Agent[None](
-            name="Lazy Assistant",
-            model="gpt-4o-mini",
-            instructions="You delegate all your work to another agent.",
-            handoffs=[underling],
-        )
-        result = await Runner.run(
-            starting_agent=starting_agent,
-            input="Have you cleaned the store room yet?",
-            run_config=RunConfig(model="gpt-4o") if use_run_config else None,
-        )
-        return result.final_output
-
-
-async def test_multiple_models(client: Client):
-    provider = AssertDifferentModelProvider(MultipleModelsModel())
->>>>>>> 5080b684
     new_config = client.config()
     new_config["plugins"] = [
         openai_agents.OpenAIAgentsPlugin(
             model_params=ModelActivityParameters(
                 start_to_close_timeout=timedelta(seconds=120)
             ),
-<<<<<<< HEAD
             model_provider=TestModelProvider(TrackingMCPModel())
             if use_local_model
             else None,
             mcp_servers=[server],
-=======
-            model_provider=provider,
->>>>>>> 5080b684
         )
     ]
     client = Client(**new_config)
 
     async with new_worker(
-<<<<<<< HEAD
         client, McpServerStatefulWorkflow, McpServerWorkflow
     ) as worker:
         if stateful:
@@ -2337,84 +2424,21 @@
         return (connect,)
 
     server.get_activities = override_get_activities  # type:ignore
-=======
-        client,
-        MultipleModelWorkflow,
-    ) as worker:
-        workflow_handle = await client.start_workflow(
-            MultipleModelWorkflow.run,
-            False,
-            id=f"multiple-model-{uuid.uuid4()}",
-            task_queue=worker.task_queue,
-            execution_timeout=timedelta(seconds=10),
-        )
-        result = await workflow_handle.result()
-        assert provider.model_names == {None, "gpt-4o-mini"}
-
-
-async def test_run_config_models(client: Client):
-    provider = AssertDifferentModelProvider(MultipleModelsModel())
+
     new_config = client.config()
     new_config["plugins"] = [
         openai_agents.OpenAIAgentsPlugin(
             model_params=ModelActivityParameters(
                 start_to_close_timeout=timedelta(seconds=120)
             ),
-            model_provider=provider,
+            model_provider=TestModelProvider(TrackingMCPModel()),
+            mcp_servers=[server],
         )
     ]
     client = Client(**new_config)
 
     async with new_worker(
         client,
-        MultipleModelWorkflow,
-    ) as worker:
-        workflow_handle = await client.start_workflow(
-            MultipleModelWorkflow.run,
-            True,
-            id=f"run-config-model-{uuid.uuid4()}",
-            task_queue=worker.task_queue,
-            execution_timeout=timedelta(seconds=10),
-        )
-        result = await workflow_handle.result()
-
-        # Only the model from the runconfig override is used
-        assert provider.model_names == {"gpt-4o"}
-
-
-async def test_summary_provider(client: Client):
-    class SummaryProvider(ModelSummaryProvider):
-        def provide(
-            self,
-            agent: Optional[Agent[Any]],
-            instructions: Optional[str],
-            input: Union[str, list[TResponseInputItem]],
-        ) -> str:
-            return "My summary"
->>>>>>> 5080b684
-
-    new_config = client.config()
-    new_config["plugins"] = [
-        openai_agents.OpenAIAgentsPlugin(
-            model_params=ModelActivityParameters(
-<<<<<<< HEAD
-                start_to_close_timeout=timedelta(seconds=120)
-            ),
-            model_provider=TestModelProvider(TrackingMCPModel()),
-            mcp_servers=[server],
-=======
-                start_to_close_timeout=timedelta(seconds=120),
-                summary_override=SummaryProvider(),
-            ),
-            model_provider=TestModelProvider(TestHelloModel()),
->>>>>>> 5080b684
-        )
-    ]
-    client = Client(**new_config)
-
-    async with new_worker(
-        client,
-<<<<<<< HEAD
         McpServerStatefulWorkflow,
     ) as worker:
         workflow_handle = await client.start_workflow(
@@ -2430,19 +2454,4 @@
         assert (
             err.value.cause.message
             == "MCP Stateful Server Worker failed to schedule activity."
-        )
-=======
-        HelloWorldAgent,
-    ) as worker:
-        workflow_handle = await client.start_workflow(
-            HelloWorldAgent.run,
-            "Prompt",
-            id=f"summary-provider-model-{uuid.uuid4()}",
-            task_queue=worker.task_queue,
-            execution_timeout=timedelta(seconds=10),
-        )
-        result = await workflow_handle.result()
-        async for e in workflow_handle.fetch_history_events():
-            if e.HasField("activity_task_scheduled_event_attributes"):
-                assert e.user_metadata.summary.data == b'"My summary"'
->>>>>>> 5080b684
+        )