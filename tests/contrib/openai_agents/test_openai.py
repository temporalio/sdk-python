import asyncio
import json
import os
import uuid
from dataclasses import dataclass
from datetime import timedelta
from typing import Any, AsyncIterator, Optional, Union, no_type_check

import nexusrpc
import pytest
from agents import (
    Agent,
    AgentOutputSchemaBase,
    GuardrailFunctionOutput,
    Handoff,
    InputGuardrailTripwireTriggered,
    ItemHelpers,
    MessageOutputItem,
    Model,
<<<<<<< HEAD
=======
    ModelProvider,
>>>>>>> f8158869
    ModelResponse,
    ModelSettings,
    ModelTracing,
    OpenAIChatCompletionsModel,
    OpenAIResponsesModel,
    OutputGuardrailTripwireTriggered,
    RunContextWrapper,
    Runner,
    Tool,
    TResponseInputItem,
    Usage,
    function_tool,
    handoff,
    input_guardrail,
    output_guardrail,
    trace,
)
from agents.extensions.handoff_prompt import RECOMMENDED_PROMPT_PREFIX
from agents.items import (
    HandoffOutputItem,
    ToolCallItem,
    ToolCallOutputItem,
    TResponseStreamEvent,
)
from openai import APIStatusError, AsyncOpenAI, BaseModel
from openai.types.responses import (
    ResponseFunctionToolCall,
    ResponseFunctionWebSearch,
    ResponseOutputMessage,
    ResponseOutputText,
)
from openai.types.responses.response_function_web_search import ActionSearch
from openai.types.responses.response_prompt_param import ResponsePromptParam
from pydantic import ConfigDict, Field, TypeAdapter

import temporalio.api.cloud.namespace.v1
from temporalio import activity, workflow
from temporalio.client import Client, WorkflowFailureError, WorkflowHandle
from temporalio.common import RetryPolicy, SearchAttributeValueType
from temporalio.contrib import openai_agents
from temporalio.contrib.openai_agents import (
    ModelActivityParameters,
    TestModel,
    TestModelProvider,
)
from temporalio.contrib.pydantic import pydantic_data_converter
from temporalio.exceptions import ApplicationError, CancelledError
from temporalio.testing import WorkflowEnvironment
from tests.contrib.openai_agents.research_agents.research_manager import (
    ResearchManager,
)
from tests.helpers import new_worker
from tests.helpers.nexus import create_nexus_endpoint, make_nexus_endpoint_name

response_index: int = 0


class StaticTestModel(TestModel):
    __test__ = False
    responses: list[ModelResponse] = []

    def response(self):
        global response_index
        response = self.responses[response_index]
        response_index += 1
        return response

    def __init__(
        self,
    ) -> None:
        global response_index
        response_index = 0
        super().__init__(self.response)


class TestHelloModel(StaticTestModel):
    responses = [
        ModelResponse(
            output=[
                ResponseOutputMessage(
                    id="",
                    content=[
                        ResponseOutputText(
                            text="test", annotations=[], type="output_text"
                        )
                    ],
                    role="assistant",
                    status="completed",
                    type="message",
                )
            ],
            usage=Usage(),
            response_id=None,
        )
    ]


@workflow.defn
class HelloWorldAgent:
    @workflow.run
    async def run(self, prompt: str) -> str:
        agent = Agent[None](
            name="Assistant",
            instructions="You only respond in haikus.",
        )
        result = await Runner.run(starting_agent=agent, input=prompt)
        return result.final_output


@pytest.mark.parametrize("use_local_model", [True, False])
async def test_hello_world_agent(client: Client, use_local_model: bool):
    if not use_local_model and not os.environ.get("OPENAI_API_KEY"):
        pytest.skip("No openai API key")
    new_config = client.config()
    new_config["plugins"] = [
        openai_agents.OpenAIAgentsPlugin(
            model_params=ModelActivityParameters(
                start_to_close_timeout=timedelta(seconds=30)
            ),
            model_provider=TestModelProvider(TestHelloModel())
            if use_local_model
            else None,
        )
    ]
    client = Client(**new_config)

    async with new_worker(client, HelloWorldAgent) as worker:
        result = await client.execute_workflow(
            HelloWorldAgent.run,
            "Tell me about recursion in programming.",
            id=f"hello-workflow-{uuid.uuid4()}",
            task_queue=worker.task_queue,
            execution_timeout=timedelta(seconds=5),
        )
        if use_local_model:
            assert result == "test"


@dataclass
class Weather:
    city: str
    temperature_range: str
    conditions: str


@activity.defn
async def get_weather(city: str) -> Weather:
    """
    Get the weather for a given city.
    """
    return Weather(city=city, temperature_range="14-20C", conditions="Sunny with wind.")


@activity.defn
async def get_weather_country(city: str, country: str) -> Weather:
    """
    Get the weather for a given city in a country.
    """
    return Weather(city=city, temperature_range="14-20C", conditions="Sunny with wind.")


@dataclass
class WeatherInput:
    city: str


@activity.defn
async def get_weather_object(input: WeatherInput) -> Weather:
    """
    Get the weather for a given city.
    """
    return Weather(
        city=input.city, temperature_range="14-20C", conditions="Sunny with wind."
    )


@activity.defn
async def get_weather_context(ctx: RunContextWrapper[str], city: str) -> Weather:
    """
    Get the weather for a given city.
    """
    return Weather(city=city, temperature_range="14-20C", conditions=ctx.context)


class ActivityWeatherService:
    @activity.defn
    async def get_weather_method(self, city: str) -> Weather:
        """
        Get the weather for a given city.
        """
        return Weather(
            city=city, temperature_range="14-20C", conditions="Sunny with wind."
        )


@nexusrpc.service
class WeatherService:
    get_weather_nexus_operation: nexusrpc.Operation[WeatherInput, Weather]


@nexusrpc.handler.service_handler(service=WeatherService)
class WeatherServiceHandler:
    @nexusrpc.handler.sync_operation
    async def get_weather_nexus_operation(
        self, ctx: nexusrpc.handler.StartOperationContext, input: WeatherInput
    ) -> Weather:
        return Weather(
            city=input.city, temperature_range="14-20C", conditions="Sunny with wind."
        )


class TestWeatherModel(StaticTestModel):
    responses = [
        ModelResponse(
            output=[
                ResponseFunctionToolCall(
                    arguments='{"city":"Tokyo"}',
                    call_id="call",
                    name="get_weather",
                    type="function_call",
                    id="id",
                    status="completed",
                )
            ],
            usage=Usage(),
            response_id=None,
        ),
        ModelResponse(
            output=[
                ResponseFunctionToolCall(
                    arguments='{"input":{"city":"Tokyo"}}',
                    call_id="call",
                    name="get_weather_object",
                    type="function_call",
                    id="id",
                    status="completed",
                )
            ],
            usage=Usage(),
            response_id=None,
        ),
        ModelResponse(
            output=[
                ResponseFunctionToolCall(
                    arguments='{"city":"Tokyo","country":"Japan"}',
                    call_id="call",
                    name="get_weather_country",
                    type="function_call",
                    id="id",
                    status="completed",
                )
            ],
            usage=Usage(),
            response_id=None,
        ),
        ModelResponse(
            output=[
                ResponseFunctionToolCall(
                    arguments='{"city":"Tokyo"}',
                    call_id="call",
                    name="get_weather_context",
                    type="function_call",
                    id="id",
                    status="completed",
                )
            ],
            usage=Usage(),
            response_id=None,
        ),
        ModelResponse(
            output=[
                ResponseFunctionToolCall(
                    arguments='{"city":"Tokyo"}',
                    call_id="call",
                    name="get_weather_method",
                    type="function_call",
                    id="id",
                    status="completed",
                )
            ],
            usage=Usage(),
            response_id=None,
        ),
        ModelResponse(
            output=[
                ResponseOutputMessage(
                    id="",
                    content=[
                        ResponseOutputText(
                            text="Test weather result",
                            annotations=[],
                            type="output_text",
                        )
                    ],
                    role="assistant",
                    status="completed",
                    type="message",
                )
            ],
            usage=Usage(),
            response_id=None,
        ),
    ]


class TestNexusWeatherModel(StaticTestModel):
    responses = [
        ModelResponse(
            output=[
                ResponseFunctionToolCall(
                    arguments='{"input":{"city":"Tokyo"}}',
                    call_id="call",
                    name="get_weather_nexus_operation",
                    type="function_call",
                    id="id",
                    status="completed",
                )
            ],
            usage=Usage(),
            response_id=None,
        ),
        ModelResponse(
            output=[
                ResponseOutputMessage(
                    id="",
                    content=[
                        ResponseOutputText(
                            text="Test nexus weather result",
                            annotations=[],
                            type="output_text",
                        )
                    ],
                    role="assistant",
                    status="completed",
                    type="message",
                )
            ],
            usage=Usage(),
            response_id=None,
        ),
    ]


@workflow.defn
class ToolsWorkflow:
    @workflow.run
    async def run(self, question: str) -> str:
        agent = Agent[str](
            name="Tools Workflow",
            instructions="You are a helpful agent.",
            tools=[
                openai_agents.workflow.activity_as_tool(
                    get_weather, start_to_close_timeout=timedelta(seconds=10)
                ),
                openai_agents.workflow.activity_as_tool(
                    get_weather_object, start_to_close_timeout=timedelta(seconds=10)
                ),
                openai_agents.workflow.activity_as_tool(
                    get_weather_country, start_to_close_timeout=timedelta(seconds=10)
                ),
                openai_agents.workflow.activity_as_tool(
                    get_weather_context, start_to_close_timeout=timedelta(seconds=10)
                ),
                openai_agents.workflow.activity_as_tool(
                    ActivityWeatherService.get_weather_method,
                    start_to_close_timeout=timedelta(seconds=10),
                ),
            ],
        )
        result = await Runner.run(
            starting_agent=agent, input=question, context="Stormy"
        )
        return result.final_output


@workflow.defn
class NexusToolsWorkflow:
    @workflow.run
    async def run(self, question: str) -> str:
        agent = Agent[str](
            name="Nexus Tools Workflow",
            instructions="You are a helpful agent.",
            tools=[
                openai_agents.workflow.nexus_operation_as_tool(
                    WeatherService.get_weather_nexus_operation,
                    service=WeatherService,
                    endpoint=make_nexus_endpoint_name(workflow.info().task_queue),
                    schedule_to_close_timeout=timedelta(seconds=10),
                ),
            ],
        )
        result = await Runner.run(
            starting_agent=agent, input=question, context="Stormy"
        )
        return result.final_output


@pytest.mark.parametrize("use_local_model", [True, False])
async def test_tool_workflow(client: Client, use_local_model: bool):
    if not use_local_model and not os.environ.get("OPENAI_API_KEY"):
        pytest.skip("No openai API key")
    new_config = client.config()
    new_config["plugins"] = [
        openai_agents.OpenAIAgentsPlugin(
            model_params=ModelActivityParameters(
                start_to_close_timeout=timedelta(seconds=30)
            ),
            model_provider=TestModelProvider(TestWeatherModel())
            if use_local_model
            else None,
        )
    ]
    client = Client(**new_config)

    async with new_worker(
        client,
        ToolsWorkflow,
        activities=[
            get_weather,
            get_weather_object,
            get_weather_country,
            get_weather_context,
            ActivityWeatherService().get_weather_method,
        ],
    ) as worker:
        workflow_handle = await client.start_workflow(
            ToolsWorkflow.run,
            "What is the weather in Tokio?",
            id=f"tools-workflow-{uuid.uuid4()}",
            task_queue=worker.task_queue,
            execution_timeout=timedelta(seconds=30),
        )
        result = await workflow_handle.result()

        if use_local_model:
            assert result == "Test weather result"

            events = []
            async for e in workflow_handle.fetch_history_events():
                if e.HasField("activity_task_completed_event_attributes"):
                    events.append(e)

            assert len(events) == 11
            assert (
                "function_call"
                in events[0]
                .activity_task_completed_event_attributes.result.payloads[0]
                .data.decode()
            )
            assert (
                "Sunny with wind"
                in events[1]
                .activity_task_completed_event_attributes.result.payloads[0]
                .data.decode()
            )
            assert (
                "function_call"
                in events[2]
                .activity_task_completed_event_attributes.result.payloads[0]
                .data.decode()
            )
            assert (
                "Sunny with wind"
                in events[3]
                .activity_task_completed_event_attributes.result.payloads[0]
                .data.decode()
            )
            assert (
                "function_call"
                in events[4]
                .activity_task_completed_event_attributes.result.payloads[0]
                .data.decode()
            )
            assert (
                "Sunny with wind"
                in events[5]
                .activity_task_completed_event_attributes.result.payloads[0]
                .data.decode()
            )
            assert (
                "function_call"
                in events[6]
                .activity_task_completed_event_attributes.result.payloads[0]
                .data.decode()
            )
            assert (
                "Stormy"
                in events[7]
                .activity_task_completed_event_attributes.result.payloads[0]
                .data.decode()
            )
            assert (
                "function_call"
                in events[8]
                .activity_task_completed_event_attributes.result.payloads[0]
                .data.decode()
            )
            assert (
                "Sunny with wind"
                in events[9]
                .activity_task_completed_event_attributes.result.payloads[0]
                .data.decode()
            )
            assert (
                "Test weather result"
                in events[10]
                .activity_task_completed_event_attributes.result.payloads[0]
                .data.decode()
            )


@pytest.mark.parametrize("use_local_model", [True, False])
async def test_nexus_tool_workflow(
    client: Client, env: WorkflowEnvironment, use_local_model: bool
):
    if not use_local_model and not os.environ.get("OPENAI_API_KEY"):
        pytest.skip("No openai API key")

    if env.supports_time_skipping:
        pytest.skip("Nexus tests don't work with time-skipping server")

    new_config = client.config()
    new_config["plugins"] = [
        openai_agents.OpenAIAgentsPlugin(
            model_params=ModelActivityParameters(
                start_to_close_timeout=timedelta(seconds=30)
            ),
            model_provider=TestModelProvider(TestNexusWeatherModel())
            if use_local_model
            else None,
        )
    ]
    client = Client(**new_config)

    async with new_worker(
        client,
        NexusToolsWorkflow,
        nexus_service_handlers=[WeatherServiceHandler()],
    ) as worker:
        await create_nexus_endpoint(worker.task_queue, client)

        workflow_handle = await client.start_workflow(
            NexusToolsWorkflow.run,
            "What is the weather in Tokio?",
            id=f"nexus-tools-workflow-{uuid.uuid4()}",
            task_queue=worker.task_queue,
            execution_timeout=timedelta(seconds=30),
        )
        result = await workflow_handle.result()

        if use_local_model:
            assert result == "Test nexus weather result"

            events = []
            async for e in workflow_handle.fetch_history_events():
                if e.HasField("activity_task_completed_event_attributes") or e.HasField(
                    "nexus_operation_completed_event_attributes"
                ):
                    events.append(e)

            assert len(events) == 3
            assert (
                "function_call"
                in events[0]
                .activity_task_completed_event_attributes.result.payloads[0]
                .data.decode()
            )
            assert (
                "Sunny with wind"
                in events[
                    1
                ].nexus_operation_completed_event_attributes.result.data.decode()
            )
            assert (
                "Test nexus weather result"
                in events[2]
                .activity_task_completed_event_attributes.result.payloads[0]
                .data.decode()
            )


@no_type_check
class TestResearchModel(StaticTestModel):
    responses = [
        ModelResponse(
            output=[
                ResponseOutputMessage(
                    id="",
                    content=[
                        ResponseOutputText(
                            text='{"searches":[{"query":"best Caribbean surfing spots April","reason":"Identify locations with optimal surfing conditions in the Caribbean during April."},{"query":"top Caribbean islands for hiking April","reason":"Find Caribbean islands with excellent hiking opportunities that are ideal in April."},{"query":"Caribbean water sports destinations April","reason":"Locate Caribbean destinations offering a variety of water sports activities in April."},{"query":"surfing conditions Caribbean April","reason":"Understand the surfing conditions and which islands are suitable for surfing in April."},{"query":"Caribbean adventure travel hiking surfing","reason":"Explore adventure travel options that combine hiking and surfing in the Caribbean."},{"query":"best beaches for surfing Caribbean April","reason":"Identify which Caribbean beaches are renowned for surfing in April."},{"query":"Caribbean islands with national parks hiking","reason":"Find islands with national parks or reserves that offer hiking trails."},{"query":"Caribbean weather April surfing conditions","reason":"Research the weather conditions in April affecting surfing in the Caribbean."},{"query":"Caribbean water sports rentals April","reason":"Look for places where water sports equipment can be rented in the Caribbean during April."},{"query":"Caribbean multi-activity vacation packages","reason":"Look for vacation packages that offer a combination of surfing, hiking, and water sports."}]}',
                            annotations=[],
                            type="output_text",
                        )
                    ],
                    role="assistant",
                    status="completed",
                    type="message",
                )
            ],
            usage=Usage(),
            response_id=None,
        )
    ]
    for i in range(10):
        responses.append(
            ModelResponse(
                output=[
                    ResponseFunctionWebSearch(
                        id="",
                        status="completed",
                        type="web_search_call",
                        action=ActionSearch(query="", type="search"),
                    ),
                    ResponseOutputMessage(
                        id="",
                        content=[
                            ResponseOutputText(
                                text="Granada",
                                annotations=[],
                                type="output_text",
                            )
                        ],
                        role="assistant",
                        status="completed",
                        type="message",
                    ),
                ],
                usage=Usage(),
                response_id=None,
            )
        )
    responses.append(
        ModelResponse(
            output=[
                ResponseOutputMessage(
                    id="",
                    content=[
                        ResponseOutputText(
                            text='{"follow_up_questions":[], "markdown_report":"report", "short_summary":"rep"}',
                            annotations=[],
                            type="output_text",
                        )
                    ],
                    role="assistant",
                    status="completed",
                    type="message",
                )
            ],
            usage=Usage(),
            response_id=None,
        )
    )


@workflow.defn
class ResearchWorkflow:
    @workflow.run
    async def run(self, query: str):
        return await ResearchManager().run(query)


@pytest.mark.parametrize("use_local_model", [True, False])
@pytest.mark.timeout(120)
async def test_research_workflow(client: Client, use_local_model: bool):
    if not use_local_model and not os.environ.get("OPENAI_API_KEY"):
        pytest.skip("No openai API key")
    new_config = client.config()
    new_config["plugins"] = [
        openai_agents.OpenAIAgentsPlugin(
            model_params=ModelActivityParameters(
                start_to_close_timeout=timedelta(seconds=30)
            ),
            model_provider=TestModelProvider(TestResearchModel())
            if use_local_model
            else None,
        )
    ]
    client = Client(**new_config)

    async with new_worker(
        client,
        ResearchWorkflow,
    ) as worker:
        workflow_handle = await client.start_workflow(
            ResearchWorkflow.run,
            "Caribbean vacation spots in April, optimizing for surfing, hiking and water sports",
            id=f"research-workflow-{uuid.uuid4()}",
            task_queue=worker.task_queue,
            execution_timeout=timedelta(seconds=120),
        )
        result = await workflow_handle.result()

        if use_local_model:
            assert result == "report"

            events = []
            async for e in workflow_handle.fetch_history_events():
                if e.HasField("activity_task_completed_event_attributes"):
                    events.append(e)

            assert len(events) == 12
            assert (
                '"type":"output_text"'
                in events[0]
                .activity_task_completed_event_attributes.result.payloads[0]
                .data.decode()
            )
            for i in range(1, 11):
                assert (
                    "web_search_call"
                    in events[i]
                    .activity_task_completed_event_attributes.result.payloads[0]
                    .data.decode()
                )

            assert (
                '"type":"output_text"'
                in events[11]
                .activity_task_completed_event_attributes.result.payloads[0]
                .data.decode()
            )


def orchestrator_agent() -> Agent:
    spanish_agent = Agent[None](
        name="spanish_agent",
        instructions="You translate the user's message to Spanish",
        handoff_description="An english to spanish translator",
    )

    french_agent = Agent[None](
        name="french_agent",
        instructions="You translate the user's message to French",
        handoff_description="An english to french translator",
    )

    italian_agent = Agent[None](
        name="italian_agent",
        instructions="You translate the user's message to Italian",
        handoff_description="An english to italian translator",
    )

    orchestrator_agent = Agent[None](
        name="orchestrator_agent",
        instructions=(
            "You are a translation agent. You use the tools given to you to translate."
            "If asked for multiple translations, you call the relevant tools in order."
            "You never translate on your own, you always use the provided tools."
        ),
        tools=[
            spanish_agent.as_tool(
                tool_name="translate_to_spanish",
                tool_description="Translate the user's message to Spanish",
            ),
            french_agent.as_tool(
                tool_name="translate_to_french",
                tool_description="Translate the user's message to French",
            ),
            italian_agent.as_tool(
                tool_name="translate_to_italian",
                tool_description="Translate the user's message to Italian",
            ),
        ],
    )
    return orchestrator_agent


def synthesizer_agent() -> Agent:
    return Agent(
        name="synthesizer_agent",
        instructions="You inspect translations, correct them if needed, and produce a final concatenated response.",
    )


@workflow.defn
class AgentsAsToolsWorkflow:
    @workflow.run
    async def run(self, msg: str) -> str:
        # Run the entire orchestration in a single trace
        with trace("Orchestrator evaluator"):
            orchestrator = orchestrator_agent()
            synthesizer = synthesizer_agent()

            orchestrator_result = await Runner.run(
                starting_agent=orchestrator, input=msg
            )

            for item in orchestrator_result.new_items:
                if isinstance(item, MessageOutputItem):
                    text = ItemHelpers.text_message_output(item)
                    if text:
                        print(f"  - Translation step: {text}")

            synthesizer_result = await Runner.run(
                starting_agent=synthesizer, input=orchestrator_result.to_input_list()
            )

        return synthesizer_result.final_output


class AgentAsToolsModel(StaticTestModel):
    responses = [
        ModelResponse(
            output=[
                ResponseFunctionToolCall(
                    arguments='{"input":"I am full"}',
                    call_id="call",
                    name="translate_to_spanish",
                    type="function_call",
                    id="id",
                    status="completed",
                )
            ],
            usage=Usage(),
            response_id=None,
        ),
        ModelResponse(
            output=[
                ResponseOutputMessage(
                    id="",
                    content=[
                        ResponseOutputText(
                            text="Estoy lleno.",
                            annotations=[],
                            type="output_text",
                        )
                    ],
                    role="assistant",
                    status="completed",
                    type="message",
                )
            ],
            usage=Usage(),
            response_id=None,
        ),
        ModelResponse(
            output=[
                ResponseOutputMessage(
                    id="",
                    content=[
                        ResponseOutputText(
                            text='The translation to Spanish is: "Estoy lleno."',
                            annotations=[],
                            type="output_text",
                        )
                    ],
                    role="assistant",
                    status="completed",
                    type="message",
                )
            ],
            usage=Usage(),
            response_id=None,
        ),
        ModelResponse(
            output=[
                ResponseOutputMessage(
                    id="",
                    content=[
                        ResponseOutputText(
                            text='The translation to Spanish is: "Estoy lleno."',
                            annotations=[],
                            type="output_text",
                        )
                    ],
                    role="assistant",
                    status="completed",
                    type="message",
                )
            ],
            usage=Usage(),
            response_id=None,
        ),
    ]


@pytest.mark.parametrize("use_local_model", [True, False])
async def test_agents_as_tools_workflow(client: Client, use_local_model: bool):
    if not use_local_model and not os.environ.get("OPENAI_API_KEY"):
        pytest.skip("No openai API key")
    new_config = client.config()
    new_config["plugins"] = [
        openai_agents.OpenAIAgentsPlugin(
            model_params=ModelActivityParameters(
                start_to_close_timeout=timedelta(seconds=30)
            ),
            model_provider=TestModelProvider(AgentAsToolsModel())
            if use_local_model
            else None,
        )
    ]
    client = Client(**new_config)

    async with new_worker(
        client,
        AgentsAsToolsWorkflow,
    ) as worker:
        workflow_handle = await client.start_workflow(
            AgentsAsToolsWorkflow.run,
            "Translate to Spanish: 'I am full'",
            id=f"agents-as-tools-workflow-{uuid.uuid4()}",
            task_queue=worker.task_queue,
            execution_timeout=timedelta(seconds=30),
        )
        result = await workflow_handle.result()

        if use_local_model:
            assert result == 'The translation to Spanish is: "Estoy lleno."'

            events = []
            async for e in workflow_handle.fetch_history_events():
                if e.HasField("activity_task_completed_event_attributes"):
                    events.append(e)

            assert len(events) == 4
            assert (
                "function_call"
                in events[0]
                .activity_task_completed_event_attributes.result.payloads[0]
                .data.decode()
            )
            assert (
                "Estoy lleno"
                in events[1]
                .activity_task_completed_event_attributes.result.payloads[0]
                .data.decode()
            )
            assert (
                "The translation to Spanish is:"
                in events[2]
                .activity_task_completed_event_attributes.result.payloads[0]
                .data.decode()
            )
            assert (
                "The translation to Spanish is:"
                in events[3]
                .activity_task_completed_event_attributes.result.payloads[0]
                .data.decode()
            )


class AirlineAgentContext(BaseModel):
    passenger_name: Optional[str] = None
    confirmation_number: Optional[str] = None
    seat_number: Optional[str] = None
    flight_number: Optional[str] = None


@function_tool(
    name_override="faq_lookup_tool",
    description_override="Lookup frequently asked questions.",
)
async def faq_lookup_tool(question: str) -> str:
    if "bag" in question or "baggage" in question:
        return (
            "You are allowed to bring one bag on the plane. "
            "It must be under 50 pounds and 22 inches x 14 inches x 9 inches."
        )
    elif "seats" in question or "plane" in question:
        return (
            "There are 120 seats on the plane. "
            "There are 22 business class seats and 98 economy seats. "
            "Exit rows are rows 4 and 16. "
            "Rows 5-8 are Economy Plus, with extra legroom. "
        )
    elif "wifi" in question:
        return "We have free wifi on the plane, join Airline-Wifi"
    return "I'm sorry, I don't know the answer to that question."


@function_tool
async def update_seat(
    context: RunContextWrapper[AirlineAgentContext],
    confirmation_number: str,
    new_seat: str,
) -> str:
    # Update the context based on the customer's input
    context.context.confirmation_number = confirmation_number
    context.context.seat_number = new_seat
    # Ensure that the flight number has been set by the incoming handoff
    assert context.context.flight_number is not None, "Flight number is required"
    return f"Updated seat to {new_seat} for confirmation number {confirmation_number}"


### HOOKS


async def on_seat_booking_handoff(
    context: RunContextWrapper[AirlineAgentContext],
) -> None:
    flight_number = f"FLT-{workflow.random().randint(100, 999)}"
    context.context.flight_number = flight_number


### AGENTS


def init_agents() -> Agent[AirlineAgentContext]:
    """
    Initialize the agents for the airline customer service workflow.
    :return: triage agent
    """
    faq_agent = Agent[AirlineAgentContext](
        name="FAQ Agent",
        handoff_description="A helpful agent that can answer questions about the airline.",
        instructions=f"""{RECOMMENDED_PROMPT_PREFIX}
        You are an FAQ agent. If you are speaking to a customer, you probably were transferred to from the triage agent.
        Use the following routine to support the customer.
        # Routine
        1. Identify the last question asked by the customer.
        2. Use the faq lookup tool to answer the question. Do not rely on your own knowledge.
        3. If you cannot answer the question, transfer back to the triage agent.""",
        tools=[faq_lookup_tool],
    )

    seat_booking_agent = Agent[AirlineAgentContext](
        name="Seat Booking Agent",
        handoff_description="A helpful agent that can update a seat on a flight.",
        instructions=f"""{RECOMMENDED_PROMPT_PREFIX}
        You are a seat booking agent. If you are speaking to a customer, you probably were transferred to from the triage agent.
        Use the following routine to support the customer.
        # Routine
        1. Ask for their confirmation number.
        2. Ask the customer what their desired seat number is.
        3. Use the update seat tool to update the seat on the flight.
        If the customer asks a question that is not related to the routine, transfer back to the triage agent. """,
        tools=[update_seat],
    )

    triage_agent = Agent[AirlineAgentContext](
        name="Triage Agent",
        handoff_description="A triage agent that can delegate a customer's request to the appropriate agent.",
        instructions=(
            f"{RECOMMENDED_PROMPT_PREFIX} "
            "You are a helpful triaging agent. You can use your tools to delegate questions to other appropriate agents."
        ),
        handoffs=[
            faq_agent,
            handoff(agent=seat_booking_agent, on_handoff=on_seat_booking_handoff),
        ],
    )

    faq_agent.handoffs.append(triage_agent)
    seat_booking_agent.handoffs.append(triage_agent)
    return triage_agent


class ProcessUserMessageInput(BaseModel):
    user_input: str
    chat_length: int


class CustomerServiceModel(StaticTestModel):
    responses = [
        ModelResponse(
            output=[
                ResponseOutputMessage(
                    id="",
                    content=[
                        ResponseOutputText(
                            text="Hi there! How can I assist you today?",
                            annotations=[],
                            type="output_text",
                        )
                    ],
                    role="assistant",
                    status="completed",
                    type="message",
                )
            ],
            usage=Usage(),
            response_id=None,
        ),
        ModelResponse(
            output=[
                ResponseFunctionToolCall(
                    arguments="{}",
                    call_id="call",
                    name="transfer_to_seat_booking_agent",
                    type="function_call",
                    id="id",
                    status="completed",
                )
            ],
            usage=Usage(),
            response_id=None,
        ),
        ModelResponse(
            output=[
                ResponseOutputMessage(
                    id="",
                    content=[
                        ResponseOutputText(
                            text="Could you please provide your confirmation number?",
                            annotations=[],
                            type="output_text",
                        )
                    ],
                    role="assistant",
                    status="completed",
                    type="message",
                )
            ],
            usage=Usage(),
            response_id=None,
        ),
        ModelResponse(
            output=[
                ResponseOutputMessage(
                    id="",
                    content=[
                        ResponseOutputText(
                            text="Thanks! What seat number would you like to change to?",
                            annotations=[],
                            type="output_text",
                        )
                    ],
                    role="assistant",
                    status="completed",
                    type="message",
                )
            ],
            usage=Usage(),
            response_id=None,
        ),
        ModelResponse(
            output=[
                ResponseFunctionToolCall(
                    arguments='{"confirmation_number":"11111","new_seat":"window seat"}',
                    call_id="call",
                    name="update_seat",
                    type="function_call",
                    id="id",
                    status="completed",
                )
            ],
            usage=Usage(),
            response_id=None,
        ),
        ModelResponse(
            output=[
                ResponseOutputMessage(
                    id="",
                    content=[
                        ResponseOutputText(
                            text="Your seat has been updated to a window seat. If there's anything else you need, feel free to let me know!",
                            annotations=[],
                            type="output_text",
                        )
                    ],
                    role="assistant",
                    status="completed",
                    type="message",
                )
            ],
            usage=Usage(),
            response_id=None,
        ),
    ]


@workflow.defn
class CustomerServiceWorkflow:
    def __init__(self, input_items: list[TResponseInputItem] = []):
        self.chat_history: list[str] = []
        self.current_agent: Agent[AirlineAgentContext] = init_agents()
        self.context = AirlineAgentContext()
        self.input_items = input_items

    @workflow.run
    async def run(self, input_items: list[TResponseInputItem] = []):
        await workflow.wait_condition(
            lambda: workflow.info().is_continue_as_new_suggested()
            and workflow.all_handlers_finished()
        )
        workflow.continue_as_new(self.input_items)

    @workflow.query
    def get_chat_history(self) -> list[str]:
        return self.chat_history

    @workflow.update
    async def process_user_message(self, input: ProcessUserMessageInput) -> list[str]:
        length = len(self.chat_history)
        self.chat_history.append(f"User: {input.user_input}")
        with trace("Customer service", group_id=workflow.info().workflow_id):
            self.input_items.append({"content": input.user_input, "role": "user"})
            result = await Runner.run(
                starting_agent=self.current_agent,
                input=self.input_items,
                context=self.context,
            )

            for new_item in result.new_items:
                agent_name = new_item.agent.name
                if isinstance(new_item, MessageOutputItem):
                    self.chat_history.append(
                        f"{agent_name}: {ItemHelpers.text_message_output(new_item)}"
                    )
                elif isinstance(new_item, HandoffOutputItem):
                    self.chat_history.append(
                        f"Handed off from {new_item.source_agent.name} to {new_item.target_agent.name}"
                    )
                elif isinstance(new_item, ToolCallItem):
                    self.chat_history.append(f"{agent_name}: Calling a tool")
                elif isinstance(new_item, ToolCallOutputItem):
                    self.chat_history.append(
                        f"{agent_name}: Tool call output: {new_item.output}"
                    )
                else:
                    self.chat_history.append(
                        f"{agent_name}: Skipping item: {new_item.__class__.__name__}"
                    )
            self.input_items = result.to_input_list()
            self.current_agent = result.last_agent
        workflow.set_current_details("\n\n".join(self.chat_history))
        return self.chat_history[length:]

    @process_user_message.validator
    def validate_process_user_message(self, input: ProcessUserMessageInput) -> None:
        if not input.user_input:
            raise ValueError("User input cannot be empty.")
        if len(input.user_input) > 1000:
            raise ValueError("User input is too long. Please limit to 1000 characters.")
        if input.chat_length != len(self.chat_history):
            raise ValueError("Stale chat history. Please refresh the chat.")


@pytest.mark.parametrize("use_local_model", [True, False])
async def test_customer_service_workflow(client: Client, use_local_model: bool):
    if not use_local_model and not os.environ.get("OPENAI_API_KEY"):
        pytest.skip("No openai API key")
    new_config = client.config()
    new_config["plugins"] = [
        openai_agents.OpenAIAgentsPlugin(
            model_params=ModelActivityParameters(
                start_to_close_timeout=timedelta(seconds=30)
            ),
            model_provider=TestModelProvider(CustomerServiceModel())
            if use_local_model
            else None,
        )
    ]
    client = Client(**new_config)

    questions = ["Hello", "Book me a flight to PDX", "11111", "Any window seat"]

    async with new_worker(
        client,
        CustomerServiceWorkflow,
    ) as worker:
        workflow_handle = await client.start_workflow(
            CustomerServiceWorkflow.run,
            id=f"customer-service-{uuid.uuid4()}",
            task_queue=worker.task_queue,
            execution_timeout=timedelta(seconds=30),
        )
        history: list[Any] = []
        for q in questions:
            message_input = ProcessUserMessageInput(
                user_input=q, chat_length=len(history)
            )
            new_history = await workflow_handle.execute_update(
                CustomerServiceWorkflow.process_user_message, message_input
            )
            history.extend(new_history)
            print(*new_history, sep="\n")

        await workflow_handle.cancel()

        with pytest.raises(WorkflowFailureError) as err:
            await workflow_handle.result()
        assert isinstance(err.value.cause, CancelledError)

        if use_local_model:
            events = []
            async for e in WorkflowHandle(
                client,
                workflow_handle.id,
                run_id=workflow_handle._first_execution_run_id,
            ).fetch_history_events():
                if e.HasField("activity_task_completed_event_attributes"):
                    events.append(e)

            assert len(events) == 6
            assert (
                "Hi there! How can I assist you today?"
                in events[0]
                .activity_task_completed_event_attributes.result.payloads[0]
                .data.decode()
            )
            assert (
                "transfer_to_seat_booking_agent"
                in events[1]
                .activity_task_completed_event_attributes.result.payloads[0]
                .data.decode()
            )
            assert (
                "Could you please provide your confirmation number?"
                in events[2]
                .activity_task_completed_event_attributes.result.payloads[0]
                .data.decode()
            )
            assert (
                "Thanks! What seat number would you like to change to?"
                in events[3]
                .activity_task_completed_event_attributes.result.payloads[0]
                .data.decode()
            )
            assert (
                "update_seat"
                in events[4]
                .activity_task_completed_event_attributes.result.payloads[0]
                .data.decode()
            )
            assert (
                "Your seat has been updated to a window seat. If there's anything else you need, feel free to let me know!"
                in events[5]
                .activity_task_completed_event_attributes.result.payloads[0]
                .data.decode()
            )


guardrail_response_index: int = 0


class InputGuardrailModel(OpenAIResponsesModel):
    __test__ = False
    responses: list[ModelResponse] = [
        ModelResponse(
            output=[
                ResponseOutputMessage(
                    id="",
                    content=[
                        ResponseOutputText(
                            text="The capital of California is Sacramento.",
                            annotations=[],
                            type="output_text",
                        )
                    ],
                    role="assistant",
                    status="completed",
                    type="message",
                )
            ],
            usage=Usage(),
            response_id=None,
        ),
        ModelResponse(
            output=[
                ResponseOutputMessage(
                    id="",
                    content=[
                        ResponseOutputText(
                            text="x=3",
                            annotations=[],
                            type="output_text",
                        )
                    ],
                    role="assistant",
                    status="completed",
                    type="message",
                )
            ],
            usage=Usage(),
            response_id=None,
        ),
    ]
    guardrail_responses = [
        ModelResponse(
            output=[
                ResponseOutputMessage(
                    id="",
                    content=[
                        ResponseOutputText(
                            text='{"is_math_homework":false,"reasoning":"The question asked is about the capital of California, which is a geography-related query, not math."}',
                            annotations=[],
                            type="output_text",
                        )
                    ],
                    role="assistant",
                    status="completed",
                    type="message",
                )
            ],
            usage=Usage(),
            response_id=None,
        ),
        ModelResponse(
            output=[
                ResponseOutputMessage(
                    id="",
                    content=[
                        ResponseOutputText(
                            text='{"is_math_homework":true,"reasoning":"The question involves solving an equation for a variable, which is a typical math homework problem."}',
                            annotations=[],
                            type="output_text",
                        )
                    ],
                    role="assistant",
                    status="completed",
                    type="message",
                )
            ],
            usage=Usage(),
            response_id=None,
        ),
    ]

    def __init__(
        self,
        model: str,
        openai_client: AsyncOpenAI,
    ) -> None:
        global response_index
        response_index = 0
        global guardrail_response_index
        guardrail_response_index = 0
        super().__init__(model, openai_client)

    async def get_response(
        self,
        system_instructions: Union[str, None],
        input: Union[str, list[TResponseInputItem]],
        model_settings: ModelSettings,
        tools: list[Tool],
        output_schema: Union[AgentOutputSchemaBase, None],
        handoffs: list[Handoff],
        tracing: ModelTracing,
        previous_response_id: Union[str, None],
        prompt: Union[ResponsePromptParam, None] = None,
    ) -> ModelResponse:
        if (
            system_instructions
            == "Check if the user is asking you to do their math homework."
        ):
            global guardrail_response_index
            response = self.guardrail_responses[guardrail_response_index]
            guardrail_response_index += 1
            return response
        else:
            global response_index
            response = self.responses[response_index]
            response_index += 1
            return response


### 1. An agent-based guardrail that is triggered if the user is asking to do math homework
class MathHomeworkOutput(BaseModel):
    reasoning: str
    is_math_homework: bool
    model_config = ConfigDict(extra="forbid")


guardrail_agent: Agent = Agent(
    name="Guardrail check",
    instructions="Check if the user is asking you to do their math homework.",
    output_type=MathHomeworkOutput,
)


@input_guardrail
async def math_guardrail(
    context: RunContextWrapper[None],
    agent: Agent,
    input: Union[str, list[TResponseInputItem]],
) -> GuardrailFunctionOutput:
    """This is an input guardrail function, which happens to call an agent to check if the input
    is a math homework question.
    """
    result = await Runner.run(guardrail_agent, input, context=context.context)
    final_output = result.final_output_as(MathHomeworkOutput)

    return GuardrailFunctionOutput(
        output_info=final_output,
        tripwire_triggered=final_output.is_math_homework,
    )


@workflow.defn
class InputGuardrailWorkflow:
    @workflow.run
    async def run(self, messages: list[str]) -> list[str]:
        agent = Agent(
            name="Customer support agent",
            instructions="You are a customer support agent. You help customers with their questions.",
            input_guardrails=[math_guardrail],
        )

        input_data: list[TResponseInputItem] = []
        results: list[str] = []

        for user_input in messages:
            input_data.append(
                {
                    "role": "user",
                    "content": user_input,
                }
            )

            try:
                result = await Runner.run(agent, input_data)
                results.append(result.final_output)
                # If the guardrail didn't trigger, we use the result as the input for the next run
                input_data = result.to_input_list()
            except InputGuardrailTripwireTriggered:
                # If the guardrail triggered, we instead add a refusal message to the input
                message = "Sorry, I can't help you with your math homework."
                results.append(message)
                input_data.append(
                    {
                        "role": "assistant",
                        "content": message,
                    }
                )
        return results


@pytest.mark.parametrize("use_local_model", [True, False])
async def test_input_guardrail(client: Client, use_local_model: bool):
    if not use_local_model and not os.environ.get("OPENAI_API_KEY"):
        pytest.skip("No openai API key")
    new_config = client.config()
    new_config["plugins"] = [
        openai_agents.OpenAIAgentsPlugin(
            model_params=ModelActivityParameters(
                start_to_close_timeout=timedelta(seconds=30)
            ),
            model_provider=TestModelProvider(
                InputGuardrailModel("", openai_client=AsyncOpenAI(api_key="Fake key"))
            )
            if use_local_model
            else None,
        )
    ]
    client = Client(**new_config)

    async with new_worker(
        client,
        InputGuardrailWorkflow,
    ) as worker:
        workflow_handle = await client.start_workflow(
            InputGuardrailWorkflow.run,
            [
                "What's the capital of California?",
                "Can you help me solve for x: 2x + 5 = 11",
            ],
            id=f"input-guardrail-{uuid.uuid4()}",
            task_queue=worker.task_queue,
            execution_timeout=timedelta(seconds=10),
        )
        result = await workflow_handle.result()

        if use_local_model:
            assert len(result) == 2
            assert result[0] == "The capital of California is Sacramento."
            assert result[1] == "Sorry, I can't help you with your math homework."


class OutputGuardrailModel(StaticTestModel):
    responses = [
        ModelResponse(
            output=[
                ResponseOutputMessage(
                    id="",
                    content=[
                        ResponseOutputText(
                            text='{"reasoning":"The phone number\'s area code (650) is associated with a region. However, the exact location is not definitive, but it\'s commonly linked to the San Francisco Peninsula in California, including cities like San Mateo, Palo Alto, and parts of Silicon Valley. It\'s important to note that area codes don\'t always guarantee a specific location due to mobile number portability.","response":"The area code 650 is typically associated with California, particularly the San Francisco Peninsula, including cities like Palo Alto and San Mateo.","user_name":null}',
                            annotations=[],
                            type="output_text",
                        )
                    ],
                    role="assistant",
                    status="completed",
                    type="message",
                )
            ],
            usage=Usage(),
            response_id=None,
        )
    ]


# The agent's output type
class MessageOutput(BaseModel):
    reasoning: str = Field(
        description="Thoughts on how to respond to the user's message"
    )
    response: str = Field(description="The response to the user's message")
    user_name: Optional[str] = Field(
        description="The name of the user who sent the message, if known"
    )
    model_config = ConfigDict(extra="forbid")


@output_guardrail
async def sensitive_data_check(
    context: RunContextWrapper, agent: Agent, output: MessageOutput
) -> GuardrailFunctionOutput:
    phone_number_in_response = "650" in output.response
    phone_number_in_reasoning = "650" in output.reasoning

    return GuardrailFunctionOutput(
        output_info={
            "phone_number_in_response": phone_number_in_response,
            "phone_number_in_reasoning": phone_number_in_reasoning,
        },
        tripwire_triggered=phone_number_in_response or phone_number_in_reasoning,
    )


output_guardrail_agent = Agent(
    name="Assistant",
    instructions="You are a helpful assistant.",
    output_type=MessageOutput,
    output_guardrails=[sensitive_data_check],
)


@workflow.defn
class OutputGuardrailWorkflow:
    @workflow.run
    async def run(self) -> bool:
        try:
            await Runner.run(
                output_guardrail_agent,
                "My phone number is 650-123-4567. Where do you think I live?",
            )
            return True
        except OutputGuardrailTripwireTriggered:
            return False


@pytest.mark.parametrize("use_local_model", [True, False])
async def test_output_guardrail(client: Client, use_local_model: bool):
    if not use_local_model and not os.environ.get("OPENAI_API_KEY"):
        pytest.skip("No openai API key")
    new_config = client.config()
    new_config["plugins"] = [
        openai_agents.OpenAIAgentsPlugin(
            model_params=ModelActivityParameters(
                start_to_close_timeout=timedelta(seconds=30)
            ),
            model_provider=TestModelProvider(OutputGuardrailModel())
            if use_local_model
            else None,
        )
    ]
    client = Client(**new_config)

    async with new_worker(
        client,
        OutputGuardrailWorkflow,
    ) as worker:
        workflow_handle = await client.start_workflow(
            OutputGuardrailWorkflow.run,
            id=f"output-guardrail-{uuid.uuid4()}",
            task_queue=worker.task_queue,
            execution_timeout=timedelta(seconds=10),
        )
        result = await workflow_handle.result()

        if use_local_model:
            assert not result


class WorkflowToolModel(StaticTestModel):
    responses = [
        ModelResponse(
            output=[
                ResponseFunctionToolCall(
                    arguments="{}",
                    call_id="call",
                    name="run_tool",
                    type="function_call",
                    id="id",
                    status="completed",
                )
            ],
            usage=Usage(),
            response_id=None,
        ),
        ModelResponse(
            output=[
                ResponseOutputMessage(
                    id="",
                    content=[
                        ResponseOutputText(
                            text="",
                            annotations=[],
                            type="output_text",
                        )
                    ],
                    role="assistant",
                    status="completed",
                    type="message",
                )
            ],
            usage=Usage(),
            response_id=None,
        ),
    ]


@workflow.defn
class WorkflowToolWorkflow:
    @workflow.run
    async def run(self) -> None:
        agent: Agent = Agent(
            name="Assistant",
            instructions="You are a helpful assistant.",
            tools=[function_tool(self.run_tool)],
        )
        await Runner.run(
            agent,
            "My phone number is 650-123-4567. Where do you think I live?",
        )

    async def run_tool(self):
        print("Tool ran with self:", self)
        workflow.logger.info("Tool ran with self: %s", self)
        return None


async def test_workflow_method_tools(client: Client):
    new_config = client.config()
    new_config["plugins"] = [
        openai_agents.OpenAIAgentsPlugin(
            model_params=ModelActivityParameters(
                start_to_close_timeout=timedelta(seconds=30)
            ),
            model_provider=TestModelProvider(WorkflowToolModel()),
        )
    ]
    client = Client(**new_config)

    async with new_worker(
        client,
        WorkflowToolWorkflow,
    ) as worker:
        workflow_handle = await client.start_workflow(
            WorkflowToolWorkflow.run,
            id=f"workflow-tool-{uuid.uuid4()}",
            task_queue=worker.task_queue,
            execution_timeout=timedelta(seconds=10),
        )
        await workflow_handle.result()


async def test_response_serialization():
    # This should not be used in another test, or this test needs to change to use another unloaded type
    from openai.types.responses.response_output_item import ImageGenerationCall

    data = json.loads(
        b'{"id": "msg_68757ec43348819d86709f0fcb70316301a1194a3e05b38c","type": "image_generation_call","status": "completed"}'
    )
    call = TypeAdapter(ImageGenerationCall).validate_python(data)
    model_response = ModelResponse(
        output=[
            call,
        ],
        usage=Usage(),
        response_id="",
    )
    encoded = await pydantic_data_converter.encode([model_response])


async def assert_status_retry_behavior(status: int, client: Client, should_retry: bool):
    def status_error(status: int):
        with workflow.unsafe.imports_passed_through():
            with workflow.unsafe.sandbox_unrestricted():
                import httpx
            raise APIStatusError(
                message="Something went wrong.",
                response=httpx.Response(
                    status_code=status, request=httpx.Request("GET", url="")
                ),
                body=None,
            )

    new_config = client.config()
    new_config["plugins"] = [
        openai_agents.OpenAIAgentsPlugin(
            model_params=ModelActivityParameters(
                retry_policy=RetryPolicy(maximum_attempts=2),
            ),
            model_provider=TestModelProvider(TestModel(lambda: status_error(status))),
        )
    ]
    client = Client(**new_config)

    async with new_worker(
        client,
        HelloWorldAgent,
    ) as worker:
        workflow_handle = await client.start_workflow(
            HelloWorldAgent.run,
            "Input",
            id=f"workflow-tool-{uuid.uuid4()}",
            task_queue=worker.task_queue,
            execution_timeout=timedelta(seconds=10),
        )
        with pytest.raises(WorkflowFailureError) as e:
            await workflow_handle.result()

        found = False
        async for event in workflow_handle.fetch_history_events():
            if event.HasField("activity_task_started_event_attributes"):
                found = True
                if should_retry:
                    assert event.activity_task_started_event_attributes.attempt == 2
                else:
                    assert event.activity_task_started_event_attributes.attempt == 1
        assert found


async def test_exception_handling(client: Client):
    await assert_status_retry_behavior(408, client, should_retry=True)
    await assert_status_retry_behavior(409, client, should_retry=True)
    await assert_status_retry_behavior(429, client, should_retry=True)
    await assert_status_retry_behavior(500, client, should_retry=True)

    await assert_status_retry_behavior(400, client, should_retry=False)
    await assert_status_retry_behavior(403, client, should_retry=False)
    await assert_status_retry_behavior(404, client, should_retry=False)


<<<<<<< HEAD
class WaitModel(Model):
    async def get_response(
        self,
        system_instructions: Union[str, None],
        input: Union[str, list[TResponseInputItem]],
        model_settings: ModelSettings,
        tools: list[Tool],
        output_schema: Union[AgentOutputSchemaBase, None],
        handoffs: list[Handoff],
        tracing: ModelTracing,
        *,
        previous_response_id: Union[str, None],
        prompt: Union[ResponsePromptParam, None] = None,
    ) -> ModelResponse:
        activity.logger.info("Waiting")
        await asyncio.sleep(0.5)
        activity.logger.info("Returning")
        return ModelResponse(
            output=[
                ResponseOutputMessage(
                    id="",
                    content=[
                        ResponseOutputText(
                            text="test", annotations=[], type="output_text"
                        )
                    ],
                    role="assistant",
                    status="completed",
                    type="message",
                )
            ],
            usage=Usage(),
            response_id=None,
        )

    def stream_response(
        self,
        system_instructions: Optional[str],
        input: Union[str, list[TResponseInputItem]],
        model_settings: ModelSettings,
        tools: list[Tool],
        output_schema: Optional[AgentOutputSchemaBase],
        handoffs: list[Handoff],
        tracing: ModelTracing,
        *,
        previous_response_id: Optional[str],
        prompt: Optional[ResponsePromptParam],
    ) -> AsyncIterator[TResponseStreamEvent]:
        raise NotImplementedError()


async def test_heartbeat(client: Client):
=======
class CustomModelProvider(ModelProvider):
    def get_model(self, model_name: Optional[str]) -> Model:
        client = AsyncOpenAI(base_url="https://api.openai.com/v1")
        return OpenAIChatCompletionsModel(model="gpt-4o", openai_client=client)


async def test_chat_completions_model(client: Client):
    if not os.environ.get("OPENAI_API_KEY"):
        pytest.skip("No openai API key")

>>>>>>> f8158869
    new_config = client.config()
    new_config["plugins"] = [
        openai_agents.OpenAIAgentsPlugin(
            model_params=ModelActivityParameters(
<<<<<<< HEAD
                heartbeat_timeout=timedelta(seconds=0.2),
            ),
            model_provider=TestModelProvider(WaitModel()),
=======
                start_to_close_timeout=timedelta(seconds=30)
            ),
            model_provider=CustomModelProvider(),
>>>>>>> f8158869
        )
    ]
    client = Client(**new_config)

    async with new_worker(
        client,
<<<<<<< HEAD
        HelloWorldAgent,
    ) as worker:
        workflow_handle = await client.start_workflow(
            HelloWorldAgent.run,
            "Tell me about recursion in programming.",
            id=f"workflow-tool-{uuid.uuid4()}",
            task_queue=worker.task_queue,
            execution_timeout=timedelta(seconds=1),
=======
        WorkflowToolWorkflow,
    ) as worker:
        workflow_handle = await client.start_workflow(
            WorkflowToolWorkflow.run,
            id=f"workflow-tool-{uuid.uuid4()}",
            task_queue=worker.task_queue,
            execution_timeout=timedelta(seconds=10),
>>>>>>> f8158869
        )
        await workflow_handle.result()<|MERGE_RESOLUTION|>--- conflicted
+++ resolved
@@ -17,10 +17,7 @@
     ItemHelpers,
     MessageOutputItem,
     Model,
-<<<<<<< HEAD
-=======
     ModelProvider,
->>>>>>> f8158869
     ModelResponse,
     ModelSettings,
     ModelTracing,
@@ -1849,7 +1846,40 @@
     await assert_status_retry_behavior(404, client, should_retry=False)
 
 
-<<<<<<< HEAD
+class CustomModelProvider(ModelProvider):
+    def get_model(self, model_name: Optional[str]) -> Model:
+        client = AsyncOpenAI(base_url="https://api.openai.com/v1")
+        return OpenAIChatCompletionsModel(model="gpt-4o", openai_client=client)
+
+
+async def test_chat_completions_model(client: Client):
+    if not os.environ.get("OPENAI_API_KEY"):
+        pytest.skip("No openai API key")
+
+    new_config = client.config()
+    new_config["plugins"] = [
+        openai_agents.OpenAIAgentsPlugin(
+            model_params=ModelActivityParameters(
+                start_to_close_timeout=timedelta(seconds=30)
+            ),
+            model_provider=CustomModelProvider(),
+        )
+    ]
+    client = Client(**new_config)
+
+    async with new_worker(
+        client,
+        WorkflowToolWorkflow,
+    ) as worker:
+        workflow_handle = await client.start_workflow(
+            WorkflowToolWorkflow.run,
+            id=f"workflow-tool-{uuid.uuid4()}",
+            task_queue=worker.task_queue,
+            execution_timeout=timedelta(seconds=10),
+        )
+        await workflow_handle.result()
+
+
 class WaitModel(Model):
     async def get_response(
         self,
@@ -1902,38 +1932,19 @@
 
 
 async def test_heartbeat(client: Client):
-=======
-class CustomModelProvider(ModelProvider):
-    def get_model(self, model_name: Optional[str]) -> Model:
-        client = AsyncOpenAI(base_url="https://api.openai.com/v1")
-        return OpenAIChatCompletionsModel(model="gpt-4o", openai_client=client)
-
-
-async def test_chat_completions_model(client: Client):
-    if not os.environ.get("OPENAI_API_KEY"):
-        pytest.skip("No openai API key")
-
->>>>>>> f8158869
     new_config = client.config()
     new_config["plugins"] = [
         openai_agents.OpenAIAgentsPlugin(
             model_params=ModelActivityParameters(
-<<<<<<< HEAD
                 heartbeat_timeout=timedelta(seconds=0.2),
             ),
             model_provider=TestModelProvider(WaitModel()),
-=======
-                start_to_close_timeout=timedelta(seconds=30)
-            ),
-            model_provider=CustomModelProvider(),
->>>>>>> f8158869
         )
     ]
     client = Client(**new_config)
 
     async with new_worker(
         client,
-<<<<<<< HEAD
         HelloWorldAgent,
     ) as worker:
         workflow_handle = await client.start_workflow(
@@ -1942,14 +1953,5 @@
             id=f"workflow-tool-{uuid.uuid4()}",
             task_queue=worker.task_queue,
             execution_timeout=timedelta(seconds=1),
-=======
-        WorkflowToolWorkflow,
-    ) as worker:
-        workflow_handle = await client.start_workflow(
-            WorkflowToolWorkflow.run,
-            id=f"workflow-tool-{uuid.uuid4()}",
-            task_queue=worker.task_queue,
-            execution_timeout=timedelta(seconds=10),
->>>>>>> f8158869
         )
         await workflow_handle.result()