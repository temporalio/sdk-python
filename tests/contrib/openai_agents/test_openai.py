import asyncio
import json
import os
import sys
import uuid
from dataclasses import dataclass
from datetime import timedelta
from typing import Any, AsyncIterator, Optional, Union, no_type_check

import nexusrpc
import pytest
from agents import (
    Agent,
    AgentOutputSchemaBase,
    CodeInterpreterTool,
    FileSearchTool,
    GuardrailFunctionOutput,
    Handoff,
    HostedMCPTool,
    ImageGenerationTool,
    InputGuardrailTripwireTriggered,
    ItemHelpers,
    LocalShellTool,
    MCPToolApprovalFunctionResult,
    MCPToolApprovalRequest,
    MessageOutputItem,
    Model,
    ModelProvider,
    ModelResponse,
    ModelSettings,
    ModelTracing,
    OpenAIChatCompletionsModel,
    OpenAIResponsesModel,
    OutputGuardrailTripwireTriggered,
    RunContextWrapper,
    Runner,
    SQLiteSession,
    Tool,
    TResponseInputItem,
    Usage,
    function_tool,
    handoff,
    input_guardrail,
    output_guardrail,
    trace,
)
from agents.extensions.handoff_prompt import RECOMMENDED_PROMPT_PREFIX
from agents.items import (
    HandoffOutputItem,
    ToolCallItem,
    ToolCallOutputItem,
    TResponseStreamEvent,
)
from openai import APIStatusError, AsyncOpenAI, BaseModel
from openai.types.responses import (
    EasyInputMessageParam,
    ResponseCodeInterpreterToolCall,
    ResponseFileSearchToolCall,
    ResponseFunctionToolCall,
    ResponseFunctionToolCallParam,
    ResponseFunctionWebSearch,
    ResponseInputTextParam,
    ResponseOutputMessage,
    ResponseOutputText,
)
from openai.types.responses.response_file_search_tool_call import Result
from openai.types.responses.response_function_web_search import ActionSearch
from openai.types.responses.response_input_item_param import Message
from openai.types.responses.response_output_item import (
    ImageGenerationCall,
    McpApprovalRequest,
    McpCall,
)
from openai.types.responses.response_prompt_param import ResponsePromptParam
from pydantic import ConfigDict, Field, TypeAdapter

import temporalio.api.cloud.namespace.v1
from temporalio import activity, workflow
from temporalio.client import Client, WorkflowFailureError, WorkflowHandle
from temporalio.common import RetryPolicy, SearchAttributeValueType
from temporalio.contrib import openai_agents
from temporalio.contrib.openai_agents import (
    ModelActivityParameters,
    TestModel,
    TestModelProvider,
)
from temporalio.contrib.openai_agents._temporal_model_stub import _extract_summary
from temporalio.contrib.pydantic import pydantic_data_converter
from temporalio.exceptions import ApplicationError, CancelledError
from temporalio.testing import WorkflowEnvironment
from tests.contrib.openai_agents.research_agents.research_manager import (
    ResearchManager,
)
from tests.helpers import assert_task_fail_eventually, new_worker
from tests.helpers.nexus import create_nexus_endpoint, make_nexus_endpoint_name


class StaticTestModel(TestModel):
    __test__ = False
    responses: list[ModelResponse] = []

    def __init__(
        self,
    ) -> None:
        self._responses = iter(self.responses)
        super().__init__(lambda: next(self._responses))


class TestHelloModel(StaticTestModel):
    responses = [
        ModelResponse(
            output=[
                ResponseOutputMessage(
                    id="",
                    content=[
                        ResponseOutputText(
                            text="test", annotations=[], type="output_text"
                        )
                    ],
                    role="assistant",
                    status="completed",
                    type="message",
                )
            ],
            usage=Usage(),
            response_id=None,
        )
    ]


@workflow.defn
class HelloWorldAgent:
    @workflow.run
    async def run(self, prompt: str) -> str:
        agent = Agent[None](
            name="Assistant",
            instructions="You only respond in haikus.",
        )
        result = await Runner.run(starting_agent=agent, input=prompt)
        return result.final_output


@pytest.mark.parametrize("use_local_model", [True, False])
async def test_hello_world_agent(client: Client, use_local_model: bool):
    if not use_local_model and not os.environ.get("OPENAI_API_KEY"):
        pytest.skip("No openai API key")
    new_config = client.config()
    new_config["plugins"] = [
        openai_agents.OpenAIAgentsPlugin(
            model_params=ModelActivityParameters(
                start_to_close_timeout=timedelta(seconds=30)
            ),
            model_provider=TestModelProvider(TestHelloModel())
            if use_local_model
            else None,
        )
    ]
    client = Client(**new_config)

    async with new_worker(client, HelloWorldAgent) as worker:
        result = await client.execute_workflow(
            HelloWorldAgent.run,
            "Tell me about recursion in programming.",
            id=f"hello-workflow-{uuid.uuid4()}",
            task_queue=worker.task_queue,
            execution_timeout=timedelta(seconds=5),
        )
        if use_local_model:
            assert result == "test"


@dataclass
class Weather:
    city: str
    temperature_range: str
    conditions: str


@activity.defn
async def get_weather(city: str) -> Weather:
    """
    Get the weather for a given city.
    """
    return Weather(city=city, temperature_range="14-20C", conditions="Sunny with wind.")


@activity.defn
async def get_weather_country(city: str, country: str) -> Weather:
    """
    Get the weather for a given city in a country.
    """
    return Weather(city=city, temperature_range="14-20C", conditions="Sunny with wind.")


@dataclass
class WeatherInput:
    city: str


@activity.defn
async def get_weather_object(input: WeatherInput) -> Weather:
    """
    Get the weather for a given city.
    """
    return Weather(
        city=input.city, temperature_range="14-20C", conditions="Sunny with wind."
    )


@activity.defn
async def get_weather_context(ctx: RunContextWrapper[str], city: str) -> Weather:
    """
    Get the weather for a given city.
    """
    return Weather(city=city, temperature_range="14-20C", conditions=ctx.context)


class ActivityWeatherService:
    @activity.defn
    async def get_weather_method(self, city: str) -> Weather:
        """
        Get the weather for a given city.
        """
        return Weather(
            city=city, temperature_range="14-20C", conditions="Sunny with wind."
        )


@nexusrpc.service
class WeatherService:
    get_weather_nexus_operation: nexusrpc.Operation[WeatherInput, Weather]


@nexusrpc.handler.service_handler(service=WeatherService)
class WeatherServiceHandler:
    @nexusrpc.handler.sync_operation
    async def get_weather_nexus_operation(
        self, ctx: nexusrpc.handler.StartOperationContext, input: WeatherInput
    ) -> Weather:
        return Weather(
            city=input.city, temperature_range="14-20C", conditions="Sunny with wind."
        )


class TestWeatherModel(StaticTestModel):
    responses = [
        ModelResponse(
            output=[
                ResponseFunctionToolCall(
                    arguments='{"city":"Tokyo"}',
                    call_id="call",
                    name="get_weather",
                    type="function_call",
                    id="id",
                    status="completed",
                )
            ],
            usage=Usage(),
            response_id=None,
        ),
        ModelResponse(
            output=[
                ResponseFunctionToolCall(
                    arguments='{"input":{"city":"Tokyo"}}',
                    call_id="call",
                    name="get_weather_object",
                    type="function_call",
                    id="id",
                    status="completed",
                )
            ],
            usage=Usage(),
            response_id=None,
        ),
        ModelResponse(
            output=[
                ResponseFunctionToolCall(
                    arguments='{"city":"Tokyo","country":"Japan"}',
                    call_id="call",
                    name="get_weather_country",
                    type="function_call",
                    id="id",
                    status="completed",
                )
            ],
            usage=Usage(),
            response_id=None,
        ),
        ModelResponse(
            output=[
                ResponseFunctionToolCall(
                    arguments='{"city":"Tokyo"}',
                    call_id="call",
                    name="get_weather_context",
                    type="function_call",
                    id="id",
                    status="completed",
                )
            ],
            usage=Usage(),
            response_id=None,
        ),
        ModelResponse(
            output=[
                ResponseFunctionToolCall(
                    arguments='{"city":"Tokyo"}',
                    call_id="call",
                    name="get_weather_method",
                    type="function_call",
                    id="id",
                    status="completed",
                )
            ],
            usage=Usage(),
            response_id=None,
        ),
        ModelResponse(
            output=[
                ResponseOutputMessage(
                    id="",
                    content=[
                        ResponseOutputText(
                            text="Test weather result",
                            annotations=[],
                            type="output_text",
                        )
                    ],
                    role="assistant",
                    status="completed",
                    type="message",
                )
            ],
            usage=Usage(),
            response_id=None,
        ),
    ]


class TestNexusWeatherModel(StaticTestModel):
    responses = [
        ModelResponse(
            output=[
                ResponseFunctionToolCall(
                    arguments='{"input":{"city":"Tokyo"}}',
                    call_id="call",
                    name="get_weather_nexus_operation",
                    type="function_call",
                    id="id",
                    status="completed",
                )
            ],
            usage=Usage(),
            response_id=None,
        ),
        ModelResponse(
            output=[
                ResponseOutputMessage(
                    id="",
                    content=[
                        ResponseOutputText(
                            text="Test nexus weather result",
                            annotations=[],
                            type="output_text",
                        )
                    ],
                    role="assistant",
                    status="completed",
                    type="message",
                )
            ],
            usage=Usage(),
            response_id=None,
        ),
    ]


@workflow.defn
class ToolsWorkflow:
    @workflow.run
    async def run(self, question: str) -> str:
        agent = Agent[str](
            name="Tools Workflow",
            instructions="You are a helpful agent.",
            tools=[
                openai_agents.workflow.activity_as_tool(
                    get_weather, start_to_close_timeout=timedelta(seconds=10)
                ),
                openai_agents.workflow.activity_as_tool(
                    get_weather_object, start_to_close_timeout=timedelta(seconds=10)
                ),
                openai_agents.workflow.activity_as_tool(
                    get_weather_country, start_to_close_timeout=timedelta(seconds=10)
                ),
                openai_agents.workflow.activity_as_tool(
                    get_weather_context, start_to_close_timeout=timedelta(seconds=10)
                ),
                openai_agents.workflow.activity_as_tool(
                    ActivityWeatherService.get_weather_method,
                    start_to_close_timeout=timedelta(seconds=10),
                ),
            ],
        )
        result = await Runner.run(
            starting_agent=agent, input=question, context="Stormy"
        )
        return result.final_output


@workflow.defn
class NexusToolsWorkflow:
    @workflow.run
    async def run(self, question: str) -> str:
        agent = Agent[str](
            name="Nexus Tools Workflow",
            instructions="You are a helpful agent.",
            tools=[
                openai_agents.workflow.nexus_operation_as_tool(
                    WeatherService.get_weather_nexus_operation,
                    service=WeatherService,
                    endpoint=make_nexus_endpoint_name(workflow.info().task_queue),
                    schedule_to_close_timeout=timedelta(seconds=10),
                ),
            ],
        )
        result = await Runner.run(
            starting_agent=agent, input=question, context="Stormy"
        )
        return result.final_output


@pytest.mark.parametrize("use_local_model", [True, False])
async def test_tool_workflow(client: Client, use_local_model: bool):
    if not use_local_model and not os.environ.get("OPENAI_API_KEY"):
        pytest.skip("No openai API key")
    new_config = client.config()
    new_config["plugins"] = [
        openai_agents.OpenAIAgentsPlugin(
            model_params=ModelActivityParameters(
                start_to_close_timeout=timedelta(seconds=30)
            ),
            model_provider=TestModelProvider(TestWeatherModel())
            if use_local_model
            else None,
        )
    ]
    client = Client(**new_config)

    async with new_worker(
        client,
        ToolsWorkflow,
        activities=[
            get_weather,
            get_weather_object,
            get_weather_country,
            get_weather_context,
            ActivityWeatherService().get_weather_method,
        ],
    ) as worker:
        workflow_handle = await client.start_workflow(
            ToolsWorkflow.run,
            "What is the weather in Tokio?",
            id=f"tools-workflow-{uuid.uuid4()}",
            task_queue=worker.task_queue,
            execution_timeout=timedelta(seconds=30),
        )
        result = await workflow_handle.result()

        if use_local_model:
            assert result == "Test weather result"

            events = []
            async for e in workflow_handle.fetch_history_events():
                if e.HasField("activity_task_completed_event_attributes"):
                    events.append(e)

            assert len(events) == 11
            assert (
                "function_call"
                in events[0]
                .activity_task_completed_event_attributes.result.payloads[0]
                .data.decode()
            )
            assert (
                "Sunny with wind"
                in events[1]
                .activity_task_completed_event_attributes.result.payloads[0]
                .data.decode()
            )
            assert (
                "function_call"
                in events[2]
                .activity_task_completed_event_attributes.result.payloads[0]
                .data.decode()
            )
            assert (
                "Sunny with wind"
                in events[3]
                .activity_task_completed_event_attributes.result.payloads[0]
                .data.decode()
            )
            assert (
                "function_call"
                in events[4]
                .activity_task_completed_event_attributes.result.payloads[0]
                .data.decode()
            )
            assert (
                "Sunny with wind"
                in events[5]
                .activity_task_completed_event_attributes.result.payloads[0]
                .data.decode()
            )
            assert (
                "function_call"
                in events[6]
                .activity_task_completed_event_attributes.result.payloads[0]
                .data.decode()
            )
            assert (
                "Stormy"
                in events[7]
                .activity_task_completed_event_attributes.result.payloads[0]
                .data.decode()
            )
            assert (
                "function_call"
                in events[8]
                .activity_task_completed_event_attributes.result.payloads[0]
                .data.decode()
            )
            assert (
                "Sunny with wind"
                in events[9]
                .activity_task_completed_event_attributes.result.payloads[0]
                .data.decode()
            )
            assert (
                "Test weather result"
                in events[10]
                .activity_task_completed_event_attributes.result.payloads[0]
                .data.decode()
            )


@pytest.mark.parametrize("use_local_model", [True, False])
async def test_nexus_tool_workflow(
    client: Client, env: WorkflowEnvironment, use_local_model: bool
):
    if not use_local_model and not os.environ.get("OPENAI_API_KEY"):
        pytest.skip("No openai API key")

    if env.supports_time_skipping:
        pytest.skip("Nexus tests don't work with time-skipping server")

    new_config = client.config()
    new_config["plugins"] = [
        openai_agents.OpenAIAgentsPlugin(
            model_params=ModelActivityParameters(
                start_to_close_timeout=timedelta(seconds=30)
            ),
            model_provider=TestModelProvider(TestNexusWeatherModel())
            if use_local_model
            else None,
        )
    ]
    client = Client(**new_config)

    async with new_worker(
        client,
        NexusToolsWorkflow,
        nexus_service_handlers=[WeatherServiceHandler()],
    ) as worker:
        await create_nexus_endpoint(worker.task_queue, client)

        workflow_handle = await client.start_workflow(
            NexusToolsWorkflow.run,
            "What is the weather in Tokio?",
            id=f"nexus-tools-workflow-{uuid.uuid4()}",
            task_queue=worker.task_queue,
            execution_timeout=timedelta(seconds=30),
        )
        result = await workflow_handle.result()

        if use_local_model:
            assert result == "Test nexus weather result"

            events = []
            async for e in workflow_handle.fetch_history_events():
                if e.HasField("activity_task_completed_event_attributes") or e.HasField(
                    "nexus_operation_completed_event_attributes"
                ):
                    events.append(e)

            assert len(events) == 3
            assert (
                "function_call"
                in events[0]
                .activity_task_completed_event_attributes.result.payloads[0]
                .data.decode()
            )
            assert (
                "Sunny with wind"
                in events[
                    1
                ].nexus_operation_completed_event_attributes.result.data.decode()
            )
            assert (
                "Test nexus weather result"
                in events[2]
                .activity_task_completed_event_attributes.result.payloads[0]
                .data.decode()
            )


@no_type_check
class TestResearchModel(StaticTestModel):
    responses = [
        ModelResponse(
            output=[
                ResponseOutputMessage(
                    id="",
                    content=[
                        ResponseOutputText(
                            text='{"searches":[{"query":"best Caribbean surfing spots April","reason":"Identify locations with optimal surfing conditions in the Caribbean during April."},{"query":"top Caribbean islands for hiking April","reason":"Find Caribbean islands with excellent hiking opportunities that are ideal in April."},{"query":"Caribbean water sports destinations April","reason":"Locate Caribbean destinations offering a variety of water sports activities in April."},{"query":"surfing conditions Caribbean April","reason":"Understand the surfing conditions and which islands are suitable for surfing in April."},{"query":"Caribbean adventure travel hiking surfing","reason":"Explore adventure travel options that combine hiking and surfing in the Caribbean."},{"query":"best beaches for surfing Caribbean April","reason":"Identify which Caribbean beaches are renowned for surfing in April."},{"query":"Caribbean islands with national parks hiking","reason":"Find islands with national parks or reserves that offer hiking trails."},{"query":"Caribbean weather April surfing conditions","reason":"Research the weather conditions in April affecting surfing in the Caribbean."},{"query":"Caribbean water sports rentals April","reason":"Look for places where water sports equipment can be rented in the Caribbean during April."},{"query":"Caribbean multi-activity vacation packages","reason":"Look for vacation packages that offer a combination of surfing, hiking, and water sports."}]}',
                            annotations=[],
                            type="output_text",
                        )
                    ],
                    role="assistant",
                    status="completed",
                    type="message",
                )
            ],
            usage=Usage(),
            response_id=None,
        )
    ]
    for i in range(10):
        responses.append(
            ModelResponse(
                output=[
                    ResponseFunctionWebSearch(
                        id="",
                        status="completed",
                        type="web_search_call",
                        action=ActionSearch(query="", type="search"),
                    ),
                    ResponseOutputMessage(
                        id="",
                        content=[
                            ResponseOutputText(
                                text="Granada",
                                annotations=[],
                                type="output_text",
                            )
                        ],
                        role="assistant",
                        status="completed",
                        type="message",
                    ),
                ],
                usage=Usage(),
                response_id=None,
            )
        )
    responses.append(
        ModelResponse(
            output=[
                ResponseOutputMessage(
                    id="",
                    content=[
                        ResponseOutputText(
                            text='{"follow_up_questions":[], "markdown_report":"report", "short_summary":"rep"}',
                            annotations=[],
                            type="output_text",
                        )
                    ],
                    role="assistant",
                    status="completed",
                    type="message",
                )
            ],
            usage=Usage(),
            response_id=None,
        )
    )


@workflow.defn
class ResearchWorkflow:
    @workflow.run
    async def run(self, query: str):
        return await ResearchManager().run(query)


@pytest.mark.parametrize("use_local_model", [True, False])
@pytest.mark.timeout(120)
async def test_research_workflow(client: Client, use_local_model: bool):
    if not use_local_model and not os.environ.get("OPENAI_API_KEY"):
        pytest.skip("No openai API key")
    new_config = client.config()
    new_config["plugins"] = [
        openai_agents.OpenAIAgentsPlugin(
            model_params=ModelActivityParameters(
                start_to_close_timeout=timedelta(seconds=120),
                schedule_to_close_timeout=timedelta(seconds=120),
            ),
            model_provider=TestModelProvider(TestResearchModel())
            if use_local_model
            else None,
        )
    ]
    client = Client(**new_config)

    async with new_worker(
        client,
        ResearchWorkflow,
    ) as worker:
        workflow_handle = await client.start_workflow(
            ResearchWorkflow.run,
            "Caribbean vacation spots in April, optimizing for surfing, hiking and water sports",
            id=f"research-workflow-{uuid.uuid4()}",
            task_queue=worker.task_queue,
            execution_timeout=timedelta(seconds=120),
        )
        result = await workflow_handle.result()

        if use_local_model:
            assert result == "report"

            events = []
            async for e in workflow_handle.fetch_history_events():
                if e.HasField("activity_task_completed_event_attributes"):
                    events.append(e)

            assert len(events) == 12
            assert (
                '"type":"output_text"'
                in events[0]
                .activity_task_completed_event_attributes.result.payloads[0]
                .data.decode()
            )
            for i in range(1, 11):
                assert (
                    "web_search_call"
                    in events[i]
                    .activity_task_completed_event_attributes.result.payloads[0]
                    .data.decode()
                )

            assert (
                '"type":"output_text"'
                in events[11]
                .activity_task_completed_event_attributes.result.payloads[0]
                .data.decode()
            )


def orchestrator_agent() -> Agent:
    spanish_agent = Agent[None](
        name="spanish_agent",
        instructions="You translate the user's message to Spanish",
        handoff_description="An english to spanish translator",
    )

    french_agent = Agent[None](
        name="french_agent",
        instructions="You translate the user's message to French",
        handoff_description="An english to french translator",
    )

    italian_agent = Agent[None](
        name="italian_agent",
        instructions="You translate the user's message to Italian",
        handoff_description="An english to italian translator",
    )

    orchestrator_agent = Agent[None](
        name="orchestrator_agent",
        instructions=(
            "You are a translation agent. You use the tools given to you to translate."
            "If asked for multiple translations, you call the relevant tools in order."
            "You never translate on your own, you always use the provided tools."
        ),
        tools=[
            spanish_agent.as_tool(
                tool_name="translate_to_spanish",
                tool_description="Translate the user's message to Spanish",
            ),
            french_agent.as_tool(
                tool_name="translate_to_french",
                tool_description="Translate the user's message to French",
            ),
            italian_agent.as_tool(
                tool_name="translate_to_italian",
                tool_description="Translate the user's message to Italian",
            ),
        ],
    )
    return orchestrator_agent


def synthesizer_agent() -> Agent:
    return Agent(
        name="synthesizer_agent",
        instructions="You inspect translations, correct them if needed, and produce a final concatenated response.",
    )


@workflow.defn
class AgentsAsToolsWorkflow:
    @workflow.run
    async def run(self, msg: str) -> str:
        # Run the entire orchestration in a single trace
        with trace("Orchestrator evaluator"):
            orchestrator = orchestrator_agent()
            synthesizer = synthesizer_agent()

            orchestrator_result = await Runner.run(
                starting_agent=orchestrator, input=msg
            )

            for item in orchestrator_result.new_items:
                if isinstance(item, MessageOutputItem):
                    text = ItemHelpers.text_message_output(item)
                    if text:
                        print(f"  - Translation step: {text}")

            synthesizer_result = await Runner.run(
                starting_agent=synthesizer, input=orchestrator_result.to_input_list()
            )

        return synthesizer_result.final_output


class AgentAsToolsModel(StaticTestModel):
    responses = [
        ModelResponse(
            output=[
                ResponseFunctionToolCall(
                    arguments='{"input":"I am full"}',
                    call_id="call",
                    name="translate_to_spanish",
                    type="function_call",
                    id="id",
                    status="completed",
                )
            ],
            usage=Usage(),
            response_id=None,
        ),
        ModelResponse(
            output=[
                ResponseOutputMessage(
                    id="",
                    content=[
                        ResponseOutputText(
                            text="Estoy lleno.",
                            annotations=[],
                            type="output_text",
                        )
                    ],
                    role="assistant",
                    status="completed",
                    type="message",
                )
            ],
            usage=Usage(),
            response_id=None,
        ),
        ModelResponse(
            output=[
                ResponseOutputMessage(
                    id="",
                    content=[
                        ResponseOutputText(
                            text='The translation to Spanish is: "Estoy lleno."',
                            annotations=[],
                            type="output_text",
                        )
                    ],
                    role="assistant",
                    status="completed",
                    type="message",
                )
            ],
            usage=Usage(),
            response_id=None,
        ),
        ModelResponse(
            output=[
                ResponseOutputMessage(
                    id="",
                    content=[
                        ResponseOutputText(
                            text='The translation to Spanish is: "Estoy lleno."',
                            annotations=[],
                            type="output_text",
                        )
                    ],
                    role="assistant",
                    status="completed",
                    type="message",
                )
            ],
            usage=Usage(),
            response_id=None,
        ),
    ]


@pytest.mark.parametrize("use_local_model", [True, False])
async def test_agents_as_tools_workflow(client: Client, use_local_model: bool):
    if not use_local_model and not os.environ.get("OPENAI_API_KEY"):
        pytest.skip("No openai API key")
    new_config = client.config()
    new_config["plugins"] = [
        openai_agents.OpenAIAgentsPlugin(
            model_params=ModelActivityParameters(
                start_to_close_timeout=timedelta(seconds=30)
            ),
            model_provider=TestModelProvider(AgentAsToolsModel())
            if use_local_model
            else None,
        )
    ]
    client = Client(**new_config)

    async with new_worker(
        client,
        AgentsAsToolsWorkflow,
    ) as worker:
        workflow_handle = await client.start_workflow(
            AgentsAsToolsWorkflow.run,
            "Translate to Spanish: 'I am full'",
            id=f"agents-as-tools-workflow-{uuid.uuid4()}",
            task_queue=worker.task_queue,
            execution_timeout=timedelta(seconds=30),
        )
        result = await workflow_handle.result()

        if use_local_model:
            assert result == 'The translation to Spanish is: "Estoy lleno."'

            events = []
            async for e in workflow_handle.fetch_history_events():
                if e.HasField("activity_task_completed_event_attributes"):
                    events.append(e)

            assert len(events) == 4
            assert (
                "function_call"
                in events[0]
                .activity_task_completed_event_attributes.result.payloads[0]
                .data.decode()
            )
            assert (
                "Estoy lleno"
                in events[1]
                .activity_task_completed_event_attributes.result.payloads[0]
                .data.decode()
            )
            assert (
                "The translation to Spanish is:"
                in events[2]
                .activity_task_completed_event_attributes.result.payloads[0]
                .data.decode()
            )
            assert (
                "The translation to Spanish is:"
                in events[3]
                .activity_task_completed_event_attributes.result.payloads[0]
                .data.decode()
            )


class AirlineAgentContext(BaseModel):
    passenger_name: Optional[str] = None
    confirmation_number: Optional[str] = None
    seat_number: Optional[str] = None
    flight_number: Optional[str] = None


@function_tool(
    name_override="faq_lookup_tool",
    description_override="Lookup frequently asked questions.",
)
async def faq_lookup_tool(question: str) -> str:
    if "bag" in question or "baggage" in question:
        return (
            "You are allowed to bring one bag on the plane. "
            "It must be under 50 pounds and 22 inches x 14 inches x 9 inches."
        )
    elif "seats" in question or "plane" in question:
        return (
            "There are 120 seats on the plane. "
            "There are 22 business class seats and 98 economy seats. "
            "Exit rows are rows 4 and 16. "
            "Rows 5-8 are Economy Plus, with extra legroom. "
        )
    elif "wifi" in question:
        return "We have free wifi on the plane, join Airline-Wifi"
    return "I'm sorry, I don't know the answer to that question."


@function_tool
async def update_seat(
    context: RunContextWrapper[AirlineAgentContext],
    confirmation_number: str,
    new_seat: str,
) -> str:
    # Update the context based on the customer's input
    context.context.confirmation_number = confirmation_number
    context.context.seat_number = new_seat
    # Ensure that the flight number has been set by the incoming handoff
    assert context.context.flight_number is not None, "Flight number is required"
    return f"Updated seat to {new_seat} for confirmation number {confirmation_number}"


### HOOKS


async def on_seat_booking_handoff(
    context: RunContextWrapper[AirlineAgentContext],
) -> None:
    flight_number = f"FLT-{workflow.random().randint(100, 999)}"
    context.context.flight_number = flight_number


### AGENTS


def init_agents() -> Agent[AirlineAgentContext]:
    """
    Initialize the agents for the airline customer service workflow.
    :return: triage agent
    """
    faq_agent = Agent[AirlineAgentContext](
        name="FAQ Agent",
        handoff_description="A helpful agent that can answer questions about the airline.",
        instructions=f"""{RECOMMENDED_PROMPT_PREFIX}
        You are an FAQ agent. If you are speaking to a customer, you probably were transferred to from the triage agent.
        Use the following routine to support the customer.
        # Routine
        1. Identify the last question asked by the customer.
        2. Use the faq lookup tool to answer the question. Do not rely on your own knowledge.
        3. If you cannot answer the question, transfer back to the triage agent.""",
        tools=[faq_lookup_tool],
    )

    seat_booking_agent = Agent[AirlineAgentContext](
        name="Seat Booking Agent",
        handoff_description="A helpful agent that can update a seat on a flight.",
        instructions=f"""{RECOMMENDED_PROMPT_PREFIX}
        You are a seat booking agent. If you are speaking to a customer, you probably were transferred to from the triage agent.
        Use the following routine to support the customer.
        # Routine
        1. Ask for their confirmation number.
        2. Ask the customer what their desired seat number is.
        3. Use the update seat tool to update the seat on the flight.
        If the customer asks a question that is not related to the routine, transfer back to the triage agent. """,
        tools=[update_seat],
    )

    triage_agent = Agent[AirlineAgentContext](
        name="Triage Agent",
        handoff_description="A triage agent that can delegate a customer's request to the appropriate agent.",
        instructions=(
            f"{RECOMMENDED_PROMPT_PREFIX} "
            "You are a helpful triaging agent. You can use your tools to delegate questions to other appropriate agents."
        ),
        handoffs=[
            faq_agent,
            handoff(agent=seat_booking_agent, on_handoff=on_seat_booking_handoff),
        ],
    )

    faq_agent.handoffs.append(triage_agent)
    seat_booking_agent.handoffs.append(triage_agent)
    return triage_agent


class ProcessUserMessageInput(BaseModel):
    user_input: str
    chat_length: int


class CustomerServiceModel(StaticTestModel):
    responses = [
        ModelResponse(
            output=[
                ResponseOutputMessage(
                    id="",
                    content=[
                        ResponseOutputText(
                            text="Hi there! How can I assist you today?",
                            annotations=[],
                            type="output_text",
                        )
                    ],
                    role="assistant",
                    status="completed",
                    type="message",
                )
            ],
            usage=Usage(),
            response_id=None,
        ),
        ModelResponse(
            output=[
                ResponseFunctionToolCall(
                    arguments="{}",
                    call_id="call",
                    name="transfer_to_seat_booking_agent",
                    type="function_call",
                    id="id",
                    status="completed",
                )
            ],
            usage=Usage(),
            response_id=None,
        ),
        ModelResponse(
            output=[
                ResponseOutputMessage(
                    id="",
                    content=[
                        ResponseOutputText(
                            text="Could you please provide your confirmation number?",
                            annotations=[],
                            type="output_text",
                        )
                    ],
                    role="assistant",
                    status="completed",
                    type="message",
                )
            ],
            usage=Usage(),
            response_id=None,
        ),
        ModelResponse(
            output=[
                ResponseOutputMessage(
                    id="",
                    content=[
                        ResponseOutputText(
                            text="Thanks! What seat number would you like to change to?",
                            annotations=[],
                            type="output_text",
                        )
                    ],
                    role="assistant",
                    status="completed",
                    type="message",
                )
            ],
            usage=Usage(),
            response_id=None,
        ),
        ModelResponse(
            output=[
                ResponseFunctionToolCall(
                    arguments='{"confirmation_number":"11111","new_seat":"window seat"}',
                    call_id="call",
                    name="update_seat",
                    type="function_call",
                    id="id",
                    status="completed",
                )
            ],
            usage=Usage(),
            response_id=None,
        ),
        ModelResponse(
            output=[
                ResponseOutputMessage(
                    id="",
                    content=[
                        ResponseOutputText(
                            text="Your seat has been updated to a window seat. If there's anything else you need, feel free to let me know!",
                            annotations=[],
                            type="output_text",
                        )
                    ],
                    role="assistant",
                    status="completed",
                    type="message",
                )
            ],
            usage=Usage(),
            response_id=None,
        ),
    ]


@workflow.defn
class CustomerServiceWorkflow:
    def __init__(self, input_items: list[TResponseInputItem] = []):
        self.chat_history: list[str] = []
        self.current_agent: Agent[AirlineAgentContext] = init_agents()
        self.context = AirlineAgentContext()
        self.input_items = input_items

    @workflow.run
    async def run(self, input_items: list[TResponseInputItem] = []):
        await workflow.wait_condition(
            lambda: workflow.info().is_continue_as_new_suggested()
            and workflow.all_handlers_finished()
        )
        workflow.continue_as_new(self.input_items)

    @workflow.query
    def get_chat_history(self) -> list[str]:
        return self.chat_history

    @workflow.update
    async def process_user_message(self, input: ProcessUserMessageInput) -> list[str]:
        length = len(self.chat_history)
        self.chat_history.append(f"User: {input.user_input}")
        with trace("Customer service", group_id=workflow.info().workflow_id):
            self.input_items.append({"content": input.user_input, "role": "user"})
            result = await Runner.run(
                starting_agent=self.current_agent,
                input=self.input_items,
                context=self.context,
            )

            for new_item in result.new_items:
                agent_name = new_item.agent.name
                if isinstance(new_item, MessageOutputItem):
                    self.chat_history.append(
                        f"{agent_name}: {ItemHelpers.text_message_output(new_item)}"
                    )
                elif isinstance(new_item, HandoffOutputItem):
                    self.chat_history.append(
                        f"Handed off from {new_item.source_agent.name} to {new_item.target_agent.name}"
                    )
                elif isinstance(new_item, ToolCallItem):
                    self.chat_history.append(f"{agent_name}: Calling a tool")
                elif isinstance(new_item, ToolCallOutputItem):
                    self.chat_history.append(
                        f"{agent_name}: Tool call output: {new_item.output}"
                    )
                else:
                    self.chat_history.append(
                        f"{agent_name}: Skipping item: {new_item.__class__.__name__}"
                    )
            self.input_items = result.to_input_list()
            self.current_agent = result.last_agent
        workflow.set_current_details("\n\n".join(self.chat_history))
        return self.chat_history[length:]

    @process_user_message.validator
    def validate_process_user_message(self, input: ProcessUserMessageInput) -> None:
        if not input.user_input:
            raise ValueError("User input cannot be empty.")
        if len(input.user_input) > 1000:
            raise ValueError("User input is too long. Please limit to 1000 characters.")
        if input.chat_length != len(self.chat_history):
            raise ValueError("Stale chat history. Please refresh the chat.")


@pytest.mark.parametrize("use_local_model", [True, False])
async def test_customer_service_workflow(client: Client, use_local_model: bool):
    if not use_local_model and not os.environ.get("OPENAI_API_KEY"):
        pytest.skip("No openai API key")
    new_config = client.config()
    new_config["plugins"] = [
        openai_agents.OpenAIAgentsPlugin(
            model_params=ModelActivityParameters(
                start_to_close_timeout=timedelta(seconds=30)
            ),
            model_provider=TestModelProvider(CustomerServiceModel())
            if use_local_model
            else None,
        )
    ]
    client = Client(**new_config)

    questions = ["Hello", "Book me a flight to PDX", "11111", "Any window seat"]

    async with new_worker(
        client,
        CustomerServiceWorkflow,
    ) as worker:
        workflow_handle = await client.start_workflow(
            CustomerServiceWorkflow.run,
            id=f"customer-service-{uuid.uuid4()}",
            task_queue=worker.task_queue,
            execution_timeout=timedelta(seconds=30),
        )
        history: list[Any] = []
        for q in questions:
            message_input = ProcessUserMessageInput(
                user_input=q, chat_length=len(history)
            )
            new_history = await workflow_handle.execute_update(
                CustomerServiceWorkflow.process_user_message, message_input
            )
            history.extend(new_history)
            print(*new_history, sep="\n")

        await workflow_handle.cancel()

        with pytest.raises(WorkflowFailureError) as err:
            await workflow_handle.result()
        assert isinstance(err.value.cause, CancelledError)

        if use_local_model:
            events = []
            async for e in WorkflowHandle(
                client,
                workflow_handle.id,
                run_id=workflow_handle._first_execution_run_id,
            ).fetch_history_events():
                if e.HasField("activity_task_completed_event_attributes"):
                    events.append(e)

            assert len(events) == 6
            assert (
                "Hi there! How can I assist you today?"
                in events[0]
                .activity_task_completed_event_attributes.result.payloads[0]
                .data.decode()
            )
            assert (
                "transfer_to_seat_booking_agent"
                in events[1]
                .activity_task_completed_event_attributes.result.payloads[0]
                .data.decode()
            )
            assert (
                "Could you please provide your confirmation number?"
                in events[2]
                .activity_task_completed_event_attributes.result.payloads[0]
                .data.decode()
            )
            assert (
                "Thanks! What seat number would you like to change to?"
                in events[3]
                .activity_task_completed_event_attributes.result.payloads[0]
                .data.decode()
            )
            assert (
                "update_seat"
                in events[4]
                .activity_task_completed_event_attributes.result.payloads[0]
                .data.decode()
            )
            assert (
                "Your seat has been updated to a window seat. If there's anything else you need, feel free to let me know!"
                in events[5]
                .activity_task_completed_event_attributes.result.payloads[0]
                .data.decode()
            )


class InputGuardrailModel(OpenAIResponsesModel):
    __test__ = False
    responses: list[ModelResponse] = [
        ModelResponse(
            output=[
                ResponseOutputMessage(
                    id="",
                    content=[
                        ResponseOutputText(
                            text="The capital of California is Sacramento.",
                            annotations=[],
                            type="output_text",
                        )
                    ],
                    role="assistant",
                    status="completed",
                    type="message",
                )
            ],
            usage=Usage(),
            response_id=None,
        ),
        ModelResponse(
            output=[
                ResponseOutputMessage(
                    id="",
                    content=[
                        ResponseOutputText(
                            text="x=3",
                            annotations=[],
                            type="output_text",
                        )
                    ],
                    role="assistant",
                    status="completed",
                    type="message",
                )
            ],
            usage=Usage(),
            response_id=None,
        ),
    ]
    guardrail_responses = [
        ModelResponse(
            output=[
                ResponseOutputMessage(
                    id="",
                    content=[
                        ResponseOutputText(
                            text='{"is_math_homework":false,"reasoning":"The question asked is about the capital of California, which is a geography-related query, not math."}',
                            annotations=[],
                            type="output_text",
                        )
                    ],
                    role="assistant",
                    status="completed",
                    type="message",
                )
            ],
            usage=Usage(),
            response_id=None,
        ),
        ModelResponse(
            output=[
                ResponseOutputMessage(
                    id="",
                    content=[
                        ResponseOutputText(
                            text='{"is_math_homework":true,"reasoning":"The question involves solving an equation for a variable, which is a typical math homework problem."}',
                            annotations=[],
                            type="output_text",
                        )
                    ],
                    role="assistant",
                    status="completed",
                    type="message",
                )
            ],
            usage=Usage(),
            response_id=None,
        ),
    ]

    def __init__(
        self,
        model: str,
        openai_client: AsyncOpenAI,
    ) -> None:
        super().__init__(model, openai_client)
        self._responses = iter(self.responses)
        self._guardrail_responses = iter(self.guardrail_responses)

    async def get_response(
        self,
        system_instructions: Union[str, None],
        input: Union[str, list[TResponseInputItem]],
        model_settings: ModelSettings,
        tools: list[Tool],
        output_schema: Union[AgentOutputSchemaBase, None],
        handoffs: list[Handoff],
        tracing: ModelTracing,
        previous_response_id: Union[str, None],
        prompt: Union[ResponsePromptParam, None] = None,
    ) -> ModelResponse:
        if (
            system_instructions
            == "Check if the user is asking you to do their math homework."
        ):
            return next(self._guardrail_responses)
        else:
            return next(self._responses)


### 1. An agent-based guardrail that is triggered if the user is asking to do math homework
class MathHomeworkOutput(BaseModel):
    reasoning: str
    is_math_homework: bool
    model_config = ConfigDict(extra="forbid")


guardrail_agent: Agent = Agent(
    name="Guardrail check",
    instructions="Check if the user is asking you to do their math homework.",
    output_type=MathHomeworkOutput,
)


@input_guardrail
async def math_guardrail(
    context: RunContextWrapper[None],
    agent: Agent,
    input: Union[str, list[TResponseInputItem]],
) -> GuardrailFunctionOutput:
    """This is an input guardrail function, which happens to call an agent to check if the input
    is a math homework question.
    """
    result = await Runner.run(guardrail_agent, input, context=context.context)
    final_output = result.final_output_as(MathHomeworkOutput)

    return GuardrailFunctionOutput(
        output_info=final_output,
        tripwire_triggered=final_output.is_math_homework,
    )


@workflow.defn
class InputGuardrailWorkflow:
    @workflow.run
    async def run(self, messages: list[str]) -> list[str]:
        agent = Agent(
            name="Customer support agent",
            instructions="You are a customer support agent. You help customers with their questions.",
            input_guardrails=[math_guardrail],
        )

        input_data: list[TResponseInputItem] = []
        results: list[str] = []

        for user_input in messages:
            input_data.append(
                {
                    "role": "user",
                    "content": user_input,
                }
            )

            try:
                result = await Runner.run(agent, input_data)
                results.append(result.final_output)
                # If the guardrail didn't trigger, we use the result as the input for the next run
                input_data = result.to_input_list()
            except InputGuardrailTripwireTriggered:
                # If the guardrail triggered, we instead add a refusal message to the input
                message = "Sorry, I can't help you with your math homework."
                results.append(message)
                input_data.append(
                    {
                        "role": "assistant",
                        "content": message,
                    }
                )
        return results


@pytest.mark.parametrize("use_local_model", [True, False])
async def test_input_guardrail(client: Client, use_local_model: bool):
    if not use_local_model and not os.environ.get("OPENAI_API_KEY"):
        pytest.skip("No openai API key")
    new_config = client.config()
    new_config["plugins"] = [
        openai_agents.OpenAIAgentsPlugin(
            model_params=ModelActivityParameters(
                start_to_close_timeout=timedelta(seconds=30)
            ),
            model_provider=TestModelProvider(
                InputGuardrailModel("", openai_client=AsyncOpenAI(api_key="Fake key"))
            )
            if use_local_model
            else None,
        )
    ]
    client = Client(**new_config)

    async with new_worker(
        client,
        InputGuardrailWorkflow,
    ) as worker:
        workflow_handle = await client.start_workflow(
            InputGuardrailWorkflow.run,
            [
                "What's the capital of California?",
                "Can you help me solve for x: 2x + 5 = 11",
            ],
            id=f"input-guardrail-{uuid.uuid4()}",
            task_queue=worker.task_queue,
            execution_timeout=timedelta(seconds=10),
        )
        result = await workflow_handle.result()

        if use_local_model:
            assert len(result) == 2
            assert result[0] == "The capital of California is Sacramento."
            assert result[1] == "Sorry, I can't help you with your math homework."


class OutputGuardrailModel(StaticTestModel):
    responses = [
        ModelResponse(
            output=[
                ResponseOutputMessage(
                    id="",
                    content=[
                        ResponseOutputText(
                            text='{"reasoning":"The phone number\'s area code (650) is associated with a region. However, the exact location is not definitive, but it\'s commonly linked to the San Francisco Peninsula in California, including cities like San Mateo, Palo Alto, and parts of Silicon Valley. It\'s important to note that area codes don\'t always guarantee a specific location due to mobile number portability.","response":"The area code 650 is typically associated with California, particularly the San Francisco Peninsula, including cities like Palo Alto and San Mateo.","user_name":null}',
                            annotations=[],
                            type="output_text",
                        )
                    ],
                    role="assistant",
                    status="completed",
                    type="message",
                )
            ],
            usage=Usage(),
            response_id=None,
        )
    ]


# The agent's output type
class MessageOutput(BaseModel):
    reasoning: str = Field(
        description="Thoughts on how to respond to the user's message"
    )
    response: str = Field(description="The response to the user's message")
    user_name: Optional[str] = Field(
        description="The name of the user who sent the message, if known"
    )
    model_config = ConfigDict(extra="forbid")


@output_guardrail
async def sensitive_data_check(
    context: RunContextWrapper, agent: Agent, output: MessageOutput
) -> GuardrailFunctionOutput:
    phone_number_in_response = "650" in output.response
    phone_number_in_reasoning = "650" in output.reasoning

    return GuardrailFunctionOutput(
        output_info={
            "phone_number_in_response": phone_number_in_response,
            "phone_number_in_reasoning": phone_number_in_reasoning,
        },
        tripwire_triggered=phone_number_in_response or phone_number_in_reasoning,
    )


output_guardrail_agent = Agent(
    name="Assistant",
    instructions="You are a helpful assistant.",
    output_type=MessageOutput,
    output_guardrails=[sensitive_data_check],
)


@workflow.defn
class OutputGuardrailWorkflow:
    @workflow.run
    async def run(self) -> bool:
        try:
            await Runner.run(
                output_guardrail_agent,
                "My phone number is 650-123-4567. Where do you think I live?",
            )
            return True
        except OutputGuardrailTripwireTriggered:
            return False


@pytest.mark.parametrize("use_local_model", [True, False])
async def test_output_guardrail(client: Client, use_local_model: bool):
    if not use_local_model and not os.environ.get("OPENAI_API_KEY"):
        pytest.skip("No openai API key")
    new_config = client.config()
    new_config["plugins"] = [
        openai_agents.OpenAIAgentsPlugin(
            model_params=ModelActivityParameters(
                start_to_close_timeout=timedelta(seconds=30)
            ),
            model_provider=TestModelProvider(OutputGuardrailModel())
            if use_local_model
            else None,
        )
    ]
    client = Client(**new_config)

    async with new_worker(
        client,
        OutputGuardrailWorkflow,
    ) as worker:
        workflow_handle = await client.start_workflow(
            OutputGuardrailWorkflow.run,
            id=f"output-guardrail-{uuid.uuid4()}",
            task_queue=worker.task_queue,
            execution_timeout=timedelta(seconds=10),
        )
        result = await workflow_handle.result()

        if use_local_model:
            assert not result


class WorkflowToolModel(StaticTestModel):
    responses = [
        ModelResponse(
            output=[
                ResponseFunctionToolCall(
                    arguments="{}",
                    call_id="call",
                    name="run_tool",
                    type="function_call",
                    id="id",
                    status="completed",
                )
            ],
            usage=Usage(),
            response_id=None,
        ),
        ModelResponse(
            output=[
                ResponseOutputMessage(
                    id="",
                    content=[
                        ResponseOutputText(
                            text="Workflow tool was used",
                            annotations=[],
                            type="output_text",
                        )
                    ],
                    role="assistant",
                    status="completed",
                    type="message",
                )
            ],
            usage=Usage(),
            response_id=None,
        ),
    ]


@workflow.defn
class WorkflowToolWorkflow:
    @workflow.run
    async def run(self) -> None:
        agent: Agent = Agent(
            name="Assistant",
            instructions="You are a helpful assistant.",
            tools=[function_tool(self.run_tool)],
        )
        await Runner.run(
            agent,
            "My phone number is 650-123-4567. Where do you think I live?",
        )

    async def run_tool(self):
        print("Tool ran with self:", self)
        workflow.logger.info("Tool ran with self: %s", self)
        return None


async def test_workflow_method_tools(client: Client):
    new_config = client.config()
    new_config["plugins"] = [
        openai_agents.OpenAIAgentsPlugin(
            model_params=ModelActivityParameters(
                start_to_close_timeout=timedelta(seconds=30)
            ),
            model_provider=TestModelProvider(WorkflowToolModel()),
        )
    ]
    client = Client(**new_config)

    async with new_worker(
        client,
        WorkflowToolWorkflow,
    ) as worker:
        workflow_handle = await client.start_workflow(
            WorkflowToolWorkflow.run,
            id=f"workflow-tool-{uuid.uuid4()}",
            task_queue=worker.task_queue,
            execution_timeout=timedelta(seconds=10),
        )
        await workflow_handle.result()


async def test_response_serialization():
    # This should not be used in another test, or this test needs to change to use another unloaded type
    from openai.types.responses.response_output_item import LocalShellCall

    data = json.loads(
        b'{"id":"", "action":{"command": [],"env": {},"type": "exec"},"call_id":"","status":"completed","type":"local_shell_call"}'
    )
    call = TypeAdapter(LocalShellCall).validate_python(data)
    model_response = ModelResponse(
        output=[
            call,
        ],
        usage=Usage(),
        response_id="",
    )
    encoded = await pydantic_data_converter.encode([model_response])


async def assert_status_retry_behavior(status: int, client: Client, should_retry: bool):
    def status_error(status: int):
        with workflow.unsafe.imports_passed_through():
            with workflow.unsafe.sandbox_unrestricted():
                import httpx
            raise APIStatusError(
                message="Something went wrong.",
                response=httpx.Response(
                    status_code=status, request=httpx.Request("GET", url="")
                ),
                body=None,
            )

    new_config = client.config()
    new_config["plugins"] = [
        openai_agents.OpenAIAgentsPlugin(
            model_params=ModelActivityParameters(
                retry_policy=RetryPolicy(maximum_attempts=2),
            ),
            model_provider=TestModelProvider(TestModel(lambda: status_error(status))),
        )
    ]
    client = Client(**new_config)

    async with new_worker(
        client,
        HelloWorldAgent,
    ) as worker:
        workflow_handle = await client.start_workflow(
            HelloWorldAgent.run,
            "Input",
            id=f"workflow-tool-{uuid.uuid4()}",
            task_queue=worker.task_queue,
            execution_timeout=timedelta(seconds=10),
        )
        with pytest.raises(WorkflowFailureError) as e:
            await workflow_handle.result()

        found = False
        async for event in workflow_handle.fetch_history_events():
            if event.HasField("activity_task_started_event_attributes"):
                found = True
                if should_retry:
                    assert event.activity_task_started_event_attributes.attempt == 2
                else:
                    assert event.activity_task_started_event_attributes.attempt == 1
        assert found


async def test_exception_handling(client: Client):
    await assert_status_retry_behavior(408, client, should_retry=True)
    await assert_status_retry_behavior(409, client, should_retry=True)
    await assert_status_retry_behavior(429, client, should_retry=True)
    await assert_status_retry_behavior(500, client, should_retry=True)

    await assert_status_retry_behavior(400, client, should_retry=False)
    await assert_status_retry_behavior(403, client, should_retry=False)
    await assert_status_retry_behavior(404, client, should_retry=False)


class CustomModelProvider(ModelProvider):
    def get_model(self, model_name: Optional[str]) -> Model:
        client = AsyncOpenAI(base_url="https://api.openai.com/v1")
        return OpenAIChatCompletionsModel(model="gpt-4o", openai_client=client)


async def test_chat_completions_model(client: Client):
    if not os.environ.get("OPENAI_API_KEY"):
        pytest.skip("No openai API key")

    new_config = client.config()
    new_config["plugins"] = [
        openai_agents.OpenAIAgentsPlugin(
            model_params=ModelActivityParameters(
                start_to_close_timeout=timedelta(seconds=30)
            ),
            model_provider=CustomModelProvider(),
        )
    ]
    client = Client(**new_config)

    async with new_worker(
        client,
        WorkflowToolWorkflow,
    ) as worker:
        workflow_handle = await client.start_workflow(
            WorkflowToolWorkflow.run,
            id=f"workflow-tool-{uuid.uuid4()}",
            task_queue=worker.task_queue,
            execution_timeout=timedelta(seconds=10),
        )
        await workflow_handle.result()


class WaitModel(Model):
    async def get_response(
        self,
        system_instructions: Union[str, None],
        input: Union[str, list[TResponseInputItem]],
        model_settings: ModelSettings,
        tools: list[Tool],
        output_schema: Union[AgentOutputSchemaBase, None],
        handoffs: list[Handoff],
        tracing: ModelTracing,
        *,
        previous_response_id: Union[str, None],
        prompt: Union[ResponsePromptParam, None] = None,
    ) -> ModelResponse:
        activity.logger.info("Waiting")
        await asyncio.sleep(1.0)
        activity.logger.info("Returning")
        return ModelResponse(
            output=[
                ResponseOutputMessage(
                    id="",
                    content=[
                        ResponseOutputText(
                            text="test", annotations=[], type="output_text"
                        )
                    ],
                    role="assistant",
                    status="completed",
                    type="message",
                )
            ],
            usage=Usage(),
            response_id=None,
        )

    def stream_response(
        self,
        system_instructions: Optional[str],
        input: Union[str, list[TResponseInputItem]],
        model_settings: ModelSettings,
        tools: list[Tool],
        output_schema: Optional[AgentOutputSchemaBase],
        handoffs: list[Handoff],
        tracing: ModelTracing,
        *,
        previous_response_id: Optional[str],
        prompt: Optional[ResponsePromptParam],
    ) -> AsyncIterator[TResponseStreamEvent]:
        raise NotImplementedError()


async def test_heartbeat(client: Client, env: WorkflowEnvironment):
    if env.supports_time_skipping:
        pytest.skip("Relies on real timing, skip.")

    new_config = client.config()
    new_config["plugins"] = [
        openai_agents.OpenAIAgentsPlugin(
            model_params=ModelActivityParameters(
                heartbeat_timeout=timedelta(seconds=0.5),
            ),
            model_provider=TestModelProvider(WaitModel()),
        )
    ]
    client = Client(**new_config)

    async with new_worker(
        client,
        HelloWorldAgent,
    ) as worker:
        workflow_handle = await client.start_workflow(
            HelloWorldAgent.run,
            "Tell me about recursion in programming.",
            id=f"workflow-tool-{uuid.uuid4()}",
            task_queue=worker.task_queue,
            execution_timeout=timedelta(seconds=5.0),
        )
        await workflow_handle.result()


def test_summary_extraction():
    input: list[TResponseInputItem] = [
        EasyInputMessageParam(
            content="First message",
            role="user",
        )
    ]

    assert _extract_summary(input) == "First message"

    input.append(
        Message(
            content=[
                ResponseInputTextParam(
                    text="Second message",
                    type="input_text",
                )
            ],
            role="user",
        )
    )
    assert _extract_summary(input) == "Second message"

    input.append(
        ResponseFunctionToolCallParam(
            arguments="",
            call_id="",
            name="",
            type="function_call",
        )
    )
    assert _extract_summary(input) == "Second message"


<<<<<<< HEAD
async def test_lite_llm(client: Client, env: WorkflowEnvironment):
    if not os.environ.get("OPENAI_API_KEY"):
        pytest.skip("No openai API key")
    if sys.version_info < (3, 10):
        pytest.skip("Lite LLM does not import below 3.10")

    from agents.extensions.models.litellm_provider import LitellmProvider

    new_config = client.config()
    new_config["plugins"] = [
        openai_agents.OpenAIAgentsPlugin(
            model_params=ModelActivityParameters(
                start_to_close_timeout=timedelta(seconds=30)
            ),
            model_provider=LitellmProvider(),
        )
    ]
    client = Client(**new_config)

    async with new_worker(
        client,
        HelloWorldAgent,
    ) as worker:
        workflow_handle = await client.start_workflow(
            HelloWorldAgent.run,
            "Tell me about recursion in programming",
            id=f"lite-llm-{uuid.uuid4()}",
            task_queue=worker.task_queue,
            execution_timeout=timedelta(seconds=10),
        )
        await workflow_handle.result()


class FileSearchToolModel(StaticTestModel):
    responses = [
        ModelResponse(
            output=[
                ResponseFileSearchToolCall(
                    queries=["side character in the Iliad"],
                    type="file_search_call",
                    id="id",
                    status="completed",
                    results=[
                        Result(text="Some scene"),
                        Result(text="Other scene"),
                    ],
                ),
                ResponseOutputMessage(
                    id="",
                    content=[
                        ResponseOutputText(
                            text="Patroclus",
                            annotations=[],
                            type="output_text",
                        )
                    ],
                    role="assistant",
                    status="completed",
                    type="message",
                ),
            ],
            usage=Usage(),
            response_id=None,
        ),
    ]


@workflow.defn
class FileSearchToolWorkflow:
    @workflow.run
    async def run(self, question: str) -> str:
        agent = Agent[str](
            name="File Search Workflow",
            instructions="You are a librarian. You should use your tools to source all your information.",
            tools=[
                FileSearchTool(
                    max_num_results=3,
                    vector_store_ids=["vs_687fd7f5e69c8191a2740f06bc9a159d"],
                    include_search_results=True,
                )
            ],
        )
        result = await Runner.run(starting_agent=agent, input=question)

        # A file search was performed
        assert any(
            isinstance(item, ToolCallItem)
            and isinstance(item.raw_item, ResponseFileSearchToolCall)
            for item in result.new_items
        )
        return result.final_output


@pytest.mark.parametrize("use_local_model", [True, False])
async def test_file_search_tool(client: Client, use_local_model):
    if not use_local_model and not os.environ.get("OPENAI_API_KEY"):
        pytest.skip("No openai API key")

    new_config = client.config()
    new_config["plugins"] = [
        openai_agents.OpenAIAgentsPlugin(
            model_params=ModelActivityParameters(
                start_to_close_timeout=timedelta(seconds=30)
            ),
            model_provider=TestModelProvider(FileSearchToolModel())
            if use_local_model
            else None,
        )
    ]
    client = Client(**new_config)

    async with new_worker(
        client,
        FileSearchToolWorkflow,
    ) as worker:
        workflow_handle = await client.start_workflow(
            FileSearchToolWorkflow.run,
            "Tell me about a side character in the Iliad.",
            id=f"file-search-tool-{uuid.uuid4()}",
            task_queue=worker.task_queue,
            execution_timeout=timedelta(seconds=30),
        )
        result = await workflow_handle.result()
        if use_local_model:
            assert result == "Patroclus"


class ImageGenerationModel(StaticTestModel):
    responses = [
        ModelResponse(
            output=[
                ImageGenerationCall(
                    type="image_generation_call",
                    id="id",
                    status="completed",
                ),
                ResponseOutputMessage(
                    id="",
                    content=[
                        ResponseOutputText(
                            text="Patroclus",
                            annotations=[],
                            type="output_text",
                        )
                    ],
                    role="assistant",
                    status="completed",
                    type="message",
                ),
            ],
            usage=Usage(),
            response_id=None,
        ),
    ]


@workflow.defn
class ImageGenerationWorkflow:
    @workflow.run
    async def run(self, question: str) -> str:
        agent = Agent[str](
            name="Image Generation Workflow",
            instructions="You are a helpful agent.",
            tools=[
                ImageGenerationTool(
                    tool_config={"type": "image_generation", "quality": "low"},
                )
            ],
        )
        result = await Runner.run(starting_agent=agent, input=question)

        # An image generation was performed
        assert any(
            isinstance(item, ToolCallItem)
            and isinstance(item.raw_item, ImageGenerationCall)
            for item in result.new_items
        )
        return result.final_output


# Can't currently validate against real server, we aren't verified for image generation
@pytest.mark.parametrize("use_local_model", [True])
async def test_image_generation_tool(client: Client, use_local_model):
    if not use_local_model and not os.environ.get("OPENAI_API_KEY"):
        pytest.skip("No openai API key")

    new_config = client.config()
    new_config["plugins"] = [
        openai_agents.OpenAIAgentsPlugin(
            model_params=ModelActivityParameters(
                start_to_close_timeout=timedelta(seconds=30)
            ),
            model_provider=TestModelProvider(ImageGenerationModel())
            if use_local_model
            else None,
        )
    ]
    client = Client(**new_config)

    async with new_worker(
        client,
        ImageGenerationWorkflow,
    ) as worker:
        workflow_handle = await client.start_workflow(
            ImageGenerationWorkflow.run,
            "Create an image of a frog eating a pizza, comic book style.",
            id=f"image-generation-tool-{uuid.uuid4()}",
            task_queue=worker.task_queue,
            execution_timeout=timedelta(seconds=30),
        )
        result = await workflow_handle.result()


class CodeInterpreterModel(StaticTestModel):
    responses = [
        ModelResponse(
            output=[
                ResponseCodeInterpreterToolCall(
                    container_id="",
                    code="some code",
                    type="code_interpreter_call",
                    id="id",
                    status="completed",
                ),
                ResponseOutputMessage(
                    id="",
                    content=[
                        ResponseOutputText(
                            text="Over 9000",
                            annotations=[],
                            type="output_text",
                        )
                    ],
                    role="assistant",
                    status="completed",
                    type="message",
                ),
            ],
            usage=Usage(),
            response_id=None,
        ),
    ]


@workflow.defn
class CodeInterpreterWorkflow:
    @workflow.run
    async def run(self, question: str) -> str:
        agent = Agent[str](
            name="Code Interpreter Workflow",
            instructions="You are a helpful agent.",
            tools=[
                CodeInterpreterTool(
                    tool_config={
                        "type": "code_interpreter",
                        "container": {"type": "auto"},
                    },
                )
            ],
        )
        result = await Runner.run(starting_agent=agent, input=question)

        assert any(
            isinstance(item, ToolCallItem)
            and isinstance(item.raw_item, ResponseCodeInterpreterToolCall)
            for item in result.new_items
        )
        return result.final_output


@pytest.mark.parametrize("use_local_model", [True, False])
async def test_code_interpreter_tool(client: Client, use_local_model):
    if not use_local_model and not os.environ.get("OPENAI_API_KEY"):
        pytest.skip("No openai API key")

    new_config = client.config()
    new_config["plugins"] = [
        openai_agents.OpenAIAgentsPlugin(
            model_params=ModelActivityParameters(
                start_to_close_timeout=timedelta(seconds=30)
            ),
            model_provider=TestModelProvider(CodeInterpreterModel())
            if use_local_model
            else None,
        )
    ]
    client = Client(**new_config)

    async with new_worker(
        client,
        CodeInterpreterWorkflow,
    ) as worker:
        workflow_handle = await client.start_workflow(
            CodeInterpreterWorkflow.run,
            "What is the square root of273 * 312821 plus 1782?",
            id=f"code-interpreter-tool-{uuid.uuid4()}",
            task_queue=worker.task_queue,
            execution_timeout=timedelta(seconds=30),
        )
        result = await workflow_handle.result()
        if use_local_model:
            assert result == "Over 9000"


class HostedMCPModel(StaticTestModel):
    responses = [
        ModelResponse(
            output=[
                McpApprovalRequest(
                    arguments="",
                    name="",
                    server_label="gitmcp",
                    type="mcp_approval_request",
                    id="id",
                )
            ],
            usage=Usage(),
            response_id=None,
        ),
        ModelResponse(
            output=[
                McpCall(
                    arguments="",
                    name="",
                    server_label="",
                    type="mcp_call",
                    id="id",
                    output="Mcp output",
                ),
                ResponseOutputMessage(
                    id="",
                    content=[
                        ResponseOutputText(
                            text="Some language",
                            annotations=[],
                            type="output_text",
                        )
                    ],
                    role="assistant",
                    status="completed",
                    type="message",
                ),
            ],
            usage=Usage(),
            response_id=None,
        ),
    ]


@workflow.defn
class HostedMCPWorkflow:
    @workflow.run
    async def run(self, question: str) -> str:
        requested_approval = False

        def approve(_: MCPToolApprovalRequest) -> MCPToolApprovalFunctionResult:
            nonlocal requested_approval
            requested_approval = True
            return MCPToolApprovalFunctionResult(approve=True)

        agent = Agent[str](
            name="Hosted MCP Workflow",
            instructions="You are a helpful agent.",
            tools=[
                HostedMCPTool(
                    tool_config={
                        "type": "mcp",
                        "server_label": "gitmcp",
                        "server_url": "https://gitmcp.io/openai/codex",
                        "require_approval": "always",
                    },
                    on_approval_request=approve,
                )
            ],
        )
        result = await Runner.run(starting_agent=agent, input=question)
        assert requested_approval
        assert any(
            isinstance(item, ToolCallItem) and isinstance(item.raw_item, McpCall)
            for item in result.new_items
        )
        return result.final_output


@pytest.mark.parametrize("use_local_model", [True, False])
async def test_hosted_mcp_tool(client: Client, use_local_model):
    if not use_local_model and not os.environ.get("OPENAI_API_KEY"):
        pytest.skip("No openai API key")

    new_config = client.config()
    new_config["plugins"] = [
        openai_agents.OpenAIAgentsPlugin(
            model_params=ModelActivityParameters(
                start_to_close_timeout=timedelta(seconds=120)
            ),
            model_provider=TestModelProvider(HostedMCPModel())
            if use_local_model
            else None,
=======
@workflow.defn
class SessionWorkflow:
    @workflow.run
    async def run(self) -> None:
        agent: Agent = Agent(
            name="Assistant",
            instructions="You are a helpful assistant.",
        )
        await Runner.run(
            agent,
            "My phone number is 650-123-4567. Where do you think I live?",
            session=SQLiteSession(session_id="id"),
        )


async def test_session(client: Client):
    new_config = client.config()
    new_config["plugins"] = [
        openai_agents.OpenAIAgentsPlugin(
            model_provider=TestModelProvider(TestHelloModel()),
>>>>>>> 3d9bfeee
        )
    ]
    client = Client(**new_config)

    async with new_worker(
        client,
<<<<<<< HEAD
        HostedMCPWorkflow,
    ) as worker:
        workflow_handle = await client.start_workflow(
            HostedMCPWorkflow.run,
            "Which language is this repo written in?",
            id=f"hosted-mcp-tool-{uuid.uuid4()}",
            task_queue=worker.task_queue,
            execution_timeout=timedelta(seconds=120),
        )
        result = await workflow_handle.result()
        if use_local_model:
            assert result == "Some language"
=======
        SessionWorkflow,
    ) as worker:
        workflow_handle = await client.start_workflow(
            SessionWorkflow.run,
            id=f"session-{uuid.uuid4()}",
            task_queue=worker.task_queue,
            execution_timeout=timedelta(seconds=1.0),
            retry_policy=RetryPolicy(maximum_attempts=1),
        )
        await assert_task_fail_eventually(
            workflow_handle,
            message_contains="Temporal workflows don't support SQLite sessions",
        )
>>>>>>> 3d9bfeee
<|MERGE_RESOLUTION|>--- conflicted
+++ resolved
@@ -1997,7 +1997,47 @@
     assert _extract_summary(input) == "Second message"
 
 
-<<<<<<< HEAD
+@workflow.defn
+class SessionWorkflow:
+    @workflow.run
+    async def run(self) -> None:
+        agent: Agent = Agent(
+            name="Assistant",
+            instructions="You are a helpful assistant.",
+        )
+        await Runner.run(
+            agent,
+            "My phone number is 650-123-4567. Where do you think I live?",
+            session=SQLiteSession(session_id="id"),
+        )
+
+
+async def test_session(client: Client):
+    new_config = client.config()
+    new_config["plugins"] = [
+        openai_agents.OpenAIAgentsPlugin(
+            model_provider=TestModelProvider(TestHelloModel()),
+        )
+    ]
+    client = Client(**new_config)
+
+    async with new_worker(
+        client,
+        SessionWorkflow,
+    ) as worker:
+        workflow_handle = await client.start_workflow(
+            SessionWorkflow.run,
+            id=f"session-{uuid.uuid4()}",
+            task_queue=worker.task_queue,
+            execution_timeout=timedelta(seconds=1.0),
+            retry_policy=RetryPolicy(maximum_attempts=1),
+        )
+        await assert_task_fail_eventually(
+            workflow_handle,
+            message_contains="Temporal workflows don't support SQLite sessions",
+        )
+
+
 async def test_lite_llm(client: Client, env: WorkflowEnvironment):
     if not os.environ.get("OPENAI_API_KEY"):
         pytest.skip("No openai API key")
@@ -2396,35 +2436,12 @@
             model_provider=TestModelProvider(HostedMCPModel())
             if use_local_model
             else None,
-=======
-@workflow.defn
-class SessionWorkflow:
-    @workflow.run
-    async def run(self) -> None:
-        agent: Agent = Agent(
-            name="Assistant",
-            instructions="You are a helpful assistant.",
-        )
-        await Runner.run(
-            agent,
-            "My phone number is 650-123-4567. Where do you think I live?",
-            session=SQLiteSession(session_id="id"),
-        )
-
-
-async def test_session(client: Client):
-    new_config = client.config()
-    new_config["plugins"] = [
-        openai_agents.OpenAIAgentsPlugin(
-            model_provider=TestModelProvider(TestHelloModel()),
->>>>>>> 3d9bfeee
         )
     ]
     client = Client(**new_config)
 
     async with new_worker(
         client,
-<<<<<<< HEAD
         HostedMCPWorkflow,
     ) as worker:
         workflow_handle = await client.start_workflow(
@@ -2436,19 +2453,4 @@
         )
         result = await workflow_handle.result()
         if use_local_model:
-            assert result == "Some language"
-=======
-        SessionWorkflow,
-    ) as worker:
-        workflow_handle = await client.start_workflow(
-            SessionWorkflow.run,
-            id=f"session-{uuid.uuid4()}",
-            task_queue=worker.task_queue,
-            execution_timeout=timedelta(seconds=1.0),
-            retry_policy=RetryPolicy(maximum_attempts=1),
-        )
-        await assert_task_fail_eventually(
-            workflow_handle,
-            message_contains="Temporal workflows don't support SQLite sessions",
-        )
->>>>>>> 3d9bfeee
+            assert result == "Some language"