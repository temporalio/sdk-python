import json
import os
import uuid
from dataclasses import dataclass
from datetime import timedelta
from typing import Any, Optional, Union, no_type_check

import nexusrpc
import pytest
from agents import (
    Agent,
    AgentOutputSchemaBase,
    GuardrailFunctionOutput,
    Handoff,
    InputGuardrailTripwireTriggered,
    ItemHelpers,
    MessageOutputItem,
    ModelResponse,
    ModelSettings,
    ModelTracing,
    OpenAIResponsesModel,
    OutputGuardrailTripwireTriggered,
    RunContextWrapper,
    Runner,
    Tool,
    TResponseInputItem,
    Usage,
    function_tool,
    handoff,
    input_guardrail,
    output_guardrail,
    trace,
)
from agents.extensions.handoff_prompt import RECOMMENDED_PROMPT_PREFIX
from agents.items import (
    HandoffOutputItem,
    ToolCallItem,
    ToolCallOutputItem,
)
from openai import APIStatusError, AsyncOpenAI, BaseModel
from openai.types.responses import (
    ResponseFunctionToolCall,
    ResponseFunctionWebSearch,
    ResponseOutputMessage,
    ResponseOutputText,
)
from openai.types.responses.response_function_web_search import ActionSearch
from openai.types.responses.response_prompt_param import ResponsePromptParam
from pydantic import ConfigDict, Field, TypeAdapter

import temporalio.api.cloud.namespace.v1
from temporalio import activity, workflow
from temporalio.client import Client, WorkflowFailureError, WorkflowHandle
from temporalio.common import RetryPolicy, SearchAttributeValueType
from temporalio.contrib import openai_agents
from temporalio.contrib.openai_agents import (
    ModelActivityParameters,
    TestModel,
    TestModelProvider,
)
from temporalio.contrib.pydantic import pydantic_data_converter
from temporalio.exceptions import ApplicationError, CancelledError
from temporalio.testing import WorkflowEnvironment
from tests.contrib.openai_agents.research_agents.research_manager import (
    ResearchManager,
)
from tests.helpers import new_worker
from tests.helpers.nexus import create_nexus_endpoint, make_nexus_endpoint_name

response_index: int = 0


class StaticTestModel(TestModel):
    __test__ = False
    responses: list[ModelResponse] = []

    def response(self):
        global response_index
        response = self.responses[response_index]
        response_index += 1
        return response

    def __init__(
        self,
    ) -> None:
        global response_index
        response_index = 0
        super().__init__(self.response)


class TestHelloModel(StaticTestModel):
    responses = [
        ModelResponse(
            output=[
                ResponseOutputMessage(
                    id="",
                    content=[
                        ResponseOutputText(
                            text="test", annotations=[], type="output_text"
                        )
                    ],
                    role="assistant",
                    status="completed",
                    type="message",
                )
            ],
            usage=Usage(),
            response_id=None,
        )
    ]


@workflow.defn
class HelloWorldAgent:
    @workflow.run
    async def run(self, prompt: str) -> str:
        agent = Agent[None](
            name="Assistant",
            instructions="You only respond in haikus.",
        )
        result = await Runner.run(starting_agent=agent, input=prompt)
        return result.final_output


@pytest.mark.parametrize("use_local_model", [True, False])
async def test_hello_world_agent(client: Client, use_local_model: bool):
    if not use_local_model and not os.environ.get("OPENAI_API_KEY"):
        pytest.skip("No openai API key")
    new_config = client.config()
    new_config["plugins"] = [
        openai_agents.OpenAIAgentsPlugin(
            model_params=ModelActivityParameters(
                start_to_close_timeout=timedelta(seconds=30)
            ),
            model_provider=TestModelProvider(TestHelloModel())
            if use_local_model
            else None,
        )
    ]
    client = Client(**new_config)

    async with new_worker(client, HelloWorldAgent) as worker:
        result = await client.execute_workflow(
            HelloWorldAgent.run,
            "Tell me about recursion in programming.",
            id=f"hello-workflow-{uuid.uuid4()}",
            task_queue=worker.task_queue,
            execution_timeout=timedelta(seconds=5),
        )
        if use_local_model:
            assert result == "test"


@dataclass
class Weather:
    city: str
    temperature_range: str
    conditions: str


@activity.defn
async def get_weather(city: str) -> Weather:
    """
    Get the weather for a given city.
    """
    return Weather(city=city, temperature_range="14-20C", conditions="Sunny with wind.")


@activity.defn
async def get_weather_country(city: str, country: str) -> Weather:
    """
    Get the weather for a given city in a country.
    """
    return Weather(city=city, temperature_range="14-20C", conditions="Sunny with wind.")


@dataclass
class WeatherInput:
    city: str


@activity.defn
async def get_weather_object(input: WeatherInput) -> Weather:
    """
    Get the weather for a given city.
    """
    return Weather(
        city=input.city, temperature_range="14-20C", conditions="Sunny with wind."
    )


@activity.defn
async def get_weather_context(ctx: RunContextWrapper[str], city: str) -> Weather:
    """
    Get the weather for a given city.
    """
    return Weather(city=city, temperature_range="14-20C", conditions=ctx.context)


class ActivityWeatherService:
    @activity.defn
    async def get_weather_method(self, city: str) -> Weather:
        """
        Get the weather for a given city.
        """
        return Weather(
            city=city, temperature_range="14-20C", conditions="Sunny with wind."
        )


@nexusrpc.service
class WeatherService:
    get_weather_nexus_operation: nexusrpc.Operation[WeatherInput, Weather]


@nexusrpc.handler.service_handler(service=WeatherService)
class WeatherServiceHandler:
    @nexusrpc.handler.sync_operation
    async def get_weather_nexus_operation(
        self, ctx: nexusrpc.handler.StartOperationContext, input: WeatherInput
    ) -> Weather:
        return Weather(
            city=input.city, temperature_range="14-20C", conditions="Sunny with wind."
        )


class TestWeatherModel(StaticTestModel):
    responses = [
        ModelResponse(
            output=[
                ResponseFunctionToolCall(
                    arguments='{"city":"Tokyo"}',
                    call_id="call",
                    name="get_weather",
                    type="function_call",
                    id="id",
                    status="completed",
                )
            ],
            usage=Usage(),
            response_id=None,
        ),
        ModelResponse(
            output=[
                ResponseFunctionToolCall(
                    arguments='{"input":{"city":"Tokyo"}}',
                    call_id="call",
                    name="get_weather_object",
                    type="function_call",
                    id="id",
                    status="completed",
                )
            ],
            usage=Usage(),
            response_id=None,
        ),
        ModelResponse(
            output=[
                ResponseFunctionToolCall(
                    arguments='{"city":"Tokyo","country":"Japan"}',
                    call_id="call",
                    name="get_weather_country",
                    type="function_call",
                    id="id",
                    status="completed",
                )
            ],
            usage=Usage(),
            response_id=None,
        ),
        ModelResponse(
            output=[
                ResponseFunctionToolCall(
                    arguments='{"city":"Tokyo"}',
                    call_id="call",
                    name="get_weather_context",
                    type="function_call",
                    id="id",
                    status="completed",
                )
            ],
            usage=Usage(),
            response_id=None,
        ),
        ModelResponse(
            output=[
                ResponseFunctionToolCall(
                    arguments='{"city":"Tokyo"}',
                    call_id="call",
                    name="get_weather_method",
                    type="function_call",
                    id="id",
                    status="completed",
                )
            ],
            usage=Usage(),
            response_id=None,
        ),
        ModelResponse(
            output=[
                ResponseOutputMessage(
                    id="",
                    content=[
                        ResponseOutputText(
                            text="Test weather result",
                            annotations=[],
                            type="output_text",
                        )
                    ],
                    role="assistant",
                    status="completed",
                    type="message",
                )
            ],
            usage=Usage(),
            response_id=None,
        ),
    ]


class TestNexusWeatherModel(StaticTestModel):
    responses = [
        ModelResponse(
            output=[
                ResponseFunctionToolCall(
                    arguments='{"input":{"city":"Tokyo"}}',
                    call_id="call",
                    name="get_weather_nexus_operation",
                    type="function_call",
                    id="id",
                    status="completed",
                )
            ],
            usage=Usage(),
            response_id=None,
        ),
        ModelResponse(
            output=[
                ResponseOutputMessage(
                    id="",
                    content=[
                        ResponseOutputText(
                            text="Test nexus weather result",
                            annotations=[],
                            type="output_text",
                        )
                    ],
                    role="assistant",
                    status="completed",
                    type="message",
                )
            ],
            usage=Usage(),
            response_id=None,
        ),
    ]


@workflow.defn
class ToolsWorkflow:
    @workflow.run
    async def run(self, question: str) -> str:
        agent = Agent[str](
            name="Tools Workflow",
            instructions="You are a helpful agent.",
            tools=[
                openai_agents.workflow.activity_as_tool(
                    get_weather, start_to_close_timeout=timedelta(seconds=10)
                ),
                openai_agents.workflow.activity_as_tool(
                    get_weather_object, start_to_close_timeout=timedelta(seconds=10)
                ),
                openai_agents.workflow.activity_as_tool(
                    get_weather_country, start_to_close_timeout=timedelta(seconds=10)
                ),
                openai_agents.workflow.activity_as_tool(
                    get_weather_context, start_to_close_timeout=timedelta(seconds=10)
                ),
                openai_agents.workflow.activity_as_tool(
                    ActivityWeatherService.get_weather_method,
                    start_to_close_timeout=timedelta(seconds=10),
                ),
            ],
        )
        result = await Runner.run(
            starting_agent=agent, input=question, context="Stormy"
        )
        return result.final_output


@workflow.defn
class NexusToolsWorkflow:
    @workflow.run
    async def run(self, question: str) -> str:
        agent = Agent[str](
            name="Nexus Tools Workflow",
            instructions="You are a helpful agent.",
            tools=[
                openai_agents.workflow.nexus_operation_as_tool(
                    WeatherService.get_weather_nexus_operation,
                    service=WeatherService,
                    endpoint=make_nexus_endpoint_name(workflow.info().task_queue),
                    schedule_to_close_timeout=timedelta(seconds=10),
                ),
            ],
        )
        result = await Runner.run(
            starting_agent=agent, input=question, context="Stormy"
        )
        return result.final_output


@pytest.mark.parametrize("use_local_model", [True, False])
async def test_tool_workflow(client: Client, use_local_model: bool):
    if not use_local_model and not os.environ.get("OPENAI_API_KEY"):
        pytest.skip("No openai API key")
    new_config = client.config()
    new_config["plugins"] = [
        openai_agents.OpenAIAgentsPlugin(
            model_params=ModelActivityParameters(
                start_to_close_timeout=timedelta(seconds=30)
            ),
            model_provider=TestModelProvider(TestWeatherModel())
            if use_local_model
            else None,
        )
    ]
    client = Client(**new_config)

    async with new_worker(
        client,
        ToolsWorkflow,
        activities=[
            get_weather,
            get_weather_object,
            get_weather_country,
            get_weather_context,
            ActivityWeatherService().get_weather_method,
        ],
    ) as worker:
        workflow_handle = await client.start_workflow(
            ToolsWorkflow.run,
            "What is the weather in Tokio?",
            id=f"tools-workflow-{uuid.uuid4()}",
            task_queue=worker.task_queue,
            execution_timeout=timedelta(seconds=30),
        )
        result = await workflow_handle.result()

        if use_local_model:
            assert result == "Test weather result"

            events = []
            async for e in workflow_handle.fetch_history_events():
                if e.HasField("activity_task_completed_event_attributes"):
                    events.append(e)

            assert len(events) == 11
            assert (
                "function_call"
                in events[0]
                .activity_task_completed_event_attributes.result.payloads[0]
                .data.decode()
            )
            assert (
                "Sunny with wind"
                in events[1]
                .activity_task_completed_event_attributes.result.payloads[0]
                .data.decode()
            )
            assert (
                "function_call"
                in events[2]
                .activity_task_completed_event_attributes.result.payloads[0]
                .data.decode()
            )
            assert (
                "Sunny with wind"
                in events[3]
                .activity_task_completed_event_attributes.result.payloads[0]
                .data.decode()
            )
            assert (
                "function_call"
                in events[4]
                .activity_task_completed_event_attributes.result.payloads[0]
                .data.decode()
            )
            assert (
                "Sunny with wind"
                in events[5]
                .activity_task_completed_event_attributes.result.payloads[0]
                .data.decode()
            )
            assert (
                "function_call"
                in events[6]
                .activity_task_completed_event_attributes.result.payloads[0]
                .data.decode()
            )
            assert (
                "Stormy"
                in events[7]
                .activity_task_completed_event_attributes.result.payloads[0]
                .data.decode()
            )
            assert (
                "function_call"
                in events[8]
                .activity_task_completed_event_attributes.result.payloads[0]
                .data.decode()
            )
            assert (
                "Sunny with wind"
                in events[9]
                .activity_task_completed_event_attributes.result.payloads[0]
                .data.decode()
            )
            assert (
                "Test weather result"
                in events[10]
                .activity_task_completed_event_attributes.result.payloads[0]
                .data.decode()
            )


@pytest.mark.parametrize("use_local_model", [True, False])
async def test_nexus_tool_workflow(
    client: Client, env: WorkflowEnvironment, use_local_model: bool
):
    if not use_local_model and not os.environ.get("OPENAI_API_KEY"):
        pytest.skip("No openai API key")

    if env.supports_time_skipping:
        pytest.skip("Nexus tests don't work with time-skipping server")

    new_config = client.config()
    new_config["plugins"] = [
        openai_agents.OpenAIAgentsPlugin(
            model_params=ModelActivityParameters(
                start_to_close_timeout=timedelta(seconds=30)
            ),
            model_provider=TestModelProvider(TestNexusWeatherModel())
            if use_local_model
            else None,
        )
    ]
    client = Client(**new_config)

    async with new_worker(
        client,
        NexusToolsWorkflow,
        nexus_service_handlers=[WeatherServiceHandler()],
    ) as worker:
        await create_nexus_endpoint(worker.task_queue, client)

        workflow_handle = await client.start_workflow(
            NexusToolsWorkflow.run,
            "What is the weather in Tokio?",
            id=f"nexus-tools-workflow-{uuid.uuid4()}",
            task_queue=worker.task_queue,
            execution_timeout=timedelta(seconds=30),
        )
        result = await workflow_handle.result()

        if use_local_model:
            assert result == "Test nexus weather result"

            events = []
            async for e in workflow_handle.fetch_history_events():
                if e.HasField("activity_task_completed_event_attributes") or e.HasField(
                    "nexus_operation_completed_event_attributes"
                ):
                    events.append(e)

            assert len(events) == 3
            assert (
                "function_call"
                in events[0]
                .activity_task_completed_event_attributes.result.payloads[0]
                .data.decode()
            )
            assert (
                "Sunny with wind"
                in events[
                    1
                ].nexus_operation_completed_event_attributes.result.data.decode()
            )
            assert (
                "Test nexus weather result"
                in events[2]
                .activity_task_completed_event_attributes.result.payloads[0]
                .data.decode()
            )


@no_type_check
class TestResearchModel(StaticTestModel):
    responses = [
        ModelResponse(
            output=[
                ResponseOutputMessage(
                    id="",
                    content=[
                        ResponseOutputText(
                            text='{"searches":[{"query":"best Caribbean surfing spots April","reason":"Identify locations with optimal surfing conditions in the Caribbean during April."},{"query":"top Caribbean islands for hiking April","reason":"Find Caribbean islands with excellent hiking opportunities that are ideal in April."},{"query":"Caribbean water sports destinations April","reason":"Locate Caribbean destinations offering a variety of water sports activities in April."},{"query":"surfing conditions Caribbean April","reason":"Understand the surfing conditions and which islands are suitable for surfing in April."},{"query":"Caribbean adventure travel hiking surfing","reason":"Explore adventure travel options that combine hiking and surfing in the Caribbean."},{"query":"best beaches for surfing Caribbean April","reason":"Identify which Caribbean beaches are renowned for surfing in April."},{"query":"Caribbean islands with national parks hiking","reason":"Find islands with national parks or reserves that offer hiking trails."},{"query":"Caribbean weather April surfing conditions","reason":"Research the weather conditions in April affecting surfing in the Caribbean."},{"query":"Caribbean water sports rentals April","reason":"Look for places where water sports equipment can be rented in the Caribbean during April."},{"query":"Caribbean multi-activity vacation packages","reason":"Look for vacation packages that offer a combination of surfing, hiking, and water sports."}]}',
                            annotations=[],
                            type="output_text",
                        )
                    ],
                    role="assistant",
                    status="completed",
                    type="message",
                )
            ],
            usage=Usage(),
            response_id=None,
        )
    ]
    for i in range(10):
        responses.append(
            ModelResponse(
                output=[
                    ResponseFunctionWebSearch(
                        id="",
                        status="completed",
                        type="web_search_call",
                        action=ActionSearch(query="", type="search"),
                    ),
                    ResponseOutputMessage(
                        id="",
                        content=[
                            ResponseOutputText(
                                text="Granada",
                                annotations=[],
                                type="output_text",
                            )
                        ],
                        role="assistant",
                        status="completed",
                        type="message",
                    ),
                ],
                usage=Usage(),
                response_id=None,
            )
        )
    responses.append(
        ModelResponse(
            output=[
                ResponseOutputMessage(
                    id="",
                    content=[
                        ResponseOutputText(
                            text='{"follow_up_questions":[], "markdown_report":"report", "short_summary":"rep"}',
                            annotations=[],
                            type="output_text",
                        )
                    ],
                    role="assistant",
                    status="completed",
                    type="message",
                )
            ],
            usage=Usage(),
            response_id=None,
        )
    )


@workflow.defn
class ResearchWorkflow:
    @workflow.run
    async def run(self, query: str):
        return await ResearchManager().run(query)


@pytest.mark.parametrize("use_local_model", [True, False])
@pytest.mark.timeout(120)
async def test_research_workflow(client: Client, use_local_model: bool):
    if not use_local_model and not os.environ.get("OPENAI_API_KEY"):
        pytest.skip("No openai API key")
    new_config = client.config()
    new_config["plugins"] = [
        openai_agents.OpenAIAgentsPlugin(
            model_params=ModelActivityParameters(
                start_to_close_timeout=timedelta(seconds=30)
            ),
            model_provider=TestModelProvider(TestResearchModel())
            if use_local_model
            else None,
        )
    ]
    client = Client(**new_config)

<<<<<<< HEAD
    global response_index
    response_index = 0

    model_params = ModelActivityParameters(
        start_to_close_timeout=timedelta(seconds=120),
        schedule_to_close_timeout=timedelta(seconds=120),
    )
    with set_open_ai_agent_temporal_overrides(model_params):
        model_activity = ModelActivity(
            TestModelProvider(TestResearchModel()) if use_local_model else None
=======
    async with new_worker(
        client,
        ResearchWorkflow,
    ) as worker:
        workflow_handle = await client.start_workflow(
            ResearchWorkflow.run,
            "Caribbean vacation spots in April, optimizing for surfing, hiking and water sports",
            id=f"research-workflow-{uuid.uuid4()}",
            task_queue=worker.task_queue,
            execution_timeout=timedelta(seconds=120),
>>>>>>> 8b727e58
        )
        result = await workflow_handle.result()

        if use_local_model:
            assert result == "report"

            events = []
            async for e in workflow_handle.fetch_history_events():
                if e.HasField("activity_task_completed_event_attributes"):
                    events.append(e)

            assert len(events) == 12
            assert (
                '"type":"output_text"'
                in events[0]
                .activity_task_completed_event_attributes.result.payloads[0]
                .data.decode()
            )
            for i in range(1, 11):
                assert (
                    "web_search_call"
                    in events[i]
                    .activity_task_completed_event_attributes.result.payloads[0]
                    .data.decode()
                )

            assert (
                '"type":"output_text"'
                in events[11]
                .activity_task_completed_event_attributes.result.payloads[0]
                .data.decode()
            )


def orchestrator_agent() -> Agent:
    spanish_agent = Agent[None](
        name="spanish_agent",
        instructions="You translate the user's message to Spanish",
        handoff_description="An english to spanish translator",
    )

    french_agent = Agent[None](
        name="french_agent",
        instructions="You translate the user's message to French",
        handoff_description="An english to french translator",
    )

    italian_agent = Agent[None](
        name="italian_agent",
        instructions="You translate the user's message to Italian",
        handoff_description="An english to italian translator",
    )

    orchestrator_agent = Agent[None](
        name="orchestrator_agent",
        instructions=(
            "You are a translation agent. You use the tools given to you to translate."
            "If asked for multiple translations, you call the relevant tools in order."
            "You never translate on your own, you always use the provided tools."
        ),
        tools=[
            spanish_agent.as_tool(
                tool_name="translate_to_spanish",
                tool_description="Translate the user's message to Spanish",
            ),
            french_agent.as_tool(
                tool_name="translate_to_french",
                tool_description="Translate the user's message to French",
            ),
            italian_agent.as_tool(
                tool_name="translate_to_italian",
                tool_description="Translate the user's message to Italian",
            ),
        ],
    )
    return orchestrator_agent


def synthesizer_agent() -> Agent:
    return Agent(
        name="synthesizer_agent",
        instructions="You inspect translations, correct them if needed, and produce a final concatenated response.",
    )


@workflow.defn
class AgentsAsToolsWorkflow:
    @workflow.run
    async def run(self, msg: str) -> str:
        # Run the entire orchestration in a single trace
        with trace("Orchestrator evaluator"):
            orchestrator = orchestrator_agent()
            synthesizer = synthesizer_agent()

            orchestrator_result = await Runner.run(
                starting_agent=orchestrator, input=msg
            )

            for item in orchestrator_result.new_items:
                if isinstance(item, MessageOutputItem):
                    text = ItemHelpers.text_message_output(item)
                    if text:
                        print(f"  - Translation step: {text}")

            synthesizer_result = await Runner.run(
                starting_agent=synthesizer, input=orchestrator_result.to_input_list()
            )

        return synthesizer_result.final_output


class AgentAsToolsModel(StaticTestModel):
    responses = [
        ModelResponse(
            output=[
                ResponseFunctionToolCall(
                    arguments='{"input":"I am full"}',
                    call_id="call",
                    name="translate_to_spanish",
                    type="function_call",
                    id="id",
                    status="completed",
                )
            ],
            usage=Usage(),
            response_id=None,
        ),
        ModelResponse(
            output=[
                ResponseOutputMessage(
                    id="",
                    content=[
                        ResponseOutputText(
                            text="Estoy lleno.",
                            annotations=[],
                            type="output_text",
                        )
                    ],
                    role="assistant",
                    status="completed",
                    type="message",
                )
            ],
            usage=Usage(),
            response_id=None,
        ),
        ModelResponse(
            output=[
                ResponseOutputMessage(
                    id="",
                    content=[
                        ResponseOutputText(
                            text='The translation to Spanish is: "Estoy lleno."',
                            annotations=[],
                            type="output_text",
                        )
                    ],
                    role="assistant",
                    status="completed",
                    type="message",
                )
            ],
            usage=Usage(),
            response_id=None,
        ),
        ModelResponse(
            output=[
                ResponseOutputMessage(
                    id="",
                    content=[
                        ResponseOutputText(
                            text='The translation to Spanish is: "Estoy lleno."',
                            annotations=[],
                            type="output_text",
                        )
                    ],
                    role="assistant",
                    status="completed",
                    type="message",
                )
            ],
            usage=Usage(),
            response_id=None,
        ),
    ]


@pytest.mark.parametrize("use_local_model", [True, False])
async def test_agents_as_tools_workflow(client: Client, use_local_model: bool):
    if not use_local_model and not os.environ.get("OPENAI_API_KEY"):
        pytest.skip("No openai API key")
    new_config = client.config()
    new_config["plugins"] = [
        openai_agents.OpenAIAgentsPlugin(
            model_params=ModelActivityParameters(
                start_to_close_timeout=timedelta(seconds=30)
            ),
            model_provider=TestModelProvider(AgentAsToolsModel())
            if use_local_model
            else None,
        )
    ]
    client = Client(**new_config)

    async with new_worker(
        client,
        AgentsAsToolsWorkflow,
    ) as worker:
        workflow_handle = await client.start_workflow(
            AgentsAsToolsWorkflow.run,
            "Translate to Spanish: 'I am full'",
            id=f"agents-as-tools-workflow-{uuid.uuid4()}",
            task_queue=worker.task_queue,
            execution_timeout=timedelta(seconds=30),
        )
        result = await workflow_handle.result()

        if use_local_model:
            assert result == 'The translation to Spanish is: "Estoy lleno."'

            events = []
            async for e in workflow_handle.fetch_history_events():
                if e.HasField("activity_task_completed_event_attributes"):
                    events.append(e)

            assert len(events) == 4
            assert (
                "function_call"
                in events[0]
                .activity_task_completed_event_attributes.result.payloads[0]
                .data.decode()
            )
            assert (
                "Estoy lleno"
                in events[1]
                .activity_task_completed_event_attributes.result.payloads[0]
                .data.decode()
            )
            assert (
                "The translation to Spanish is:"
                in events[2]
                .activity_task_completed_event_attributes.result.payloads[0]
                .data.decode()
            )
            assert (
                "The translation to Spanish is:"
                in events[3]
                .activity_task_completed_event_attributes.result.payloads[0]
                .data.decode()
            )


class AirlineAgentContext(BaseModel):
    passenger_name: Optional[str] = None
    confirmation_number: Optional[str] = None
    seat_number: Optional[str] = None
    flight_number: Optional[str] = None


@function_tool(
    name_override="faq_lookup_tool",
    description_override="Lookup frequently asked questions.",
)
async def faq_lookup_tool(question: str) -> str:
    if "bag" in question or "baggage" in question:
        return (
            "You are allowed to bring one bag on the plane. "
            "It must be under 50 pounds and 22 inches x 14 inches x 9 inches."
        )
    elif "seats" in question or "plane" in question:
        return (
            "There are 120 seats on the plane. "
            "There are 22 business class seats and 98 economy seats. "
            "Exit rows are rows 4 and 16. "
            "Rows 5-8 are Economy Plus, with extra legroom. "
        )
    elif "wifi" in question:
        return "We have free wifi on the plane, join Airline-Wifi"
    return "I'm sorry, I don't know the answer to that question."


@function_tool
async def update_seat(
    context: RunContextWrapper[AirlineAgentContext],
    confirmation_number: str,
    new_seat: str,
) -> str:
    # Update the context based on the customer's input
    context.context.confirmation_number = confirmation_number
    context.context.seat_number = new_seat
    # Ensure that the flight number has been set by the incoming handoff
    assert context.context.flight_number is not None, "Flight number is required"
    return f"Updated seat to {new_seat} for confirmation number {confirmation_number}"


### HOOKS


async def on_seat_booking_handoff(
    context: RunContextWrapper[AirlineAgentContext],
) -> None:
    flight_number = f"FLT-{workflow.random().randint(100, 999)}"
    context.context.flight_number = flight_number


### AGENTS


def init_agents() -> Agent[AirlineAgentContext]:
    """
    Initialize the agents for the airline customer service workflow.
    :return: triage agent
    """
    faq_agent = Agent[AirlineAgentContext](
        name="FAQ Agent",
        handoff_description="A helpful agent that can answer questions about the airline.",
        instructions=f"""{RECOMMENDED_PROMPT_PREFIX}
        You are an FAQ agent. If you are speaking to a customer, you probably were transferred to from the triage agent.
        Use the following routine to support the customer.
        # Routine
        1. Identify the last question asked by the customer.
        2. Use the faq lookup tool to answer the question. Do not rely on your own knowledge.
        3. If you cannot answer the question, transfer back to the triage agent.""",
        tools=[faq_lookup_tool],
    )

    seat_booking_agent = Agent[AirlineAgentContext](
        name="Seat Booking Agent",
        handoff_description="A helpful agent that can update a seat on a flight.",
        instructions=f"""{RECOMMENDED_PROMPT_PREFIX}
        You are a seat booking agent. If you are speaking to a customer, you probably were transferred to from the triage agent.
        Use the following routine to support the customer.
        # Routine
        1. Ask for their confirmation number.
        2. Ask the customer what their desired seat number is.
        3. Use the update seat tool to update the seat on the flight.
        If the customer asks a question that is not related to the routine, transfer back to the triage agent. """,
        tools=[update_seat],
    )

    triage_agent = Agent[AirlineAgentContext](
        name="Triage Agent",
        handoff_description="A triage agent that can delegate a customer's request to the appropriate agent.",
        instructions=(
            f"{RECOMMENDED_PROMPT_PREFIX} "
            "You are a helpful triaging agent. You can use your tools to delegate questions to other appropriate agents."
        ),
        handoffs=[
            faq_agent,
            handoff(agent=seat_booking_agent, on_handoff=on_seat_booking_handoff),
        ],
    )

    faq_agent.handoffs.append(triage_agent)
    seat_booking_agent.handoffs.append(triage_agent)
    return triage_agent


class ProcessUserMessageInput(BaseModel):
    user_input: str
    chat_length: int


class CustomerServiceModel(StaticTestModel):
    responses = [
        ModelResponse(
            output=[
                ResponseOutputMessage(
                    id="",
                    content=[
                        ResponseOutputText(
                            text="Hi there! How can I assist you today?",
                            annotations=[],
                            type="output_text",
                        )
                    ],
                    role="assistant",
                    status="completed",
                    type="message",
                )
            ],
            usage=Usage(),
            response_id=None,
        ),
        ModelResponse(
            output=[
                ResponseFunctionToolCall(
                    arguments="{}",
                    call_id="call",
                    name="transfer_to_seat_booking_agent",
                    type="function_call",
                    id="id",
                    status="completed",
                )
            ],
            usage=Usage(),
            response_id=None,
        ),
        ModelResponse(
            output=[
                ResponseOutputMessage(
                    id="",
                    content=[
                        ResponseOutputText(
                            text="Could you please provide your confirmation number?",
                            annotations=[],
                            type="output_text",
                        )
                    ],
                    role="assistant",
                    status="completed",
                    type="message",
                )
            ],
            usage=Usage(),
            response_id=None,
        ),
        ModelResponse(
            output=[
                ResponseOutputMessage(
                    id="",
                    content=[
                        ResponseOutputText(
                            text="Thanks! What seat number would you like to change to?",
                            annotations=[],
                            type="output_text",
                        )
                    ],
                    role="assistant",
                    status="completed",
                    type="message",
                )
            ],
            usage=Usage(),
            response_id=None,
        ),
        ModelResponse(
            output=[
                ResponseFunctionToolCall(
                    arguments='{"confirmation_number":"11111","new_seat":"window seat"}',
                    call_id="call",
                    name="update_seat",
                    type="function_call",
                    id="id",
                    status="completed",
                )
            ],
            usage=Usage(),
            response_id=None,
        ),
        ModelResponse(
            output=[
                ResponseOutputMessage(
                    id="",
                    content=[
                        ResponseOutputText(
                            text="Your seat has been updated to a window seat. If there's anything else you need, feel free to let me know!",
                            annotations=[],
                            type="output_text",
                        )
                    ],
                    role="assistant",
                    status="completed",
                    type="message",
                )
            ],
            usage=Usage(),
            response_id=None,
        ),
    ]


@workflow.defn
class CustomerServiceWorkflow:
    def __init__(self, input_items: list[TResponseInputItem] = []):
        self.chat_history: list[str] = []
        self.current_agent: Agent[AirlineAgentContext] = init_agents()
        self.context = AirlineAgentContext()
        self.input_items = input_items

    @workflow.run
    async def run(self, input_items: list[TResponseInputItem] = []):
        await workflow.wait_condition(
            lambda: workflow.info().is_continue_as_new_suggested()
            and workflow.all_handlers_finished()
        )
        workflow.continue_as_new(self.input_items)

    @workflow.query
    def get_chat_history(self) -> list[str]:
        return self.chat_history

    @workflow.update
    async def process_user_message(self, input: ProcessUserMessageInput) -> list[str]:
        length = len(self.chat_history)
        self.chat_history.append(f"User: {input.user_input}")
        with trace("Customer service", group_id=workflow.info().workflow_id):
            self.input_items.append({"content": input.user_input, "role": "user"})
            result = await Runner.run(
                starting_agent=self.current_agent,
                input=self.input_items,
                context=self.context,
            )

            for new_item in result.new_items:
                agent_name = new_item.agent.name
                if isinstance(new_item, MessageOutputItem):
                    self.chat_history.append(
                        f"{agent_name}: {ItemHelpers.text_message_output(new_item)}"
                    )
                elif isinstance(new_item, HandoffOutputItem):
                    self.chat_history.append(
                        f"Handed off from {new_item.source_agent.name} to {new_item.target_agent.name}"
                    )
                elif isinstance(new_item, ToolCallItem):
                    self.chat_history.append(f"{agent_name}: Calling a tool")
                elif isinstance(new_item, ToolCallOutputItem):
                    self.chat_history.append(
                        f"{agent_name}: Tool call output: {new_item.output}"
                    )
                else:
                    self.chat_history.append(
                        f"{agent_name}: Skipping item: {new_item.__class__.__name__}"
                    )
            self.input_items = result.to_input_list()
            self.current_agent = result.last_agent
        workflow.set_current_details("\n\n".join(self.chat_history))
        return self.chat_history[length:]

    @process_user_message.validator
    def validate_process_user_message(self, input: ProcessUserMessageInput) -> None:
        if not input.user_input:
            raise ValueError("User input cannot be empty.")
        if len(input.user_input) > 1000:
            raise ValueError("User input is too long. Please limit to 1000 characters.")
        if input.chat_length != len(self.chat_history):
            raise ValueError("Stale chat history. Please refresh the chat.")


@pytest.mark.parametrize("use_local_model", [True, False])
async def test_customer_service_workflow(client: Client, use_local_model: bool):
    if not use_local_model and not os.environ.get("OPENAI_API_KEY"):
        pytest.skip("No openai API key")
    new_config = client.config()
    new_config["plugins"] = [
        openai_agents.OpenAIAgentsPlugin(
            model_params=ModelActivityParameters(
                start_to_close_timeout=timedelta(seconds=30)
            ),
            model_provider=TestModelProvider(CustomerServiceModel())
            if use_local_model
            else None,
        )
    ]
    client = Client(**new_config)

    questions = ["Hello", "Book me a flight to PDX", "11111", "Any window seat"]

    async with new_worker(
        client,
        CustomerServiceWorkflow,
    ) as worker:
        workflow_handle = await client.start_workflow(
            CustomerServiceWorkflow.run,
            id=f"customer-service-{uuid.uuid4()}",
            task_queue=worker.task_queue,
            execution_timeout=timedelta(seconds=30),
        )
        history: list[Any] = []
        for q in questions:
            message_input = ProcessUserMessageInput(
                user_input=q, chat_length=len(history)
            )
            new_history = await workflow_handle.execute_update(
                CustomerServiceWorkflow.process_user_message, message_input
            )
            history.extend(new_history)
            print(*new_history, sep="\n")

        await workflow_handle.cancel()

        with pytest.raises(WorkflowFailureError) as err:
            await workflow_handle.result()
        assert isinstance(err.value.cause, CancelledError)

        if use_local_model:
            events = []
            async for e in WorkflowHandle(
                client,
                workflow_handle.id,
                run_id=workflow_handle._first_execution_run_id,
            ).fetch_history_events():
                if e.HasField("activity_task_completed_event_attributes"):
                    events.append(e)

            assert len(events) == 6
            assert (
                "Hi there! How can I assist you today?"
                in events[0]
                .activity_task_completed_event_attributes.result.payloads[0]
                .data.decode()
            )
            assert (
                "transfer_to_seat_booking_agent"
                in events[1]
                .activity_task_completed_event_attributes.result.payloads[0]
                .data.decode()
            )
            assert (
                "Could you please provide your confirmation number?"
                in events[2]
                .activity_task_completed_event_attributes.result.payloads[0]
                .data.decode()
            )
            assert (
                "Thanks! What seat number would you like to change to?"
                in events[3]
                .activity_task_completed_event_attributes.result.payloads[0]
                .data.decode()
            )
            assert (
                "update_seat"
                in events[4]
                .activity_task_completed_event_attributes.result.payloads[0]
                .data.decode()
            )
            assert (
                "Your seat has been updated to a window seat. If there's anything else you need, feel free to let me know!"
                in events[5]
                .activity_task_completed_event_attributes.result.payloads[0]
                .data.decode()
            )


guardrail_response_index: int = 0


class InputGuardrailModel(OpenAIResponsesModel):
    __test__ = False
    responses: list[ModelResponse] = [
        ModelResponse(
            output=[
                ResponseOutputMessage(
                    id="",
                    content=[
                        ResponseOutputText(
                            text="The capital of California is Sacramento.",
                            annotations=[],
                            type="output_text",
                        )
                    ],
                    role="assistant",
                    status="completed",
                    type="message",
                )
            ],
            usage=Usage(),
            response_id=None,
        ),
        ModelResponse(
            output=[
                ResponseOutputMessage(
                    id="",
                    content=[
                        ResponseOutputText(
                            text="x=3",
                            annotations=[],
                            type="output_text",
                        )
                    ],
                    role="assistant",
                    status="completed",
                    type="message",
                )
            ],
            usage=Usage(),
            response_id=None,
        ),
    ]
    guardrail_responses = [
        ModelResponse(
            output=[
                ResponseOutputMessage(
                    id="",
                    content=[
                        ResponseOutputText(
                            text='{"is_math_homework":false,"reasoning":"The question asked is about the capital of California, which is a geography-related query, not math."}',
                            annotations=[],
                            type="output_text",
                        )
                    ],
                    role="assistant",
                    status="completed",
                    type="message",
                )
            ],
            usage=Usage(),
            response_id=None,
        ),
        ModelResponse(
            output=[
                ResponseOutputMessage(
                    id="",
                    content=[
                        ResponseOutputText(
                            text='{"is_math_homework":true,"reasoning":"The question involves solving an equation for a variable, which is a typical math homework problem."}',
                            annotations=[],
                            type="output_text",
                        )
                    ],
                    role="assistant",
                    status="completed",
                    type="message",
                )
            ],
            usage=Usage(),
            response_id=None,
        ),
    ]

    def __init__(
        self,
        model: str,
        openai_client: AsyncOpenAI,
    ) -> None:
        global response_index
        response_index = 0
        global guardrail_response_index
        guardrail_response_index = 0
        super().__init__(model, openai_client)

    async def get_response(
        self,
        system_instructions: Union[str, None],
        input: Union[str, list[TResponseInputItem]],
        model_settings: ModelSettings,
        tools: list[Tool],
        output_schema: Union[AgentOutputSchemaBase, None],
        handoffs: list[Handoff],
        tracing: ModelTracing,
        previous_response_id: Union[str, None],
        prompt: Union[ResponsePromptParam, None] = None,
    ) -> ModelResponse:
        if (
            system_instructions
            == "Check if the user is asking you to do their math homework."
        ):
            global guardrail_response_index
            response = self.guardrail_responses[guardrail_response_index]
            guardrail_response_index += 1
            return response
        else:
            global response_index
            response = self.responses[response_index]
            response_index += 1
            return response


### 1. An agent-based guardrail that is triggered if the user is asking to do math homework
class MathHomeworkOutput(BaseModel):
    reasoning: str
    is_math_homework: bool
    model_config = ConfigDict(extra="forbid")


guardrail_agent: Agent = Agent(
    name="Guardrail check",
    instructions="Check if the user is asking you to do their math homework.",
    output_type=MathHomeworkOutput,
)


@input_guardrail
async def math_guardrail(
    context: RunContextWrapper[None],
    agent: Agent,
    input: Union[str, list[TResponseInputItem]],
) -> GuardrailFunctionOutput:
    """This is an input guardrail function, which happens to call an agent to check if the input
    is a math homework question.
    """
    result = await Runner.run(guardrail_agent, input, context=context.context)
    final_output = result.final_output_as(MathHomeworkOutput)

    return GuardrailFunctionOutput(
        output_info=final_output,
        tripwire_triggered=final_output.is_math_homework,
    )


@workflow.defn
class InputGuardrailWorkflow:
    @workflow.run
    async def run(self, messages: list[str]) -> list[str]:
        agent = Agent(
            name="Customer support agent",
            instructions="You are a customer support agent. You help customers with their questions.",
            input_guardrails=[math_guardrail],
        )

        input_data: list[TResponseInputItem] = []
        results: list[str] = []

        for user_input in messages:
            input_data.append(
                {
                    "role": "user",
                    "content": user_input,
                }
            )

            try:
                result = await Runner.run(agent, input_data)
                results.append(result.final_output)
                # If the guardrail didn't trigger, we use the result as the input for the next run
                input_data = result.to_input_list()
            except InputGuardrailTripwireTriggered:
                # If the guardrail triggered, we instead add a refusal message to the input
                message = "Sorry, I can't help you with your math homework."
                results.append(message)
                input_data.append(
                    {
                        "role": "assistant",
                        "content": message,
                    }
                )
        return results


@pytest.mark.parametrize("use_local_model", [True, False])
async def test_input_guardrail(client: Client, use_local_model: bool):
    if not use_local_model and not os.environ.get("OPENAI_API_KEY"):
        pytest.skip("No openai API key")
    new_config = client.config()
    new_config["plugins"] = [
        openai_agents.OpenAIAgentsPlugin(
            model_params=ModelActivityParameters(
                start_to_close_timeout=timedelta(seconds=30)
            ),
            model_provider=TestModelProvider(
                InputGuardrailModel("", openai_client=AsyncOpenAI(api_key="Fake key"))
            )
            if use_local_model
            else None,
        )
    ]
    client = Client(**new_config)

    async with new_worker(
        client,
        InputGuardrailWorkflow,
    ) as worker:
        workflow_handle = await client.start_workflow(
            InputGuardrailWorkflow.run,
            [
                "What's the capital of California?",
                "Can you help me solve for x: 2x + 5 = 11",
            ],
            id=f"input-guardrail-{uuid.uuid4()}",
            task_queue=worker.task_queue,
            execution_timeout=timedelta(seconds=10),
        )
        result = await workflow_handle.result()

        if use_local_model:
            assert len(result) == 2
            assert result[0] == "The capital of California is Sacramento."
            assert result[1] == "Sorry, I can't help you with your math homework."


class OutputGuardrailModel(StaticTestModel):
    responses = [
        ModelResponse(
            output=[
                ResponseOutputMessage(
                    id="",
                    content=[
                        ResponseOutputText(
                            text='{"reasoning":"The phone number\'s area code (650) is associated with a region. However, the exact location is not definitive, but it\'s commonly linked to the San Francisco Peninsula in California, including cities like San Mateo, Palo Alto, and parts of Silicon Valley. It\'s important to note that area codes don\'t always guarantee a specific location due to mobile number portability.","response":"The area code 650 is typically associated with California, particularly the San Francisco Peninsula, including cities like Palo Alto and San Mateo.","user_name":null}',
                            annotations=[],
                            type="output_text",
                        )
                    ],
                    role="assistant",
                    status="completed",
                    type="message",
                )
            ],
            usage=Usage(),
            response_id=None,
        )
    ]


# The agent's output type
class MessageOutput(BaseModel):
    reasoning: str = Field(
        description="Thoughts on how to respond to the user's message"
    )
    response: str = Field(description="The response to the user's message")
    user_name: Optional[str] = Field(
        description="The name of the user who sent the message, if known"
    )
    model_config = ConfigDict(extra="forbid")


@output_guardrail
async def sensitive_data_check(
    context: RunContextWrapper, agent: Agent, output: MessageOutput
) -> GuardrailFunctionOutput:
    phone_number_in_response = "650" in output.response
    phone_number_in_reasoning = "650" in output.reasoning

    return GuardrailFunctionOutput(
        output_info={
            "phone_number_in_response": phone_number_in_response,
            "phone_number_in_reasoning": phone_number_in_reasoning,
        },
        tripwire_triggered=phone_number_in_response or phone_number_in_reasoning,
    )


output_guardrail_agent = Agent(
    name="Assistant",
    instructions="You are a helpful assistant.",
    output_type=MessageOutput,
    output_guardrails=[sensitive_data_check],
)


@workflow.defn
class OutputGuardrailWorkflow:
    @workflow.run
    async def run(self) -> bool:
        try:
            await Runner.run(
                output_guardrail_agent,
                "My phone number is 650-123-4567. Where do you think I live?",
            )
            return True
        except OutputGuardrailTripwireTriggered:
            return False


@pytest.mark.parametrize("use_local_model", [True, False])
async def test_output_guardrail(client: Client, use_local_model: bool):
    if not use_local_model and not os.environ.get("OPENAI_API_KEY"):
        pytest.skip("No openai API key")
    new_config = client.config()
    new_config["plugins"] = [
        openai_agents.OpenAIAgentsPlugin(
            model_params=ModelActivityParameters(
                start_to_close_timeout=timedelta(seconds=30)
            ),
            model_provider=TestModelProvider(OutputGuardrailModel())
            if use_local_model
            else None,
        )
    ]
    client = Client(**new_config)

    async with new_worker(
        client,
        OutputGuardrailWorkflow,
    ) as worker:
        workflow_handle = await client.start_workflow(
            OutputGuardrailWorkflow.run,
            id=f"output-guardrail-{uuid.uuid4()}",
            task_queue=worker.task_queue,
            execution_timeout=timedelta(seconds=10),
        )
        result = await workflow_handle.result()

        if use_local_model:
            assert not result


class WorkflowToolModel(StaticTestModel):
    responses = [
        ModelResponse(
            output=[
                ResponseFunctionToolCall(
                    arguments="{}",
                    call_id="call",
                    name="run_tool",
                    type="function_call",
                    id="id",
                    status="completed",
                )
            ],
            usage=Usage(),
            response_id=None,
        ),
        ModelResponse(
            output=[
                ResponseOutputMessage(
                    id="",
                    content=[
                        ResponseOutputText(
                            text="",
                            annotations=[],
                            type="output_text",
                        )
                    ],
                    role="assistant",
                    status="completed",
                    type="message",
                )
            ],
            usage=Usage(),
            response_id=None,
        ),
    ]


@workflow.defn
class WorkflowToolWorkflow:
    @workflow.run
    async def run(self) -> None:
        agent: Agent = Agent(
            name="Assistant",
            instructions="You are a helpful assistant.",
            tools=[function_tool(self.run_tool)],
        )
        await Runner.run(
            agent,
            "My phone number is 650-123-4567. Where do you think I live?",
        )

    async def run_tool(self):
        print("Tool ran with self:", self)
        workflow.logger.info("Tool ran with self: %s", self)
        return None


async def test_workflow_method_tools(client: Client):
    new_config = client.config()
    new_config["plugins"] = [
        openai_agents.OpenAIAgentsPlugin(
            model_params=ModelActivityParameters(
                start_to_close_timeout=timedelta(seconds=30)
            ),
            model_provider=TestModelProvider(WorkflowToolModel()),
        )
    ]
    client = Client(**new_config)

    async with new_worker(
        client,
        WorkflowToolWorkflow,
    ) as worker:
        workflow_handle = await client.start_workflow(
            WorkflowToolWorkflow.run,
            id=f"workflow-tool-{uuid.uuid4()}",
            task_queue=worker.task_queue,
            execution_timeout=timedelta(seconds=10),
        )
        await workflow_handle.result()


async def test_response_serialization():
    # This should not be used in another test, or this test needs to change to use another unloaded type
    from openai.types.responses.response_output_item import ImageGenerationCall

    data = json.loads(
        b'{"id": "msg_68757ec43348819d86709f0fcb70316301a1194a3e05b38c","type": "image_generation_call","status": "completed"}'
    )
    call = TypeAdapter(ImageGenerationCall).validate_python(data)
    model_response = ModelResponse(
        output=[
            call,
        ],
        usage=Usage(),
        response_id="",
    )
    encoded = await pydantic_data_converter.encode([model_response])


async def assert_status_retry_behavior(status: int, client: Client, should_retry: bool):
    def status_error(status: int):
        with workflow.unsafe.imports_passed_through():
            with workflow.unsafe.sandbox_unrestricted():
                import httpx
            raise APIStatusError(
                message="Something went wrong.",
                response=httpx.Response(
                    status_code=status, request=httpx.Request("GET", url="")
                ),
                body=None,
            )

    new_config = client.config()
    new_config["plugins"] = [
        openai_agents.OpenAIAgentsPlugin(
            model_params=ModelActivityParameters(
                retry_policy=RetryPolicy(maximum_attempts=2),
            ),
            model_provider=TestModelProvider(TestModel(lambda: status_error(status))),
        )
    ]
    client = Client(**new_config)

    async with new_worker(
        client,
        HelloWorldAgent,
    ) as worker:
        workflow_handle = await client.start_workflow(
            HelloWorldAgent.run,
            "Input",
            id=f"workflow-tool-{uuid.uuid4()}",
            task_queue=worker.task_queue,
            execution_timeout=timedelta(seconds=10),
        )
        with pytest.raises(WorkflowFailureError) as e:
            await workflow_handle.result()

        found = False
        async for event in workflow_handle.fetch_history_events():
            if event.HasField("activity_task_started_event_attributes"):
                found = True
                if should_retry:
                    assert event.activity_task_started_event_attributes.attempt == 2
                else:
                    assert event.activity_task_started_event_attributes.attempt == 1
        assert found


async def test_exception_handling(client: Client):
    await assert_status_retry_behavior(408, client, should_retry=True)
    await assert_status_retry_behavior(409, client, should_retry=True)
    await assert_status_retry_behavior(429, client, should_retry=True)
    await assert_status_retry_behavior(500, client, should_retry=True)

    await assert_status_retry_behavior(400, client, should_retry=False)
    await assert_status_retry_behavior(403, client, should_retry=False)
    await assert_status_retry_behavior(404, client, should_retry=False)<|MERGE_RESOLUTION|>--- conflicted
+++ resolved
@@ -684,7 +684,8 @@
     new_config["plugins"] = [
         openai_agents.OpenAIAgentsPlugin(
             model_params=ModelActivityParameters(
-                start_to_close_timeout=timedelta(seconds=30)
+                start_to_close_timeout=timedelta(seconds=120),
+                schedule_to_close_timeout=timedelta(seconds=120),
             ),
             model_provider=TestModelProvider(TestResearchModel())
             if use_local_model
@@ -693,18 +694,6 @@
     ]
     client = Client(**new_config)
 
-<<<<<<< HEAD
-    global response_index
-    response_index = 0
-
-    model_params = ModelActivityParameters(
-        start_to_close_timeout=timedelta(seconds=120),
-        schedule_to_close_timeout=timedelta(seconds=120),
-    )
-    with set_open_ai_agent_temporal_overrides(model_params):
-        model_activity = ModelActivity(
-            TestModelProvider(TestResearchModel()) if use_local_model else None
-=======
     async with new_worker(
         client,
         ResearchWorkflow,
@@ -715,7 +704,6 @@
             id=f"research-workflow-{uuid.uuid4()}",
             task_queue=worker.task_queue,
             execution_timeout=timedelta(seconds=120),
->>>>>>> 8b727e58
         )
         result = await workflow_handle.result()
 
