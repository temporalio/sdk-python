import asyncio
import json
import os
import sys
import uuid
from dataclasses import dataclass
from datetime import timedelta
from typing import (
    Any,
    AsyncIterator,
    Callable,
    Optional,
    Sequence,
    Union,
    cast,
    no_type_check,
)

import nexusrpc
import pydantic
import pytest
from agents import (
    Agent,
    AgentBase,
    AgentOutputSchemaBase,
    CodeInterpreterTool,
    FileSearchTool,
    GuardrailFunctionOutput,
    Handoff,
    HostedMCPTool,
    ImageGenerationTool,
    InputGuardrailTripwireTriggered,
    ItemHelpers,
    MCPToolApprovalFunctionResult,
    MCPToolApprovalRequest,
    MessageOutputItem,
    Model,
    ModelProvider,
    ModelResponse,
    ModelSettings,
    ModelTracing,
    OpenAIChatCompletionsModel,
    OpenAIResponsesModel,
    OutputGuardrailTripwireTriggered,
    RunConfig,
    RunContextWrapper,
    Runner,
    SQLiteSession,
    Tool,
    TResponseInputItem,
    Usage,
    function_tool,
    handoff,
    input_guardrail,
    output_guardrail,
    trace,
)
from agents.extensions.handoff_prompt import RECOMMENDED_PROMPT_PREFIX
from agents.items import (
    HandoffOutputItem,
    ToolCallItem,
    ToolCallOutputItem,
    TResponseOutputItem,
    TResponseStreamEvent,
)
from agents.mcp import MCPServer, MCPServerStdio
from openai import APIStatusError, AsyncOpenAI, BaseModel
from openai.types.responses import (
    EasyInputMessageParam,
    ResponseCodeInterpreterToolCall,
    ResponseFileSearchToolCall,
    ResponseFunctionToolCall,
    ResponseFunctionToolCallParam,
    ResponseFunctionWebSearch,
    ResponseInputTextParam,
    ResponseOutputMessage,
    ResponseOutputText,
)
from openai.types.responses.response_file_search_tool_call import Result
from openai.types.responses.response_function_web_search import ActionSearch
from openai.types.responses.response_input_item_param import Message
from openai.types.responses.response_output_item import (
    ImageGenerationCall,
    McpApprovalRequest,
    McpCall,
)
from openai.types.responses.response_prompt_param import ResponsePromptParam
from pydantic import ConfigDict, Field, TypeAdapter

from temporalio import activity, workflow
from temporalio.client import Client, WorkflowFailureError, WorkflowHandle
from temporalio.common import RetryPolicy
from temporalio.contrib import openai_agents
from temporalio.contrib.openai_agents import (
    ModelActivityParameters,
    StatefulMCPServerProvider,
    StatelessMCPServerProvider,
    TestModel,
    TestModelProvider,
)
from temporalio.contrib.openai_agents._model_parameters import ModelSummaryProvider
from temporalio.contrib.openai_agents._openai_runner import _convert_agent
from temporalio.contrib.openai_agents._temporal_model_stub import (
    _extract_summary,
    _TemporalModelStub,
)
from temporalio.contrib.pydantic import pydantic_data_converter
from temporalio.exceptions import ApplicationError, CancelledError, TemporalError
from temporalio.testing import WorkflowEnvironment
from temporalio.workflow import ActivityConfig
from tests.contrib.openai_agents.research_agents.research_manager import (
    ResearchManager,
)
from tests.helpers import assert_eventually, new_worker
from tests.helpers.nexus import create_nexus_endpoint, make_nexus_endpoint_name


class StaticTestModel(TestModel):
    __test__ = False
    responses: list[ModelResponse] = []

    def __init__(
        self,
    ) -> None:
        self._responses = iter(self.responses)
        super().__init__(lambda: next(self._responses))


class ResponseBuilders:
    @staticmethod
    def model_response(output: TResponseOutputItem) -> ModelResponse:
        return ModelResponse(
            output=[output],
            usage=Usage(),
            response_id=None,
        )

    @staticmethod
    def response_output_message(text: str) -> ResponseOutputMessage:
        return ResponseOutputMessage(
            id="",
            content=[
                ResponseOutputText(
                    text=text,
                    annotations=[],
                    type="output_text",
                )
            ],
            role="assistant",
            status="completed",
            type="message",
        )

    @staticmethod
    def tool_call(arguments: str, name: str) -> ModelResponse:
        return ResponseBuilders.model_response(
            ResponseFunctionToolCall(
                arguments=arguments,
                call_id="call",
                name=name,
                type="function_call",
                id="id",
                status="completed",
            )
        )

    @staticmethod
    def output_message(text: str) -> ModelResponse:
        return ResponseBuilders.model_response(
            ResponseBuilders.response_output_message(text)
        )


class TestHelloModel(StaticTestModel):
    responses = [ResponseBuilders.output_message("test")]


@workflow.defn
class HelloWorldAgent:
    @workflow.run
    async def run(self, prompt: str) -> str:
        agent = Agent[None](
            name="Assistant",
            instructions="You only respond in haikus.",
        )
        result = await Runner.run(starting_agent=agent, input=prompt)
        return result.final_output


@pytest.mark.parametrize("use_local_model", [True, False])
async def test_hello_world_agent(client: Client, use_local_model: bool):
    if not use_local_model and not os.environ.get("OPENAI_API_KEY"):
        pytest.skip("No openai API key")
    new_config = client.config()
    new_config["plugins"] = [
        openai_agents.OpenAIAgentsPlugin(
            model_params=ModelActivityParameters(
                start_to_close_timeout=timedelta(seconds=30)
            ),
            model_provider=TestModelProvider(TestHelloModel())
            if use_local_model
            else None,
        )
    ]
    client = Client(**new_config)

    async with new_worker(client, HelloWorldAgent) as worker:
        result = await client.execute_workflow(
            HelloWorldAgent.run,
            "Tell me about recursion in programming.",
            id=f"hello-workflow-{uuid.uuid4()}",
            task_queue=worker.task_queue,
            execution_timeout=timedelta(seconds=5),
        )
        if use_local_model:
            assert result == "test"


@dataclass
class Weather:
    city: str
    temperature_range: str
    conditions: str


@activity.defn
async def get_weather(city: str) -> Weather:
    """
    Get the weather for a given city.
    """
    return Weather(city=city, temperature_range="14-20C", conditions="Sunny with wind.")


@activity.defn
async def get_weather_country(city: str, country: str) -> Weather:
    """
    Get the weather for a given city in a country.
    """
    return Weather(city=city, temperature_range="14-20C", conditions="Sunny with wind.")


@dataclass
class WeatherInput:
    city: str


@activity.defn
async def get_weather_object(input: WeatherInput) -> Weather:
    """
    Get the weather for a given city.
    """
    return Weather(
        city=input.city, temperature_range="14-20C", conditions="Sunny with wind."
    )


@activity.defn
async def get_weather_context(ctx: RunContextWrapper[str], city: str) -> Weather:
    """
    Get the weather for a given city.
    """
    return Weather(city=city, temperature_range="14-20C", conditions=ctx.context)


class ActivityWeatherService:
    @activity.defn
    async def get_weather_method(self, city: str) -> Weather:
        """
        Get the weather for a given city.
        """
        return Weather(
            city=city, temperature_range="14-20C", conditions="Sunny with wind."
        )


@nexusrpc.service
class WeatherService:
    get_weather_nexus_operation: nexusrpc.Operation[WeatherInput, Weather]


@nexusrpc.handler.service_handler(service=WeatherService)
class WeatherServiceHandler:
    @nexusrpc.handler.sync_operation
    async def get_weather_nexus_operation(
        self, ctx: nexusrpc.handler.StartOperationContext, input: WeatherInput
    ) -> Weather:
        return Weather(
            city=input.city, temperature_range="14-20C", conditions="Sunny with wind."
        )


class TestWeatherModel(StaticTestModel):
    responses = [
        ResponseBuilders.tool_call('{"city":"Tokyo"}', "get_weather"),
        ResponseBuilders.tool_call('{"input":{"city":"Tokyo"}}', "get_weather_object"),
        ResponseBuilders.tool_call(
            '{"city":"Tokyo","country":"Japan"}', "get_weather_country"
        ),
        ResponseBuilders.tool_call('{"city":"Tokyo"}', "get_weather_context"),
        ResponseBuilders.tool_call('{"city":"Tokyo"}', "get_weather_method"),
        ResponseBuilders.output_message("Test weather result"),
    ]


class TestNexusWeatherModel(StaticTestModel):
    responses = [
        ResponseBuilders.tool_call(
            '{"input":{"city":"Tokyo"}}', "get_weather_nexus_operation"
        ),
        ResponseBuilders.output_message("Test nexus weather result"),
    ]


@workflow.defn
class ToolsWorkflow:
    @workflow.run
    async def run(self, question: str) -> str:
        agent = Agent[str](
            name="Tools Workflow",
            instructions="You are a helpful agent.",
            tools=[
                openai_agents.workflow.activity_as_tool(
                    get_weather, start_to_close_timeout=timedelta(seconds=10)
                ),
                openai_agents.workflow.activity_as_tool(
                    get_weather_object, start_to_close_timeout=timedelta(seconds=10)
                ),
                openai_agents.workflow.activity_as_tool(
                    get_weather_country, start_to_close_timeout=timedelta(seconds=10)
                ),
                openai_agents.workflow.activity_as_tool(
                    get_weather_context, start_to_close_timeout=timedelta(seconds=10)
                ),
                openai_agents.workflow.activity_as_tool(
                    ActivityWeatherService.get_weather_method,
                    start_to_close_timeout=timedelta(seconds=10),
                ),
                openai_agents.workflow.activity_as_tool(
                    get_weather_failure,
                    start_to_close_timeout=timedelta(seconds=10),
                ),
            ],
        )
        result = await Runner.run(
            starting_agent=agent, input=question, context="Stormy"
        )
        return result.final_output


@workflow.defn
class NexusToolsWorkflow:
    @workflow.run
    async def run(self, question: str) -> str:
        agent = Agent[str](
            name="Nexus Tools Workflow",
            instructions="You are a helpful agent.",
            tools=[
                openai_agents.workflow.nexus_operation_as_tool(
                    WeatherService.get_weather_nexus_operation,
                    service=WeatherService,
                    endpoint=make_nexus_endpoint_name(workflow.info().task_queue),
                    schedule_to_close_timeout=timedelta(seconds=10),
                ),
            ],
        )
        result = await Runner.run(
            starting_agent=agent, input=question, context="Stormy"
        )
        return result.final_output


@pytest.mark.parametrize("use_local_model", [True, False])
async def test_tool_workflow(client: Client, use_local_model: bool):
    if not use_local_model and not os.environ.get("OPENAI_API_KEY"):
        pytest.skip("No openai API key")
    new_config = client.config()
    new_config["plugins"] = [
        openai_agents.OpenAIAgentsPlugin(
            model_params=ModelActivityParameters(
                start_to_close_timeout=timedelta(seconds=30)
            ),
            model_provider=TestModelProvider(TestWeatherModel())
            if use_local_model
            else None,
        )
    ]
    client = Client(**new_config)

    async with new_worker(
        client,
        ToolsWorkflow,
        activities=[
            get_weather,
            get_weather_object,
            get_weather_country,
            get_weather_context,
            ActivityWeatherService().get_weather_method,
        ],
    ) as worker:
        workflow_handle = await client.start_workflow(
            ToolsWorkflow.run,
            "What is the weather in Tokio?",
            id=f"tools-workflow-{uuid.uuid4()}",
            task_queue=worker.task_queue,
            execution_timeout=timedelta(seconds=30),
        )
        result = await workflow_handle.result()

        if use_local_model:
            assert result == "Test weather result"

            events = []
            async for e in workflow_handle.fetch_history_events():
                if e.HasField("activity_task_completed_event_attributes"):
                    events.append(e)

            assert len(events) == 11
            assert (
                "function_call"
                in events[0]
                .activity_task_completed_event_attributes.result.payloads[0]
                .data.decode()
            )
            assert (
                "Sunny with wind"
                in events[1]
                .activity_task_completed_event_attributes.result.payloads[0]
                .data.decode()
            )
            assert (
                "function_call"
                in events[2]
                .activity_task_completed_event_attributes.result.payloads[0]
                .data.decode()
            )
            assert (
                "Sunny with wind"
                in events[3]
                .activity_task_completed_event_attributes.result.payloads[0]
                .data.decode()
            )
            assert (
                "function_call"
                in events[4]
                .activity_task_completed_event_attributes.result.payloads[0]
                .data.decode()
            )
            assert (
                "Sunny with wind"
                in events[5]
                .activity_task_completed_event_attributes.result.payloads[0]
                .data.decode()
            )
            assert (
                "function_call"
                in events[6]
                .activity_task_completed_event_attributes.result.payloads[0]
                .data.decode()
            )
            assert (
                "Stormy"
                in events[7]
                .activity_task_completed_event_attributes.result.payloads[0]
                .data.decode()
            )
            assert (
                "function_call"
                in events[8]
                .activity_task_completed_event_attributes.result.payloads[0]
                .data.decode()
            )
            assert (
                "Sunny with wind"
                in events[9]
                .activity_task_completed_event_attributes.result.payloads[0]
                .data.decode()
            )
            assert (
                "Test weather result"
                in events[10]
                .activity_task_completed_event_attributes.result.payloads[0]
                .data.decode()
            )


@activity.defn
async def get_weather_failure(city: str) -> Weather:
    """
    Get the weather for a given city.
    """
    raise ApplicationError("No weather", non_retryable=True)


class TestWeatherFailureModel(StaticTestModel):
    responses = [
        ResponseBuilders.tool_call('{"city":"Tokyo"}', "get_weather_failure"),
    ]


async def test_tool_failure_workflow(client: Client):
    new_config = client.config()
    new_config["plugins"] = [
        openai_agents.OpenAIAgentsPlugin(
            model_params=ModelActivityParameters(
                start_to_close_timeout=timedelta(seconds=30)
            ),
            model_provider=TestModelProvider(TestWeatherFailureModel()),
        )
    ]
    client = Client(**new_config)

    async with new_worker(
        client,
        ToolsWorkflow,
        activities=[
            get_weather_failure,
        ],
    ) as worker:
        workflow_handle = await client.start_workflow(
            ToolsWorkflow.run,
            "What is the weather in Tokio?",
            id=f"tools-failure-workflow-{uuid.uuid4()}",
            task_queue=worker.task_queue,
            execution_timeout=timedelta(seconds=2),
        )
        with pytest.raises(WorkflowFailureError) as e:
            result = await workflow_handle.result()
        cause = e.value.cause
        assert isinstance(cause, ApplicationError)
        assert "Workflow failure exception in Agents Framework" in cause.message


@pytest.mark.parametrize("use_local_model", [True, False])
async def test_nexus_tool_workflow(
    client: Client, env: WorkflowEnvironment, use_local_model: bool
):
    if not use_local_model and not os.environ.get("OPENAI_API_KEY"):
        pytest.skip("No openai API key")

    if env.supports_time_skipping:
        pytest.skip("Nexus tests don't work with time-skipping server")

    new_config = client.config()
    new_config["plugins"] = [
        openai_agents.OpenAIAgentsPlugin(
            model_params=ModelActivityParameters(
                start_to_close_timeout=timedelta(seconds=30)
            ),
            model_provider=TestModelProvider(TestNexusWeatherModel())
            if use_local_model
            else None,
        )
    ]
    client = Client(**new_config)

    async with new_worker(
        client,
        NexusToolsWorkflow,
        nexus_service_handlers=[WeatherServiceHandler()],
    ) as worker:
        await create_nexus_endpoint(worker.task_queue, client)

        workflow_handle = await client.start_workflow(
            NexusToolsWorkflow.run,
            "What is the weather in Tokio?",
            id=f"nexus-tools-workflow-{uuid.uuid4()}",
            task_queue=worker.task_queue,
            execution_timeout=timedelta(seconds=30),
        )
        result = await workflow_handle.result()

        if use_local_model:
            assert result == "Test nexus weather result"

            events = []
            async for e in workflow_handle.fetch_history_events():
                if e.HasField("activity_task_completed_event_attributes") or e.HasField(
                    "nexus_operation_completed_event_attributes"
                ):
                    events.append(e)

            assert len(events) == 3
            assert (
                "function_call"
                in events[0]
                .activity_task_completed_event_attributes.result.payloads[0]
                .data.decode()
            )
            assert (
                "Sunny with wind"
                in events[
                    1
                ].nexus_operation_completed_event_attributes.result.data.decode()
            )
            assert (
                "Test nexus weather result"
                in events[2]
                .activity_task_completed_event_attributes.result.payloads[0]
                .data.decode()
            )


@no_type_check
class TestResearchModel(StaticTestModel):
    responses = [
        ResponseBuilders.output_message(
            '{"searches":[{"query":"best Caribbean surfing spots April","reason":"Identify locations with optimal surfing conditions in the Caribbean during April."},{"query":"top Caribbean islands for hiking April","reason":"Find Caribbean islands with excellent hiking opportunities that are ideal in April."},{"query":"Caribbean water sports destinations April","reason":"Locate Caribbean destinations offering a variety of water sports activities in April."},{"query":"surfing conditions Caribbean April","reason":"Understand the surfing conditions and which islands are suitable for surfing in April."},{"query":"Caribbean adventure travel hiking surfing","reason":"Explore adventure travel options that combine hiking and surfing in the Caribbean."},{"query":"best beaches for surfing Caribbean April","reason":"Identify which Caribbean beaches are renowned for surfing in April."},{"query":"Caribbean islands with national parks hiking","reason":"Find islands with national parks or reserves that offer hiking trails."},{"query":"Caribbean weather April surfing conditions","reason":"Research the weather conditions in April affecting surfing in the Caribbean."},{"query":"Caribbean water sports rentals April","reason":"Look for places where water sports equipment can be rented in the Caribbean during April."},{"query":"Caribbean multi-activity vacation packages","reason":"Look for vacation packages that offer a combination of surfing, hiking, and water sports."}]}'
        )
    ]
    for i in range(10):
        responses.append(
            ModelResponse(
                output=[
                    ResponseFunctionWebSearch(
                        id="",
                        status="completed",
                        type="web_search_call",
                        action=ActionSearch(query="", type="search"),
                    ),
                    ResponseBuilders.response_output_message("Granada"),
                ],
                usage=Usage(),
                response_id=None,
            )
        )
    responses.append(
        ResponseBuilders.output_message(
            '{"follow_up_questions":[], "markdown_report":"report", "short_summary":"rep"}'
        )
    )


@workflow.defn
class ResearchWorkflow:
    @workflow.run
    async def run(self, query: str):
        return await ResearchManager().run(query)


@pytest.mark.parametrize("use_local_model", [True, False])
@pytest.mark.timeout(120)
async def test_research_workflow(client: Client, use_local_model: bool):
    if not use_local_model and not os.environ.get("OPENAI_API_KEY"):
        pytest.skip("No openai API key")
    new_config = client.config()
    new_config["plugins"] = [
        openai_agents.OpenAIAgentsPlugin(
            model_params=ModelActivityParameters(
                start_to_close_timeout=timedelta(seconds=120),
                schedule_to_close_timeout=timedelta(seconds=120),
            ),
            model_provider=TestModelProvider(TestResearchModel())
            if use_local_model
            else None,
        )
    ]
    client = Client(**new_config)

    async with new_worker(
        client,
        ResearchWorkflow,
    ) as worker:
        workflow_handle = await client.start_workflow(
            ResearchWorkflow.run,
            "Caribbean vacation spots in April, optimizing for surfing, hiking and water sports",
            id=f"research-workflow-{uuid.uuid4()}",
            task_queue=worker.task_queue,
            execution_timeout=timedelta(seconds=120),
        )
        result = await workflow_handle.result()

        if use_local_model:
            assert result == "report"

            events = []
            async for e in workflow_handle.fetch_history_events():
                if e.HasField("activity_task_completed_event_attributes"):
                    events.append(e)

            assert len(events) == 12
            assert (
                '"type":"output_text"'
                in events[0]
                .activity_task_completed_event_attributes.result.payloads[0]
                .data.decode()
            )
            for i in range(1, 11):
                assert (
                    "web_search_call"
                    in events[i]
                    .activity_task_completed_event_attributes.result.payloads[0]
                    .data.decode()
                )

            assert (
                '"type":"output_text"'
                in events[11]
                .activity_task_completed_event_attributes.result.payloads[0]
                .data.decode()
            )


def orchestrator_agent() -> Agent:
    spanish_agent = Agent[None](
        name="spanish_agent",
        instructions="You translate the user's message to Spanish",
        handoff_description="An english to spanish translator",
    )

    french_agent = Agent[None](
        name="french_agent",
        instructions="You translate the user's message to French",
        handoff_description="An english to french translator",
    )

    italian_agent = Agent[None](
        name="italian_agent",
        instructions="You translate the user's message to Italian",
        handoff_description="An english to italian translator",
    )

    orchestrator_agent = Agent[None](
        name="orchestrator_agent",
        instructions=(
            "You are a translation agent. You use the tools given to you to translate."
            "If asked for multiple translations, you call the relevant tools in order."
            "You never translate on your own, you always use the provided tools."
        ),
        tools=[
            spanish_agent.as_tool(
                tool_name="translate_to_spanish",
                tool_description="Translate the user's message to Spanish",
            ),
            french_agent.as_tool(
                tool_name="translate_to_french",
                tool_description="Translate the user's message to French",
            ),
            italian_agent.as_tool(
                tool_name="translate_to_italian",
                tool_description="Translate the user's message to Italian",
            ),
        ],
    )
    return orchestrator_agent


def synthesizer_agent() -> Agent:
    return Agent(
        name="synthesizer_agent",
        instructions="You inspect translations, correct them if needed, and produce a final concatenated response.",
    )


@workflow.defn
class AgentsAsToolsWorkflow:
    @workflow.run
    async def run(self, msg: str) -> str:
        # Run the entire orchestration in a single trace
        with trace("Orchestrator evaluator"):
            orchestrator = orchestrator_agent()
            synthesizer = synthesizer_agent()

            orchestrator_result = await Runner.run(
                starting_agent=orchestrator, input=msg
            )

            for item in orchestrator_result.new_items:
                if isinstance(item, MessageOutputItem):
                    text = ItemHelpers.text_message_output(item)
                    if text:
                        print(f"  - Translation step: {text}")

            synthesizer_result = await Runner.run(
                starting_agent=synthesizer, input=orchestrator_result.to_input_list()
            )

        return synthesizer_result.final_output


class AgentAsToolsModel(StaticTestModel):
    responses = [
        ResponseBuilders.tool_call('{"input":"I am full"}', "translate_to_spanish"),
        ResponseBuilders.output_message("Estoy lleno."),
        ResponseBuilders.output_message(
            'The translation to Spanish is: "Estoy lleno."'
        ),
        ResponseBuilders.output_message(
            'The translation to Spanish is: "Estoy lleno."'
        ),
    ]


@pytest.mark.parametrize("use_local_model", [True, False])
async def test_agents_as_tools_workflow(client: Client, use_local_model: bool):
    if not use_local_model and not os.environ.get("OPENAI_API_KEY"):
        pytest.skip("No openai API key")
    new_config = client.config()
    new_config["plugins"] = [
        openai_agents.OpenAIAgentsPlugin(
            model_params=ModelActivityParameters(
                start_to_close_timeout=timedelta(seconds=30)
            ),
            model_provider=TestModelProvider(AgentAsToolsModel())
            if use_local_model
            else None,
        )
    ]
    client = Client(**new_config)

    async with new_worker(
        client,
        AgentsAsToolsWorkflow,
    ) as worker:
        workflow_handle = await client.start_workflow(
            AgentsAsToolsWorkflow.run,
            "Translate to Spanish: 'I am full'",
            id=f"agents-as-tools-workflow-{uuid.uuid4()}",
            task_queue=worker.task_queue,
            execution_timeout=timedelta(seconds=30),
        )
        result = await workflow_handle.result()

        if use_local_model:
            assert result == 'The translation to Spanish is: "Estoy lleno."'

            events = []
            async for e in workflow_handle.fetch_history_events():
                if e.HasField("activity_task_completed_event_attributes"):
                    events.append(e)

            assert len(events) == 4
            assert (
                "function_call"
                in events[0]
                .activity_task_completed_event_attributes.result.payloads[0]
                .data.decode()
            )
            assert (
                "Estoy lleno"
                in events[1]
                .activity_task_completed_event_attributes.result.payloads[0]
                .data.decode()
            )
            assert (
                "The translation to Spanish is:"
                in events[2]
                .activity_task_completed_event_attributes.result.payloads[0]
                .data.decode()
            )
            assert (
                "The translation to Spanish is:"
                in events[3]
                .activity_task_completed_event_attributes.result.payloads[0]
                .data.decode()
            )


class AirlineAgentContext(BaseModel):
    passenger_name: Optional[str] = None
    confirmation_number: Optional[str] = None
    seat_number: Optional[str] = None
    flight_number: Optional[str] = None


@function_tool(
    name_override="faq_lookup_tool",
    description_override="Lookup frequently asked questions.",
)
async def faq_lookup_tool(question: str) -> str:
    if "bag" in question or "baggage" in question:
        return (
            "You are allowed to bring one bag on the plane. "
            "It must be under 50 pounds and 22 inches x 14 inches x 9 inches."
        )
    elif "seats" in question or "plane" in question:
        return (
            "There are 120 seats on the plane. "
            "There are 22 business class seats and 98 economy seats. "
            "Exit rows are rows 4 and 16. "
            "Rows 5-8 are Economy Plus, with extra legroom. "
        )
    elif "wifi" in question:
        return "We have free wifi on the plane, join Airline-Wifi"
    return "I'm sorry, I don't know the answer to that question."


@function_tool
async def update_seat(
    context: RunContextWrapper[AirlineAgentContext],
    confirmation_number: str,
    new_seat: str,
) -> str:
    # Update the context based on the customer's input
    context.context.confirmation_number = confirmation_number
    context.context.seat_number = new_seat
    # Ensure that the flight number has been set by the incoming handoff
    assert context.context.flight_number is not None, "Flight number is required"
    return f"Updated seat to {new_seat} for confirmation number {confirmation_number}"


### HOOKS


async def on_seat_booking_handoff(
    context: RunContextWrapper[AirlineAgentContext],
) -> None:
    try:
        flight_number = f"FLT-{workflow.random().randint(100, 999)}"
    except TemporalError:
        flight_number = "FLT-100"
    context.context.flight_number = flight_number


### AGENTS


def init_agents() -> Agent[AirlineAgentContext]:
    """
    Initialize the agents for the airline customer service workflow.
    :return: triage agent
    """
    faq_agent = Agent[AirlineAgentContext](
        name="FAQ Agent",
        handoff_description="A helpful agent that can answer questions about the airline.",
        instructions=f"""{RECOMMENDED_PROMPT_PREFIX}
        You are an FAQ agent. If you are speaking to a customer, you probably were transferred to from the triage agent.
        Use the following routine to support the customer.
        # Routine
        1. Identify the last question asked by the customer.
        2. Use the faq lookup tool to answer the question. Do not rely on your own knowledge.
        3. If you cannot answer the question, transfer back to the triage agent.""",
        tools=[faq_lookup_tool],
    )

    seat_booking_agent = Agent[AirlineAgentContext](
        name="Seat Booking Agent",
        handoff_description="A helpful agent that can update a seat on a flight.",
        instructions=f"""{RECOMMENDED_PROMPT_PREFIX}
        You are a seat booking agent. If you are speaking to a customer, you probably were transferred to from the triage agent.
        Use the following routine to support the customer.
        # Routine
        1. Ask for their confirmation number.
        2. Ask the customer what their desired seat number is.
        3. Use the update seat tool to update the seat on the flight.
        If the customer asks a question that is not related to the routine, transfer back to the triage agent. """,
        tools=[update_seat],
    )

    triage_agent = Agent[AirlineAgentContext](
        name="Triage Agent",
        handoff_description="A triage agent that can delegate a customer's request to the appropriate agent.",
        instructions=(
            f"{RECOMMENDED_PROMPT_PREFIX} "
            "You are a helpful triaging agent. You can use your tools to delegate questions to other appropriate agents."
        ),
        handoffs=[
            faq_agent,
            handoff(agent=seat_booking_agent, on_handoff=on_seat_booking_handoff),
        ],
    )

    faq_agent.handoffs.append(triage_agent)
    seat_booking_agent.handoffs.append(triage_agent)
    return triage_agent


class ProcessUserMessageInput(BaseModel):
    user_input: str
    chat_length: int


class CustomerServiceModel(StaticTestModel):
    responses = [
        ResponseBuilders.output_message("Hi there! How can I assist you today?"),
        ResponseBuilders.tool_call("{}", "transfer_to_seat_booking_agent"),
        ResponseBuilders.output_message(
            "Could you please provide your confirmation number?"
        ),
        ResponseBuilders.output_message(
            "Thanks! What seat number would you like to change to?"
        ),
        ResponseBuilders.tool_call(
            '{"confirmation_number":"11111","new_seat":"window seat"}', "update_seat"
        ),
        ResponseBuilders.output_message(
            "Your seat has been updated to a window seat. If there's anything else you need, feel free to let me know!"
        ),
        ResponseBuilders.tool_call("{}", "transfer_to_triage_agent"),
        ResponseBuilders.output_message("You're welcome!"),
    ]


@workflow.defn
class CustomerServiceWorkflow:
    def __init__(self, input_items: list[TResponseInputItem] = []):
        self.chat_history: list[str] = []
        self.current_agent: Agent[AirlineAgentContext] = init_agents()
        self.context = AirlineAgentContext()
        self.input_items = input_items

    @workflow.run
    async def run(self, input_items: list[TResponseInputItem] = []):
        await workflow.wait_condition(lambda: False)
        workflow.continue_as_new(self.input_items)

    @workflow.query
    def get_chat_history(self) -> list[str]:
        return self.chat_history

    @workflow.update
    async def process_user_message(self, input: ProcessUserMessageInput) -> list[str]:
        length = len(self.chat_history)
        self.chat_history.append(f"User: {input.user_input}")
        with trace("Customer service", group_id=workflow.info().workflow_id):
            self.input_items.append({"content": input.user_input, "role": "user"})
            result = await Runner.run(
                starting_agent=self.current_agent,
                input=self.input_items,
                context=self.context,
            )

            for new_item in result.new_items:
                agent_name = new_item.agent.name
                if isinstance(new_item, MessageOutputItem):
                    self.chat_history.append(
                        f"{agent_name}: {ItemHelpers.text_message_output(new_item)}"
                    )
                elif isinstance(new_item, HandoffOutputItem):
                    self.chat_history.append(
                        f"Handed off from {new_item.source_agent.name} to {new_item.target_agent.name}"
                    )
                elif isinstance(new_item, ToolCallItem):
                    self.chat_history.append(f"{agent_name}: Calling a tool")
                elif isinstance(new_item, ToolCallOutputItem):
                    self.chat_history.append(
                        f"{agent_name}: Tool call output: {new_item.output}"
                    )
                else:
                    self.chat_history.append(
                        f"{agent_name}: Skipping item: {new_item.__class__.__name__}"
                    )
            self.input_items = result.to_input_list()
            self.current_agent = result.last_agent
        workflow.set_current_details("\n\n".join(self.chat_history))
        return self.chat_history[length:]

    @process_user_message.validator
    def validate_process_user_message(self, input: ProcessUserMessageInput) -> None:
        if not input.user_input:
            raise ValueError("User input cannot be empty.")
        if len(input.user_input) > 1000:
            raise ValueError("User input is too long. Please limit to 1000 characters.")
        if input.chat_length != len(self.chat_history):
            raise ValueError("Stale chat history. Please refresh the chat.")


@pytest.mark.parametrize("use_local_model", [True, False])
async def test_customer_service_workflow(client: Client, use_local_model: bool):
    if not use_local_model and not os.environ.get("OPENAI_API_KEY"):
        pytest.skip("No openai API key")
    new_config = client.config()
    new_config["plugins"] = [
        openai_agents.OpenAIAgentsPlugin(
            model_params=ModelActivityParameters(
                start_to_close_timeout=timedelta(seconds=30)
            ),
            model_provider=TestModelProvider(CustomerServiceModel())
            if use_local_model
            else None,
        )
    ]
    client = Client(**new_config)

    questions = [
        "Hello",
        "Book me a flight to PDX",
        "11111",
        "Any window seat",
        "Take me back to the triage agent to say goodbye",
    ]

    async with new_worker(
        client,
        CustomerServiceWorkflow,
    ) as worker:
        workflow_handle = await client.start_workflow(
            CustomerServiceWorkflow.run,
            id=f"customer-service-{uuid.uuid4()}",
            task_queue=worker.task_queue,
            execution_timeout=timedelta(seconds=30),
        )
        history: list[Any] = []
        for q in questions:
            message_input = ProcessUserMessageInput(
                user_input=q, chat_length=len(history)
            )
            new_history = await workflow_handle.execute_update(
                CustomerServiceWorkflow.process_user_message, message_input
            )
            history.extend(new_history)
            print(*new_history, sep="\n")

        await workflow_handle.cancel()

        with pytest.raises(WorkflowFailureError) as err:
            await workflow_handle.result()
        assert isinstance(err.value.cause, CancelledError)

        if use_local_model:
            events = []
            async for e in WorkflowHandle(
                client,
                workflow_handle.id,
                run_id=workflow_handle._first_execution_run_id,
            ).fetch_history_events():
                if e.HasField("activity_task_completed_event_attributes"):
                    events.append(e)

            assert len(events) == 8
            assert (
                "Hi there! How can I assist you today?"
                in events[0]
                .activity_task_completed_event_attributes.result.payloads[0]
                .data.decode()
            )
            assert (
                "transfer_to_seat_booking_agent"
                in events[1]
                .activity_task_completed_event_attributes.result.payloads[0]
                .data.decode()
            )
            assert (
                "Could you please provide your confirmation number?"
                in events[2]
                .activity_task_completed_event_attributes.result.payloads[0]
                .data.decode()
            )
            assert (
                "Thanks! What seat number would you like to change to?"
                in events[3]
                .activity_task_completed_event_attributes.result.payloads[0]
                .data.decode()
            )
            assert (
                "update_seat"
                in events[4]
                .activity_task_completed_event_attributes.result.payloads[0]
                .data.decode()
            )
            assert (
                "Your seat has been updated to a window seat. If there's anything else you need, feel free to let me know!"
                in events[5]
                .activity_task_completed_event_attributes.result.payloads[0]
                .data.decode()
            )
            assert (
                "transfer_to_triage_agent"
                in events[6]
                .activity_task_completed_event_attributes.result.payloads[0]
                .data.decode()
            )
            assert (
                "You're welcome!"
                in events[7]
                .activity_task_completed_event_attributes.result.payloads[0]
                .data.decode()
            )


class InputGuardrailModel(OpenAIResponsesModel):
    __test__ = False
    responses: list[ModelResponse] = [
        ResponseBuilders.output_message("The capital of California is Sacramento."),
        ResponseBuilders.output_message("x=3"),
    ]
    guardrail_responses = [
        ResponseBuilders.output_message(
            '{"is_math_homework":false,"reasoning":"The question asked is about the capital of California, which is a geography-related query, not math."}'
        ),
        ResponseBuilders.output_message(
            '{"is_math_homework":true,"reasoning":"The question involves solving an equation for a variable, which is a typical math homework problem."}'
        ),
    ]

    def __init__(
        self,
        model: str,
        openai_client: AsyncOpenAI,
    ) -> None:
        super().__init__(model, openai_client)
        self._responses = iter(self.responses)
        self._guardrail_responses = iter(self.guardrail_responses)

    async def get_response(
        self,
        system_instructions: Union[str, None],
        input: Union[str, list[TResponseInputItem]],
        model_settings: ModelSettings,
        tools: list[Tool],
        output_schema: Union[AgentOutputSchemaBase, None],
        handoffs: list[Handoff],
        tracing: ModelTracing,
        previous_response_id: Optional[str] = None,
        conversation_id: Optional[str] = None,
        prompt: Optional[ResponsePromptParam] = None,
    ) -> ModelResponse:
        if (
            system_instructions
            == "Check if the user is asking you to do their math homework."
        ):
            return next(self._guardrail_responses)
        else:
            return next(self._responses)


### 1. An agent-based guardrail that is triggered if the user is asking to do math homework
class MathHomeworkOutput(BaseModel):
    reasoning: str
    is_math_homework: bool
    model_config = ConfigDict(extra="forbid")


guardrail_agent: Agent = Agent(
    name="Guardrail check",
    instructions="Check if the user is asking you to do their math homework.",
    output_type=MathHomeworkOutput,
)


@input_guardrail
async def math_guardrail(
    context: RunContextWrapper[None],
    agent: Agent,
    input: Union[str, list[TResponseInputItem]],
) -> GuardrailFunctionOutput:
    """This is an input guardrail function, which happens to call an agent to check if the input
    is a math homework question.
    """
    result = await Runner.run(guardrail_agent, input, context=context.context)
    final_output = result.final_output_as(MathHomeworkOutput)

    return GuardrailFunctionOutput(
        output_info=final_output,
        tripwire_triggered=final_output.is_math_homework,
    )


@workflow.defn
class InputGuardrailWorkflow:
    @workflow.run
    async def run(self, messages: list[str]) -> list[str]:
        agent = Agent(
            name="Customer support agent",
            instructions="You are a customer support agent. You help customers with their questions.",
            input_guardrails=[math_guardrail],
        )

        input_data: list[TResponseInputItem] = []
        results: list[str] = []

        for user_input in messages:
            input_data.append(
                {
                    "role": "user",
                    "content": user_input,
                }
            )

            try:
                result = await Runner.run(agent, input_data)
                results.append(result.final_output)
                # If the guardrail didn't trigger, we use the result as the input for the next run
                input_data = result.to_input_list()
            except InputGuardrailTripwireTriggered:
                # If the guardrail triggered, we instead add a refusal message to the input
                message = "Sorry, I can't help you with your math homework."
                results.append(message)
                input_data.append(
                    {
                        "role": "assistant",
                        "content": message,
                    }
                )
        return results


@pytest.mark.parametrize("use_local_model", [True, False])
async def test_input_guardrail(client: Client, use_local_model: bool):
    if not use_local_model and not os.environ.get("OPENAI_API_KEY"):
        pytest.skip("No openai API key")
    new_config = client.config()
    new_config["plugins"] = [
        openai_agents.OpenAIAgentsPlugin(
            model_params=ModelActivityParameters(
                start_to_close_timeout=timedelta(seconds=30)
            ),
            model_provider=TestModelProvider(
                InputGuardrailModel("", openai_client=AsyncOpenAI(api_key="Fake key"))
            )
            if use_local_model
            else None,
        )
    ]
    client = Client(**new_config)

    async with new_worker(
        client,
        InputGuardrailWorkflow,
    ) as worker:
        workflow_handle = await client.start_workflow(
            InputGuardrailWorkflow.run,
            [
                "What's the capital of California?",
                "Can you help me solve for x: 2x + 5 = 11",
            ],
            id=f"input-guardrail-{uuid.uuid4()}",
            task_queue=worker.task_queue,
            execution_timeout=timedelta(seconds=10),
        )
        result = await workflow_handle.result()

        if use_local_model:
            assert len(result) == 2
            assert result[0] == "The capital of California is Sacramento."
            assert result[1] == "Sorry, I can't help you with your math homework."


class OutputGuardrailModel(StaticTestModel):
    responses = [
        ResponseBuilders.output_message(
            '{"reasoning":"The phone number\'s area code (650) is associated with a region. However, the exact location is not definitive, but it\'s commonly linked to the San Francisco Peninsula in California, including cities like San Mateo, Palo Alto, and parts of Silicon Valley. It\'s important to note that area codes don\'t always guarantee a specific location due to mobile number portability.","response":"The area code 650 is typically associated with California, particularly the San Francisco Peninsula, including cities like Palo Alto and San Mateo.","user_name":null}'
        )
    ]


# The agent's output type
class MessageOutput(BaseModel):
    reasoning: str = Field(
        description="Thoughts on how to respond to the user's message"
    )
    response: str = Field(description="The response to the user's message")
    user_name: Optional[str] = Field(
        description="The name of the user who sent the message, if known"
    )
    model_config = ConfigDict(extra="forbid")


@output_guardrail
async def sensitive_data_check(
    context: RunContextWrapper, agent: Agent, output: MessageOutput
) -> GuardrailFunctionOutput:
    phone_number_in_response = "650" in output.response
    phone_number_in_reasoning = "650" in output.reasoning

    return GuardrailFunctionOutput(
        output_info={
            "phone_number_in_response": phone_number_in_response,
            "phone_number_in_reasoning": phone_number_in_reasoning,
        },
        tripwire_triggered=phone_number_in_response or phone_number_in_reasoning,
    )


output_guardrail_agent = Agent(
    name="Assistant",
    instructions="You are a helpful assistant.",
    output_type=MessageOutput,
    output_guardrails=[sensitive_data_check],
)


@workflow.defn
class OutputGuardrailWorkflow:
    @workflow.run
    async def run(self) -> bool:
        try:
            await Runner.run(
                output_guardrail_agent,
                "My phone number is 650-123-4567. Where do you think I live?",
            )
            return True
        except OutputGuardrailTripwireTriggered:
            return False


@pytest.mark.parametrize("use_local_model", [True, False])
async def test_output_guardrail(client: Client, use_local_model: bool):
    if not use_local_model and not os.environ.get("OPENAI_API_KEY"):
        pytest.skip("No openai API key")
    new_config = client.config()
    new_config["plugins"] = [
        openai_agents.OpenAIAgentsPlugin(
            model_params=ModelActivityParameters(
                start_to_close_timeout=timedelta(seconds=30)
            ),
            model_provider=TestModelProvider(OutputGuardrailModel())
            if use_local_model
            else None,
        )
    ]
    client = Client(**new_config)

    async with new_worker(
        client,
        OutputGuardrailWorkflow,
    ) as worker:
        workflow_handle = await client.start_workflow(
            OutputGuardrailWorkflow.run,
            id=f"output-guardrail-{uuid.uuid4()}",
            task_queue=worker.task_queue,
            execution_timeout=timedelta(seconds=10),
        )
        result = await workflow_handle.result()

        if use_local_model:
            assert not result


class WorkflowToolModel(StaticTestModel):
    responses = [
        ResponseBuilders.tool_call("{}", "run_tool"),
        ResponseBuilders.output_message("Workflow tool was used"),
    ]


@workflow.defn
class WorkflowToolWorkflow:
    @workflow.run
    async def run(self) -> None:
        agent: Agent = Agent(
            name="Assistant",
            instructions="You are a helpful assistant.",
            tools=[function_tool(self.run_tool)],
        )
        await Runner.run(
            agent,
            "My phone number is 650-123-4567. Where do you think I live?",
        )

    async def run_tool(self):
        print("Tool ran with self:", self)
        workflow.logger.info("Tool ran with self: %s", self)
        return None


async def test_workflow_method_tools(client: Client):
    new_config = client.config()
    new_config["plugins"] = [
        openai_agents.OpenAIAgentsPlugin(
            model_params=ModelActivityParameters(
                start_to_close_timeout=timedelta(seconds=30)
            ),
            model_provider=TestModelProvider(WorkflowToolModel()),
        )
    ]
    client = Client(**new_config)

    async with new_worker(
        client,
        WorkflowToolWorkflow,
    ) as worker:
        workflow_handle = await client.start_workflow(
            WorkflowToolWorkflow.run,
            id=f"workflow-tool-{uuid.uuid4()}",
            task_queue=worker.task_queue,
            execution_timeout=timedelta(seconds=10),
        )
        await workflow_handle.result()


async def test_response_serialization():
    # This should not be used in another test, or this test needs to change to use another unloaded type
    from openai.types.responses.response_output_item import LocalShellCall

    data = json.loads(
        b'{"id":"", "action":{"command": [],"env": {},"type": "exec"},"call_id":"","status":"completed","type":"local_shell_call"}'
    )
    call = TypeAdapter(LocalShellCall).validate_python(data)
    model_response = ModelResponse(
        output=[
            call,
        ],
        usage=Usage(),
        response_id="",
    )
    encoded = await pydantic_data_converter.encode([model_response])


async def assert_status_retry_behavior(status: int, client: Client, should_retry: bool):
    def status_error(status: int):
        with workflow.unsafe.imports_passed_through():
            with workflow.unsafe.sandbox_unrestricted():
                import httpx
            raise APIStatusError(
                message="Something went wrong.",
                response=httpx.Response(
                    status_code=status, request=httpx.Request("GET", url="")
                ),
                body=None,
            )

    new_config = client.config()
    new_config["plugins"] = [
        openai_agents.OpenAIAgentsPlugin(
            model_params=ModelActivityParameters(
                retry_policy=RetryPolicy(maximum_attempts=2),
            ),
            model_provider=TestModelProvider(TestModel(lambda: status_error(status))),
        )
    ]
    client = Client(**new_config)

    async with new_worker(
        client,
        HelloWorldAgent,
    ) as worker:
        workflow_handle = await client.start_workflow(
            HelloWorldAgent.run,
            "Input",
            id=f"workflow-tool-{uuid.uuid4()}",
            task_queue=worker.task_queue,
            execution_timeout=timedelta(seconds=10),
        )
        with pytest.raises(WorkflowFailureError) as e:
            await workflow_handle.result()

        found = False
        async for event in workflow_handle.fetch_history_events():
            if event.HasField("activity_task_started_event_attributes"):
                found = True
                if should_retry:
                    assert event.activity_task_started_event_attributes.attempt == 2
                else:
                    assert event.activity_task_started_event_attributes.attempt == 1
        assert found


async def test_exception_handling(client: Client):
    await assert_status_retry_behavior(408, client, should_retry=True)
    await assert_status_retry_behavior(409, client, should_retry=True)
    await assert_status_retry_behavior(429, client, should_retry=True)
    await assert_status_retry_behavior(500, client, should_retry=True)

    await assert_status_retry_behavior(400, client, should_retry=False)
    await assert_status_retry_behavior(403, client, should_retry=False)
    await assert_status_retry_behavior(404, client, should_retry=False)


class CustomModelProvider(ModelProvider):
    def get_model(self, model_name: Optional[str]) -> Model:
        client = AsyncOpenAI(base_url="https://api.openai.com/v1")
        return OpenAIChatCompletionsModel(model="gpt-4o", openai_client=client)


async def test_chat_completions_model(client: Client):
    if not os.environ.get("OPENAI_API_KEY"):
        pytest.skip("No openai API key")

    new_config = client.config()
    new_config["plugins"] = [
        openai_agents.OpenAIAgentsPlugin(
            model_params=ModelActivityParameters(
                start_to_close_timeout=timedelta(seconds=30)
            ),
            model_provider=CustomModelProvider(),
        )
    ]
    client = Client(**new_config)

    async with new_worker(
        client,
        WorkflowToolWorkflow,
    ) as worker:
        workflow_handle = await client.start_workflow(
            WorkflowToolWorkflow.run,
            id=f"workflow-tool-{uuid.uuid4()}",
            task_queue=worker.task_queue,
            execution_timeout=timedelta(seconds=10),
        )
        await workflow_handle.result()


class WaitModel(Model):
    async def get_response(
        self,
        system_instructions: Union[str, None],
        input: Union[str, list[TResponseInputItem]],
        model_settings: ModelSettings,
        tools: list[Tool],
        output_schema: Union[AgentOutputSchemaBase, None],
        handoffs: list[Handoff],
        tracing: ModelTracing,
        **kwargs,
    ) -> ModelResponse:
        activity.logger.info("Waiting")
        await asyncio.sleep(1.0)
        activity.logger.info("Returning")
        return ResponseBuilders.output_message("test")

    def stream_response(
        self,
        system_instructions: Optional[str],
        input: Union[str, list[TResponseInputItem]],
        model_settings: ModelSettings,
        tools: list[Tool],
        output_schema: Optional[AgentOutputSchemaBase],
        handoffs: list[Handoff],
        tracing: ModelTracing,
        **kwargs,
    ) -> AsyncIterator[TResponseStreamEvent]:
        raise NotImplementedError()


@workflow.defn
class AlternateModelAgent:
    @workflow.run
    async def run(self, prompt: str) -> str:
        agent = Agent[None](
            name="Assistant",
            instructions="You only respond in haikus.",
            model="test_model",
        )
        result = await Runner.run(starting_agent=agent, input=prompt)
        return result.final_output


class CheckModelNameProvider(ModelProvider):
    def get_model(self, model_name: Optional[str]) -> Model:
        assert model_name == "test_model"
        return TestHelloModel()


async def test_alternative_model(client: Client):
    new_config = client.config()
    new_config["plugins"] = [
        openai_agents.OpenAIAgentsPlugin(
            model_params=ModelActivityParameters(
                start_to_close_timeout=timedelta(seconds=30)
            ),
            model_provider=CheckModelNameProvider(),
        )
    ]
    client = Client(**new_config)

    async with new_worker(
        client,
        AlternateModelAgent,
    ) as worker:
        workflow_handle = await client.start_workflow(
            AlternateModelAgent.run,
            "Hello",
            id=f"alternative-model-{uuid.uuid4()}",
            task_queue=worker.task_queue,
            execution_timeout=timedelta(seconds=10),
        )
        await workflow_handle.result()


async def test_heartbeat(client: Client, env: WorkflowEnvironment):
    if env.supports_time_skipping:
        pytest.skip("Relies on real timing, skip.")

    new_config = client.config()
    new_config["plugins"] = [
        openai_agents.OpenAIAgentsPlugin(
            model_params=ModelActivityParameters(
                heartbeat_timeout=timedelta(seconds=0.5),
            ),
            model_provider=TestModelProvider(WaitModel()),
        )
    ]
    client = Client(**new_config)

    async with new_worker(
        client,
        HelloWorldAgent,
    ) as worker:
        workflow_handle = await client.start_workflow(
            HelloWorldAgent.run,
            "Tell me about recursion in programming.",
            id=f"workflow-tool-{uuid.uuid4()}",
            task_queue=worker.task_queue,
            execution_timeout=timedelta(seconds=5.0),
        )
        await workflow_handle.result()


def test_summary_extraction():
    input: list[TResponseInputItem] = [
        EasyInputMessageParam(
            content="First message",
            role="user",
        )
    ]

    assert _extract_summary(input) == "First message"

    input.append(
        Message(
            content=[
                ResponseInputTextParam(
                    text="Second message",
                    type="input_text",
                )
            ],
            role="user",
        )
    )
    assert _extract_summary(input) == "Second message"

    input.append(
        ResponseFunctionToolCallParam(
            arguments="",
            call_id="",
            name="",
            type="function_call",
        )
    )
    assert _extract_summary(input) == "Second message"


@workflow.defn
class SessionWorkflow:
    @workflow.run
    async def run(self) -> None:
        agent: Agent = Agent(
            name="Assistant",
            instructions="You are a helpful assistant.",
        )
        await Runner.run(
            agent,
            "My phone number is 650-123-4567. Where do you think I live?",
            session=SQLiteSession(session_id="id"),
        )


async def test_session(client: Client):
    new_config = client.config()
    new_config["plugins"] = [
        openai_agents.OpenAIAgentsPlugin(
            model_provider=TestModelProvider(TestHelloModel()),
        )
    ]
    client = Client(**new_config)

    async with new_worker(
        client,
        SessionWorkflow,
    ) as worker:
        workflow_handle = await client.start_workflow(
            SessionWorkflow.run,
            id=f"session-{uuid.uuid4()}",
            task_queue=worker.task_queue,
            execution_timeout=timedelta(seconds=10.0),
            retry_policy=RetryPolicy(maximum_attempts=1),
        )

        async def check():
            async for evt in workflow_handle.fetch_history_events():
                # Sometimes just creating the sqlite session takes too long for a workflow in CI, so check both
                if evt.HasField("workflow_task_failed_event_attributes") and (
                    "Temporal workflows don't support SQLite sessions"
                    in evt.workflow_task_failed_event_attributes.failure.message
                    or "Potential deadlock detected"
                    in evt.workflow_task_failed_event_attributes.failure.message
                ):
                    return

        await assert_eventually(check)


async def test_lite_llm(client: Client, env: WorkflowEnvironment):
    if not os.environ.get("OPENAI_API_KEY"):
        pytest.skip("No openai API key")
    if sys.version_info >= (3, 14):
        pytest.skip("Lite LLM does not yet support Python 3.14")

    from agents.extensions.models.litellm_provider import LitellmProvider

    new_config = client.config()
    new_config["plugins"] = [
        openai_agents.OpenAIAgentsPlugin(
            model_params=ModelActivityParameters(
                start_to_close_timeout=timedelta(seconds=30)
            ),
            model_provider=LitellmProvider(),
        )
    ]
    client = Client(**new_config)

    async with new_worker(
        client,
        HelloWorldAgent,
    ) as worker:
        workflow_handle = await client.start_workflow(
            HelloWorldAgent.run,
            "Tell me about recursion in programming",
            id=f"lite-llm-{uuid.uuid4()}",
            task_queue=worker.task_queue,
            execution_timeout=timedelta(seconds=10),
        )
        await workflow_handle.result()


class FileSearchToolModel(StaticTestModel):
    responses = [
        ModelResponse(
            output=[
                ResponseFileSearchToolCall(
                    queries=["side character in the Iliad"],
                    type="file_search_call",
                    id="id",
                    status="completed",
                    results=[
                        Result(text="Some scene"),
                        Result(text="Other scene"),
                    ],
                ),
                ResponseBuilders.response_output_message("Patroclus"),
            ],
            usage=Usage(),
            response_id=None,
        ),
    ]


@workflow.defn
class FileSearchToolWorkflow:
    @workflow.run
    async def run(self, question: str) -> str:
        agent = Agent[str](
            name="File Search Workflow",
            instructions="You are a librarian. You should use your tools to source all your information.",
            tools=[
                FileSearchTool(
                    max_num_results=3,
                    vector_store_ids=["vs_687fd7f5e69c8191a2740f06bc9a159d"],
                    include_search_results=True,
                )
            ],
        )
        result = await Runner.run(starting_agent=agent, input=question)

        # A file search was performed
        assert any(
            isinstance(item, ToolCallItem)
            and isinstance(item.raw_item, ResponseFileSearchToolCall)
            for item in result.new_items
        )
        return result.final_output


@pytest.mark.parametrize("use_local_model", [True, False])
async def test_file_search_tool(client: Client, use_local_model):
    if not use_local_model and not os.environ.get("OPENAI_API_KEY"):
        pytest.skip("No openai API key")

    new_config = client.config()
    new_config["plugins"] = [
        openai_agents.OpenAIAgentsPlugin(
            model_params=ModelActivityParameters(
                start_to_close_timeout=timedelta(seconds=30)
            ),
            model_provider=TestModelProvider(FileSearchToolModel())
            if use_local_model
            else None,
        )
    ]
    client = Client(**new_config)

    async with new_worker(
        client,
        FileSearchToolWorkflow,
    ) as worker:
        workflow_handle = await client.start_workflow(
            FileSearchToolWorkflow.run,
            "Tell me about a side character in the Iliad.",
            id=f"file-search-tool-{uuid.uuid4()}",
            task_queue=worker.task_queue,
            execution_timeout=timedelta(seconds=30),
        )
        result = await workflow_handle.result()
        if use_local_model:
            assert result == "Patroclus"


class ImageGenerationModel(StaticTestModel):
    responses = [
        ModelResponse(
            output=[
                ImageGenerationCall(
                    type="image_generation_call",
                    id="id",
                    status="completed",
                ),
                ResponseBuilders.response_output_message("Patroclus"),
            ],
            usage=Usage(),
            response_id=None,
        ),
    ]


@workflow.defn
class ImageGenerationWorkflow:
    @workflow.run
    async def run(self, question: str) -> str:
        agent = Agent[str](
            name="Image Generation Workflow",
            instructions="You are a helpful agent.",
            tools=[
                ImageGenerationTool(
                    tool_config={"type": "image_generation", "quality": "low"},
                )
            ],
        )
        result = await Runner.run(starting_agent=agent, input=question)

        # An image generation was performed
        assert any(
            isinstance(item, ToolCallItem)
            and isinstance(item.raw_item, ImageGenerationCall)
            for item in result.new_items
        )
        return result.final_output


# Can't currently validate against real server, we aren't verified for image generation
@pytest.mark.parametrize("use_local_model", [True])
async def test_image_generation_tool(client: Client, use_local_model):
    if not use_local_model and not os.environ.get("OPENAI_API_KEY"):
        pytest.skip("No openai API key")

    new_config = client.config()
    new_config["plugins"] = [
        openai_agents.OpenAIAgentsPlugin(
            model_params=ModelActivityParameters(
                start_to_close_timeout=timedelta(seconds=30)
            ),
            model_provider=TestModelProvider(ImageGenerationModel())
            if use_local_model
            else None,
        )
    ]
    client = Client(**new_config)

    async with new_worker(
        client,
        ImageGenerationWorkflow,
    ) as worker:
        workflow_handle = await client.start_workflow(
            ImageGenerationWorkflow.run,
            "Create an image of a frog eating a pizza, comic book style.",
            id=f"image-generation-tool-{uuid.uuid4()}",
            task_queue=worker.task_queue,
            execution_timeout=timedelta(seconds=30),
        )
        result = await workflow_handle.result()


class CodeInterpreterModel(StaticTestModel):
    responses = [
        ModelResponse(
            output=[
                ResponseCodeInterpreterToolCall(
                    container_id="",
                    code="some code",
                    type="code_interpreter_call",
                    id="id",
                    status="completed",
                ),
                ResponseBuilders.response_output_message("Over 9000"),
            ],
            usage=Usage(),
            response_id=None,
        ),
    ]


@workflow.defn
class CodeInterpreterWorkflow:
    @workflow.run
    async def run(self, question: str) -> str:
        agent = Agent[str](
            name="Code Interpreter Workflow",
            instructions="You are a helpful agent.",
            tools=[
                CodeInterpreterTool(
                    tool_config={
                        "type": "code_interpreter",
                        "container": {"type": "auto"},
                    },
                )
            ],
        )
        result = await Runner.run(starting_agent=agent, input=question)

        assert any(
            isinstance(item, ToolCallItem)
            and isinstance(item.raw_item, ResponseCodeInterpreterToolCall)
            for item in result.new_items
        )
        return result.final_output


async def test_code_interpreter_tool(client: Client):
    new_config = client.config()
    new_config["plugins"] = [
        openai_agents.OpenAIAgentsPlugin(
            model_params=ModelActivityParameters(
                start_to_close_timeout=timedelta(seconds=60)
            ),
            model_provider=TestModelProvider(CodeInterpreterModel()),
        )
    ]
    client = Client(**new_config)

    async with new_worker(
        client,
        CodeInterpreterWorkflow,
    ) as worker:
        workflow_handle = await client.start_workflow(
            CodeInterpreterWorkflow.run,
            "What is the square root of273 * 312821 plus 1782?",
            id=f"code-interpreter-tool-{uuid.uuid4()}",
            task_queue=worker.task_queue,
            execution_timeout=timedelta(seconds=60),
        )
        result = await workflow_handle.result()
        assert result == "Over 9000"


class HostedMCPModel(StaticTestModel):
    responses = [
        ModelResponse(
            output=[
                McpApprovalRequest(
                    arguments="",
                    name="",
                    server_label="gitmcp",
                    type="mcp_approval_request",
                    id="id",
                )
            ],
            usage=Usage(),
            response_id=None,
        ),
        ModelResponse(
            output=[
                McpCall(
                    arguments="",
                    name="",
                    server_label="",
                    type="mcp_call",
                    id="id",
                    output="Mcp output",
                ),
                ResponseBuilders.response_output_message("Some language"),
            ],
            usage=Usage(),
            response_id=None,
        ),
    ]


@workflow.defn
class HostedMCPWorkflow:
    @workflow.run
    async def run(self, question: str) -> str:
        requested_approval = False

        def approve(_: MCPToolApprovalRequest) -> MCPToolApprovalFunctionResult:
            nonlocal requested_approval
            requested_approval = True
            return MCPToolApprovalFunctionResult(approve=True)

        agent = Agent[str](
            name="Hosted MCP Workflow",
            instructions="You are a helpful agent.",
            tools=[
                HostedMCPTool(
                    tool_config={
                        "type": "mcp",
                        "server_label": "gitmcp",
                        "server_url": "https://gitmcp.io/openai/codex",
                        "require_approval": "always",
                    },
                    on_approval_request=approve,
                )
            ],
        )
        result = await Runner.run(starting_agent=agent, input=question)
        assert requested_approval
        assert any(
            isinstance(item, ToolCallItem) and isinstance(item.raw_item, McpCall)
            for item in result.new_items
        )
        return result.final_output


async def test_hosted_mcp_tool(client: Client):
    new_config = client.config()
    new_config["plugins"] = [
        openai_agents.OpenAIAgentsPlugin(
            model_params=ModelActivityParameters(
                start_to_close_timeout=timedelta(seconds=120)
            ),
            model_provider=TestModelProvider(HostedMCPModel()),
        )
    ]
    client = Client(**new_config)

    async with new_worker(
        client,
        HostedMCPWorkflow,
    ) as worker:
        workflow_handle = await client.start_workflow(
            HostedMCPWorkflow.run,
            "Which language is this repo written in?",
            id=f"hosted-mcp-tool-{uuid.uuid4()}",
            task_queue=worker.task_queue,
            execution_timeout=timedelta(seconds=120),
        )
        result = await workflow_handle.result()
        assert result == "Some language"


class AssertDifferentModelProvider(ModelProvider):
    model_names: set[Optional[str]]

    def __init__(self, model: Model):
        self._model = model
        self.model_names = set()

    def get_model(self, model_name: Union[str, None]) -> Model:
        self.model_names.add(model_name)
        return self._model


class MultipleModelsModel(StaticTestModel):
    responses = [
        ResponseBuilders.tool_call("{}", "transfer_to_underling"),
        ResponseBuilders.output_message(
            "I'm here to help! Was there a specific task you needed assistance with regarding the storeroom?"
        ),
    ]


@workflow.defn
class MultipleModelWorkflow:
    @workflow.run
    async def run(self, use_run_config: bool):
        underling = Agent[None](
            name="Underling",
            instructions="You do all the work you are told.",
        )

        starting_agent = Agent[None](
            name="Lazy Assistant",
            model="gpt-4o-mini",
            instructions="You delegate all your work to another agent.",
            handoffs=[underling],
        )
        result = await Runner.run(
            starting_agent=starting_agent,
            input="Have you cleaned the store room yet?",
            run_config=RunConfig(model="gpt-4o") if use_run_config else None,
        )
        return result.final_output


async def test_multiple_models(client: Client):
    provider = AssertDifferentModelProvider(MultipleModelsModel())
    new_config = client.config()
    new_config["plugins"] = [
        openai_agents.OpenAIAgentsPlugin(
            model_params=ModelActivityParameters(
                start_to_close_timeout=timedelta(seconds=120)
            ),
            model_provider=provider,
        )
    ]
    client = Client(**new_config)

    async with new_worker(
        client,
        MultipleModelWorkflow,
    ) as worker:
        workflow_handle = await client.start_workflow(
            MultipleModelWorkflow.run,
            False,
            id=f"multiple-model-{uuid.uuid4()}",
            task_queue=worker.task_queue,
            execution_timeout=timedelta(seconds=10),
        )
        result = await workflow_handle.result()
        assert provider.model_names == {None, "gpt-4o-mini"}


async def test_run_config_models(client: Client):
    provider = AssertDifferentModelProvider(MultipleModelsModel())
    new_config = client.config()
    new_config["plugins"] = [
        openai_agents.OpenAIAgentsPlugin(
            model_params=ModelActivityParameters(
                start_to_close_timeout=timedelta(seconds=120)
            ),
            model_provider=provider,
        )
    ]
    client = Client(**new_config)

    async with new_worker(
        client,
        MultipleModelWorkflow,
    ) as worker:
        workflow_handle = await client.start_workflow(
            MultipleModelWorkflow.run,
            True,
            id=f"run-config-model-{uuid.uuid4()}",
            task_queue=worker.task_queue,
            execution_timeout=timedelta(seconds=10),
        )
        result = await workflow_handle.result()

        # Only the model from the runconfig override is used
        assert provider.model_names == {"gpt-4o"}


async def test_summary_provider(client: Client):
    class SummaryProvider(ModelSummaryProvider):
        def provide(
            self,
            agent: Optional[Agent[Any]],
            instructions: Optional[str],
            input: Union[str, list[TResponseInputItem]],
        ) -> str:
            return "My summary"

    new_config = client.config()
    new_config["plugins"] = [
        openai_agents.OpenAIAgentsPlugin(
            model_params=ModelActivityParameters(
                start_to_close_timeout=timedelta(seconds=120),
                summary_override=SummaryProvider(),
            ),
            model_provider=TestModelProvider(TestHelloModel()),
        )
    ]
    client = Client(**new_config)

    async with new_worker(
        client,
        HelloWorldAgent,
    ) as worker:
        workflow_handle = await client.start_workflow(
            HelloWorldAgent.run,
            "Prompt",
            id=f"summary-provider-model-{uuid.uuid4()}",
            task_queue=worker.task_queue,
            execution_timeout=timedelta(seconds=10),
        )
        result = await workflow_handle.result()
        async for e in workflow_handle.fetch_history_events():
            if e.HasField("activity_task_scheduled_event_attributes"):
                assert e.user_metadata.summary.data == b'"My summary"'


class OutputType(pydantic.BaseModel):
    answer: str
    model_config = ConfigDict(extra="forbid")  # Forbid additional properties


@workflow.defn
class OutputTypeWorkflow:
    @workflow.run
    async def run(self) -> OutputType:
        agent: Agent = Agent(
            name="Assistant",
            instructions="You are a helpful assistant, adhere to the json schema output",
            output_type=OutputType,
        )
        result = await Runner.run(
            starting_agent=agent,
            input="Hello!",
        )
        return result.final_output


class OutputTypeModel(StaticTestModel):
    responses = [
        ResponseBuilders.output_message(
            '{"answer": "My answer"}',
        ),
    ]


async def test_output_type(client: Client):
    new_config = client.config()
    new_config["plugins"] = [
        openai_agents.OpenAIAgentsPlugin(
            model_params=ModelActivityParameters(
                start_to_close_timeout=timedelta(seconds=120),
            ),
            model_provider=TestModelProvider(OutputTypeModel()),
        )
    ]
    client = Client(**new_config)

    async with new_worker(
        client,
        OutputTypeWorkflow,
    ) as worker:
        workflow_handle = await client.start_workflow(
            OutputTypeWorkflow.run,
            id=f"output-type-{uuid.uuid4()}",
            task_queue=worker.task_queue,
            execution_timeout=timedelta(seconds=10),
        )
        result = await workflow_handle.result()
        assert isinstance(result, OutputType)
        assert result.answer == "My answer"


@workflow.defn
class McpServerWorkflow:
    @workflow.run
    async def run(self, caching: bool, factory_argument: Optional[Any]) -> str:
        from agents.mcp import MCPServer

        server: MCPServer = openai_agents.workflow.stateless_mcp_server(
            "HelloServer", cache_tools_list=caching, factory_argument=factory_argument
        )
        agent = Agent[str](
            name="MCP ServerWorkflow",
            instructions="Use the tools to assist the customer.",
            mcp_servers=[server],
        )
        result = await Runner.run(
            starting_agent=agent, input="Say hello to Tom and Tim."
        )
        return result.final_output


@workflow.defn
class McpServerStatefulWorkflow:
    @workflow.run
    async def run(self, timeout: timedelta, factory_argument: Optional[Any]) -> str:
        async with openai_agents.workflow.stateful_mcp_server(
            "HelloServer",
            config=ActivityConfig(
                schedule_to_start_timeout=timeout,
                start_to_close_timeout=timedelta(seconds=30),
            ),
            factory_argument=factory_argument,
        ) as server:
            agent = Agent[str](
                name="MCP ServerWorkflow",
                instructions="Use the tools to assist the customer.",
                mcp_servers=[server],
            )
            result = await Runner.run(
                starting_agent=agent, input="Say hello to Tom and Tim."
            )
            return result.final_output


class TrackingMCPModel(StaticTestModel):
    responses = [
        ResponseBuilders.tool_call(
            arguments='{"name":"Tom"}',
            name="Say-Hello",
        ),
        ResponseBuilders.tool_call(
            arguments='{"name":"Tim"}',
            name="Say-Hello",
        ),
        ResponseBuilders.output_message("Hi Tom and Tim!"),
    ]


def get_tracking_server(name: str):
    from agents.mcp import MCPServer  # type: ignore
    from mcp import GetPromptResult, ListPromptsResult  # type: ignore
    from mcp import Tool as MCPTool  # type: ignore
    from mcp.types import CallToolResult, TextContent  # type: ignore

    class TrackingMCPServer(MCPServer):
        calls: list[str]

        def __init__(self, name: str):
            self._name = name
            self.calls = []
            super().__init__()

        async def connect(self):
            self.calls.append("connect")

        @property
        def name(self) -> str:
            return self._name

        async def cleanup(self):
            self.calls.append("cleanup")

        async def list_tools(
            self,
            run_context: Optional[RunContextWrapper[Any]] = None,
            agent: Optional[AgentBase] = None,
        ) -> list[MCPTool]:
            self.calls.append("list_tools")
            return [
                MCPTool(
                    name="Say-Hello",
                    inputSchema={
                        "type": "object",
                        "properties": {
                            "name": {"type": "string"},
                        },
                        "required": ["name"],
                        "$schema": "http://json-schema.org/draft-07/schema#",
                    },
                )
            ]

        async def call_tool(
            self, tool_name: str, arguments: Optional[dict[str, Any]]
        ) -> CallToolResult:
            self.calls.append("call_tool")
            name = (arguments or {}).get("name") or "John Doe"
            return CallToolResult(
                content=[TextContent(type="text", text=f"Hello {name}")]
            )

        async def list_prompts(self) -> ListPromptsResult:
            raise NotImplementedError()

        async def get_prompt(
            self, name: str, arguments: Optional[dict[str, Any]] = None
        ) -> GetPromptResult:
            raise NotImplementedError()

    return TrackingMCPServer(name)


@pytest.mark.parametrize("use_local_model", [True, False])
@pytest.mark.parametrize("stateful", [True, False])
@pytest.mark.parametrize("caching", [True, False])
async def test_mcp_server(
    client: Client, use_local_model: bool, stateful: bool, caching: bool
):
    if not use_local_model and not os.environ.get("OPENAI_API_KEY"):
        pytest.skip("No openai API key")

    if stateful and caching:
        pytest.skip("Caching is only supported for stateless MCP servers")

    from agents.mcp import MCPServer  # type: ignore

    from temporalio.contrib.openai_agents import (
        StatefulMCPServerProvider,
        StatelessMCPServerProvider,
    )

    tracking_server = get_tracking_server(name="HelloServer")
    server: Union[StatefulMCPServerProvider, StatelessMCPServerProvider] = (
        StatefulMCPServerProvider("HelloServer", lambda _: tracking_server)
        if stateful
        else StatelessMCPServerProvider("HelloServer", lambda _: tracking_server)
    )

    new_config = client.config()
    new_config["plugins"] = [
        openai_agents.OpenAIAgentsPlugin(
            model_params=ModelActivityParameters(
                start_to_close_timeout=timedelta(seconds=120)
            ),
            model_provider=TestModelProvider(TrackingMCPModel())
            if use_local_model
            else None,
            mcp_server_providers=[server],
        )
    ]
    client = Client(**new_config)

    async with new_worker(
        client, McpServerStatefulWorkflow, McpServerWorkflow
    ) as worker:
        if stateful:
            result = await client.execute_workflow(
                McpServerStatefulWorkflow.run,
                args=[timedelta(seconds=30), None],
                id=f"mcp-server-{uuid.uuid4()}",
                task_queue=worker.task_queue,
                execution_timeout=timedelta(seconds=30),
            )
        else:
            result = await client.execute_workflow(
                McpServerWorkflow.run,
                args=[caching, None],
                id=f"mcp-server-{uuid.uuid4()}",
                task_queue=worker.task_queue,
                execution_timeout=timedelta(seconds=30),
            )
        if use_local_model:
            assert result == "Hi Tom and Tim!"
    if use_local_model:
        print(tracking_server.calls)
        if stateful:
            assert tracking_server.calls == [
                "connect",
                "list_tools",
                "call_tool",
                "list_tools",
                "call_tool",
                "list_tools",
                "cleanup",
            ]
            assert len(cast(StatefulMCPServerProvider, server)._servers) == 0
        else:
            if caching:
                assert tracking_server.calls == [
                    "connect",
                    "list_tools",
                    "cleanup",
                    "connect",
                    "call_tool",
                    "cleanup",
                    "connect",
                    "call_tool",
                    "cleanup",
                ]
            else:
                assert tracking_server.calls == [
                    "connect",
                    "list_tools",
                    "cleanup",
                    "connect",
                    "call_tool",
                    "cleanup",
                    "connect",
                    "list_tools",
                    "cleanup",
                    "connect",
                    "call_tool",
                    "cleanup",
                    "connect",
                    "list_tools",
                    "cleanup",
                ]


@pytest.mark.parametrize("stateful", [True, False])
async def test_mcp_server_factory_argument(client: Client, stateful: bool):
    def factory(args: Optional[Any]) -> MCPServer:
        print("Invoking factory: ", args)
        if args is not None:
            assert args is not None
            assert cast(dict[str, str], args).get("user") == "blah"

        return get_tracking_server("HelloServer")

    server: Union[StatefulMCPServerProvider, StatelessMCPServerProvider] = (
        StatefulMCPServerProvider("HelloServer", factory)
        if stateful
        else StatelessMCPServerProvider("HelloServer", factory)
    )

    new_config = client.config()
    new_config["plugins"] = [
        openai_agents.OpenAIAgentsPlugin(
            model_params=ModelActivityParameters(
                start_to_close_timeout=timedelta(seconds=120)
            ),
            model_provider=TestModelProvider(TrackingMCPModel()),
            mcp_server_providers=[server],
        )
    ]
    client = Client(**new_config)

    headers = {"user": "blah"}
    async with new_worker(
        client, McpServerStatefulWorkflow, McpServerWorkflow
    ) as worker:
        if stateful:
            result = await client.execute_workflow(
                McpServerStatefulWorkflow.run,
                args=[timedelta(seconds=30), headers],
                id=f"mcp-server-{uuid.uuid4()}",
                task_queue=worker.task_queue,
                execution_timeout=timedelta(seconds=30),
            )
        else:
            result = await client.execute_workflow(
                McpServerWorkflow.run,
                args=[False, headers],
                id=f"mcp-server-{uuid.uuid4()}",
                task_queue=worker.task_queue,
                execution_timeout=timedelta(seconds=30),
            )


async def test_stateful_mcp_server_no_worker(client: Client):
    server = StatefulMCPServerProvider(
        "Filesystem-Server",
        lambda _: MCPServerStdio(
            name="Filesystem-Server",
            params={
                "command": "npx",
                "args": [
                    "-y",
                    "@modelcontextprotocol/server-filesystem",
                    os.path.dirname(os.path.abspath(__file__)),
                ],
            },
        ),
    )

    # Override the connect activity to not actually start a worker
    @activity.defn(name="Filesystem-Server-stateful-connect")
    async def connect() -> None:
        await asyncio.sleep(30)

    def override_get_activities() -> Sequence[Callable]:
        return (connect,)

    server.get_activities = override_get_activities  # type:ignore

    new_config = client.config()
    new_config["plugins"] = [
        openai_agents.OpenAIAgentsPlugin(
            model_params=ModelActivityParameters(
                start_to_close_timeout=timedelta(seconds=120)
            ),
            model_provider=TestModelProvider(TrackingMCPModel()),
            mcp_server_providers=[server],
        )
    ]
    client = Client(**new_config)

    async with new_worker(
        client,
        McpServerStatefulWorkflow,
    ) as worker:
        workflow_handle = await client.start_workflow(
            McpServerStatefulWorkflow.run,
            args=[timedelta(seconds=1), None],
            id=f"mcp-server-{uuid.uuid4()}",
            task_queue=worker.task_queue,
            execution_timeout=timedelta(seconds=30),
        )
        with pytest.raises(WorkflowFailureError) as err:
            await workflow_handle.result()
        assert isinstance(err.value.cause, ApplicationError)
        assert (
            err.value.cause.message
            == "MCP Stateful Server Worker failed to schedule activity."
        )


async def test_model_conversion_loops():
    agent = init_agents()
    converted = _convert_agent(ModelActivityParameters(), agent, None)
    seat_booking_handoff = converted.handoffs[1]
    assert isinstance(seat_booking_handoff, Handoff)
    context: RunContextWrapper[AirlineAgentContext] = RunContextWrapper(
        context=AirlineAgentContext()  # type: ignore
    )
    seat_booking_agent = await seat_booking_handoff.on_invoke_handoff(context, "")
    triage_agent = seat_booking_agent.handoffs[0]
    assert isinstance(triage_agent, Agent)
    assert isinstance(triage_agent.model, _TemporalModelStub)


<<<<<<< HEAD
async def test_split_workers(client: Client):
    new_config = client.config()

    # Workflow worker
    workflow_plugin = openai_agents.OpenAIAgentsPlugin(
        model_params=ModelActivityParameters(
            start_to_close_timeout=timedelta(seconds=30)
        ),
        model_provider=TestModelProvider(TestHelloModel()),
        register_activities=False,
    )
    new_config["plugins"] = [workflow_plugin]
    plugin_client = Client(**new_config)

    async with new_worker(client, HelloWorldAgent, plugins=[workflow_plugin]) as worker:
        # Activity Worker
        activity_plugin = openai_agents.OpenAIAgentsPlugin(
            model_params=ModelActivityParameters(
                start_to_close_timeout=timedelta(seconds=30)
            ),
            model_provider=TestModelProvider(TestHelloModel()),
        )
        async with new_worker(
            client, task_queue=worker.task_queue, plugins=[activity_plugin]
        ):
            result = await plugin_client.execute_workflow(
                HelloWorldAgent.run,
                "Tell me about recursion in programming.",
                id=f"hello-workflow-{uuid.uuid4()}",
                task_queue=worker.task_queue,
                execution_timeout=timedelta(seconds=120),
            )
            assert result == "test"
=======
async def test_local_hello_world_agent(client: Client):
    new_config = client.config()
    new_config["plugins"] = [
        openai_agents.OpenAIAgentsPlugin(
            model_params=ModelActivityParameters(
                start_to_close_timeout=timedelta(seconds=30),
                use_local_activity=True,
            ),
            model_provider=TestModelProvider(TestHelloModel()),
        )
    ]
    client = Client(**new_config)

    async with new_worker(client, HelloWorldAgent) as worker:
        handle = await client.start_workflow(
            HelloWorldAgent.run,
            "Tell me about recursion in programming.",
            id=f"hello-workflow-{uuid.uuid4()}",
            task_queue=worker.task_queue,
            execution_timeout=timedelta(seconds=5),
        )
        result = await handle.result()
        assert result == "test"

        local_activity_found = False
        async for e in handle.fetch_history_events():
            if e.HasField("marker_recorded_event_attributes"):
                local_activity_found = True
        assert local_activity_found
>>>>>>> e39e8f25
<|MERGE_RESOLUTION|>--- conflicted
+++ resolved
@@ -2672,7 +2672,37 @@
     assert isinstance(triage_agent.model, _TemporalModelStub)
 
 
-<<<<<<< HEAD
+async def test_local_hello_world_agent(client: Client):
+    new_config = client.config()
+    new_config["plugins"] = [
+        openai_agents.OpenAIAgentsPlugin(
+            model_params=ModelActivityParameters(
+                start_to_close_timeout=timedelta(seconds=30),
+                use_local_activity=True,
+            ),
+            model_provider=TestModelProvider(TestHelloModel()),
+        )
+    ]
+    client = Client(**new_config)
+
+    async with new_worker(client, HelloWorldAgent) as worker:
+        handle = await client.start_workflow(
+            HelloWorldAgent.run,
+            "Tell me about recursion in programming.",
+            id=f"hello-workflow-{uuid.uuid4()}",
+            task_queue=worker.task_queue,
+            execution_timeout=timedelta(seconds=5),
+        )
+        result = await handle.result()
+        assert result == "test"
+
+        local_activity_found = False
+        async for e in handle.fetch_history_events():
+            if e.HasField("marker_recorded_event_attributes"):
+                local_activity_found = True
+        assert local_activity_found
+
+
 async def test_split_workers(client: Client):
     new_config = client.config()
 
@@ -2705,35 +2735,4 @@
                 task_queue=worker.task_queue,
                 execution_timeout=timedelta(seconds=120),
             )
-            assert result == "test"
-=======
-async def test_local_hello_world_agent(client: Client):
-    new_config = client.config()
-    new_config["plugins"] = [
-        openai_agents.OpenAIAgentsPlugin(
-            model_params=ModelActivityParameters(
-                start_to_close_timeout=timedelta(seconds=30),
-                use_local_activity=True,
-            ),
-            model_provider=TestModelProvider(TestHelloModel()),
-        )
-    ]
-    client = Client(**new_config)
-
-    async with new_worker(client, HelloWorldAgent) as worker:
-        handle = await client.start_workflow(
-            HelloWorldAgent.run,
-            "Tell me about recursion in programming.",
-            id=f"hello-workflow-{uuid.uuid4()}",
-            task_queue=worker.task_queue,
-            execution_timeout=timedelta(seconds=5),
-        )
-        result = await handle.result()
-        assert result == "test"
-
-        local_activity_found = False
-        async for e in handle.fetch_history_events():
-            if e.HasField("marker_recorded_event_attributes"):
-                local_activity_found = True
-        assert local_activity_found
->>>>>>> e39e8f25
+            assert result == "test"