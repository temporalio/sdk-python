import asyncio
import json
import os
import uuid
from dataclasses import dataclass
from datetime import timedelta
from typing import Any, AsyncIterator, Optional, Union, no_type_check

import nexusrpc
import pytest
from agents import (
    Agent,
    AgentOutputSchemaBase,
    GuardrailFunctionOutput,
    Handoff,
    InputGuardrailTripwireTriggered,
    ItemHelpers,
    MessageOutputItem,
    Model,
    ModelProvider,
    ModelResponse,
    ModelSettings,
    ModelTracing,
    OpenAIChatCompletionsModel,
    OpenAIResponsesModel,
    OutputGuardrailTripwireTriggered,
    RunContextWrapper,
    Runner,
    SQLiteSession,
    Tool,
    TResponseInputItem,
    Usage,
    function_tool,
    handoff,
    input_guardrail,
    output_guardrail,
    trace,
)
from agents.extensions.handoff_prompt import RECOMMENDED_PROMPT_PREFIX
from agents.items import (
    HandoffOutputItem,
    ToolCallItem,
    ToolCallOutputItem,
    TResponseStreamEvent,
)
from openai import APIStatusError, AsyncOpenAI, BaseModel
from openai.types.responses import (
    EasyInputMessageParam,
    ResponseFunctionToolCall,
    ResponseFunctionToolCallParam,
    ResponseFunctionWebSearch,
    ResponseInputTextParam,
    ResponseOutputMessage,
    ResponseOutputText,
)
from openai.types.responses.response_function_web_search import ActionSearch
from openai.types.responses.response_input_item_param import Message
from openai.types.responses.response_prompt_param import ResponsePromptParam
from pydantic import ConfigDict, Field, TypeAdapter

import temporalio.api.cloud.namespace.v1
from temporalio import activity, workflow
from temporalio.client import Client, WorkflowFailureError, WorkflowHandle
from temporalio.common import RetryPolicy, SearchAttributeValueType
from temporalio.contrib import openai_agents
from temporalio.contrib.openai_agents import (
    ModelActivityParameters,
    TestModel,
    TestModelProvider,
)
from temporalio.contrib.openai_agents._temporal_model_stub import _extract_summary
from temporalio.contrib.pydantic import pydantic_data_converter
from temporalio.exceptions import ApplicationError, CancelledError
from temporalio.testing import WorkflowEnvironment
from tests.contrib.openai_agents.research_agents.research_manager import (
    ResearchManager,
)
from tests.helpers import assert_task_fail_eventually, new_worker
from tests.helpers.nexus import create_nexus_endpoint, make_nexus_endpoint_name


class StaticTestModel(TestModel):
    __test__ = False
    responses: list[ModelResponse] = []

    def __init__(
        self,
    ) -> None:
        self._responses = iter(self.responses)
        super().__init__(lambda: next(self._responses))


class TestHelloModel(StaticTestModel):
    responses = [
        ModelResponse(
            output=[
                ResponseOutputMessage(
                    id="",
                    content=[
                        ResponseOutputText(
                            text="test", annotations=[], type="output_text"
                        )
                    ],
                    role="assistant",
                    status="completed",
                    type="message",
                )
            ],
            usage=Usage(),
            response_id=None,
        )
    ]


@workflow.defn
class HelloWorldAgent:
    @workflow.run
    async def run(self, prompt: str) -> str:
        agent = Agent[None](
            name="Assistant",
            instructions="You only respond in haikus.",
        )
        result = await Runner.run(starting_agent=agent, input=prompt)
        return result.final_output


@pytest.mark.parametrize("use_local_model", [True, False])
async def test_hello_world_agent(client: Client, use_local_model: bool):
    if not use_local_model and not os.environ.get("OPENAI_API_KEY"):
        pytest.skip("No openai API key")
    new_config = client.config()
    new_config["plugins"] = [
        openai_agents.OpenAIAgentsPlugin(
            model_params=ModelActivityParameters(
                start_to_close_timeout=timedelta(seconds=30)
            ),
            model_provider=TestModelProvider(TestHelloModel())
            if use_local_model
            else None,
        )
    ]
    client = Client(**new_config)

    async with new_worker(client, HelloWorldAgent) as worker:
        result = await client.execute_workflow(
            HelloWorldAgent.run,
            "Tell me about recursion in programming.",
            id=f"hello-workflow-{uuid.uuid4()}",
            task_queue=worker.task_queue,
            execution_timeout=timedelta(seconds=5),
        )
        if use_local_model:
            assert result == "test"


@dataclass
class Weather:
    city: str
    temperature_range: str
    conditions: str


@activity.defn
async def get_weather(city: str) -> Weather:
    """
    Get the weather for a given city.
    """
    return Weather(city=city, temperature_range="14-20C", conditions="Sunny with wind.")


@activity.defn
async def get_weather_country(city: str, country: str) -> Weather:
    """
    Get the weather for a given city in a country.
    """
    return Weather(city=city, temperature_range="14-20C", conditions="Sunny with wind.")


@dataclass
class WeatherInput:
    city: str


@activity.defn
async def get_weather_object(input: WeatherInput) -> Weather:
    """
    Get the weather for a given city.
    """
    return Weather(
        city=input.city, temperature_range="14-20C", conditions="Sunny with wind."
    )


@activity.defn
async def get_weather_context(ctx: RunContextWrapper[str], city: str) -> Weather:
    """
    Get the weather for a given city.
    """
    return Weather(city=city, temperature_range="14-20C", conditions=ctx.context)


class ActivityWeatherService:
    @activity.defn
    async def get_weather_method(self, city: str) -> Weather:
        """
        Get the weather for a given city.
        """
        return Weather(
            city=city, temperature_range="14-20C", conditions="Sunny with wind."
        )


@nexusrpc.service
class WeatherService:
    get_weather_nexus_operation: nexusrpc.Operation[WeatherInput, Weather]


@nexusrpc.handler.service_handler(service=WeatherService)
class WeatherServiceHandler:
    @nexusrpc.handler.sync_operation
    async def get_weather_nexus_operation(
        self, ctx: nexusrpc.handler.StartOperationContext, input: WeatherInput
    ) -> Weather:
        return Weather(
            city=input.city, temperature_range="14-20C", conditions="Sunny with wind."
        )


class TestWeatherModel(StaticTestModel):
    responses = [
        ModelResponse(
            output=[
                ResponseFunctionToolCall(
                    arguments='{"city":"Tokyo"}',
                    call_id="call",
                    name="get_weather",
                    type="function_call",
                    id="id",
                    status="completed",
                )
            ],
            usage=Usage(),
            response_id=None,
        ),
        ModelResponse(
            output=[
                ResponseFunctionToolCall(
                    arguments='{"input":{"city":"Tokyo"}}',
                    call_id="call",
                    name="get_weather_object",
                    type="function_call",
                    id="id",
                    status="completed",
                )
            ],
            usage=Usage(),
            response_id=None,
        ),
        ModelResponse(
            output=[
                ResponseFunctionToolCall(
                    arguments='{"city":"Tokyo","country":"Japan"}',
                    call_id="call",
                    name="get_weather_country",
                    type="function_call",
                    id="id",
                    status="completed",
                )
            ],
            usage=Usage(),
            response_id=None,
        ),
        ModelResponse(
            output=[
                ResponseFunctionToolCall(
                    arguments='{"city":"Tokyo"}',
                    call_id="call",
                    name="get_weather_context",
                    type="function_call",
                    id="id",
                    status="completed",
                )
            ],
            usage=Usage(),
            response_id=None,
        ),
        ModelResponse(
            output=[
                ResponseFunctionToolCall(
                    arguments='{"city":"Tokyo"}',
                    call_id="call",
                    name="get_weather_method",
                    type="function_call",
                    id="id",
                    status="completed",
                )
            ],
            usage=Usage(),
            response_id=None,
        ),
        ModelResponse(
            output=[
                ResponseOutputMessage(
                    id="",
                    content=[
                        ResponseOutputText(
                            text="Test weather result",
                            annotations=[],
                            type="output_text",
                        )
                    ],
                    role="assistant",
                    status="completed",
                    type="message",
                )
            ],
            usage=Usage(),
            response_id=None,
        ),
    ]


class TestNexusWeatherModel(StaticTestModel):
    responses = [
        ModelResponse(
            output=[
                ResponseFunctionToolCall(
                    arguments='{"input":{"city":"Tokyo"}}',
                    call_id="call",
                    name="get_weather_nexus_operation",
                    type="function_call",
                    id="id",
                    status="completed",
                )
            ],
            usage=Usage(),
            response_id=None,
        ),
        ModelResponse(
            output=[
                ResponseOutputMessage(
                    id="",
                    content=[
                        ResponseOutputText(
                            text="Test nexus weather result",
                            annotations=[],
                            type="output_text",
                        )
                    ],
                    role="assistant",
                    status="completed",
                    type="message",
                )
            ],
            usage=Usage(),
            response_id=None,
        ),
    ]


@workflow.defn
class ToolsWorkflow:
    @workflow.run
    async def run(self, question: str) -> str:
        agent = Agent[str](
            name="Tools Workflow",
            instructions="You are a helpful agent.",
            tools=[
                openai_agents.workflow.activity_as_tool(
                    get_weather, start_to_close_timeout=timedelta(seconds=10)
                ),
                openai_agents.workflow.activity_as_tool(
                    get_weather_object, start_to_close_timeout=timedelta(seconds=10)
                ),
                openai_agents.workflow.activity_as_tool(
                    get_weather_country, start_to_close_timeout=timedelta(seconds=10)
                ),
                openai_agents.workflow.activity_as_tool(
                    get_weather_context, start_to_close_timeout=timedelta(seconds=10)
                ),
                openai_agents.workflow.activity_as_tool(
                    ActivityWeatherService.get_weather_method,
                    start_to_close_timeout=timedelta(seconds=10),
                ),
            ],
        )
        result = await Runner.run(
            starting_agent=agent, input=question, context="Stormy"
        )
        return result.final_output


@workflow.defn
class NexusToolsWorkflow:
    @workflow.run
    async def run(self, question: str) -> str:
        agent = Agent[str](
            name="Nexus Tools Workflow",
            instructions="You are a helpful agent.",
            tools=[
                openai_agents.workflow.nexus_operation_as_tool(
                    WeatherService.get_weather_nexus_operation,
                    service=WeatherService,
                    endpoint=make_nexus_endpoint_name(workflow.info().task_queue),
                    schedule_to_close_timeout=timedelta(seconds=10),
                ),
            ],
        )
        result = await Runner.run(
            starting_agent=agent, input=question, context="Stormy"
        )
        return result.final_output


@pytest.mark.parametrize("use_local_model", [True, False])
async def test_tool_workflow(client: Client, use_local_model: bool):
    if not use_local_model and not os.environ.get("OPENAI_API_KEY"):
        pytest.skip("No openai API key")
    new_config = client.config()
    new_config["plugins"] = [
        openai_agents.OpenAIAgentsPlugin(
            model_params=ModelActivityParameters(
                start_to_close_timeout=timedelta(seconds=30)
            ),
            model_provider=TestModelProvider(TestWeatherModel())
            if use_local_model
            else None,
        )
    ]
    client = Client(**new_config)

    async with new_worker(
        client,
        ToolsWorkflow,
        activities=[
            get_weather,
            get_weather_object,
            get_weather_country,
            get_weather_context,
            ActivityWeatherService().get_weather_method,
        ],
    ) as worker:
        workflow_handle = await client.start_workflow(
            ToolsWorkflow.run,
            "What is the weather in Tokio?",
            id=f"tools-workflow-{uuid.uuid4()}",
            task_queue=worker.task_queue,
            execution_timeout=timedelta(seconds=30),
        )
        result = await workflow_handle.result()

        if use_local_model:
            assert result == "Test weather result"

            events = []
            async for e in workflow_handle.fetch_history_events():
                if e.HasField("activity_task_completed_event_attributes"):
                    events.append(e)

            assert len(events) == 11
            assert (
                "function_call"
                in events[0]
                .activity_task_completed_event_attributes.result.payloads[0]
                .data.decode()
            )
            assert (
                "Sunny with wind"
                in events[1]
                .activity_task_completed_event_attributes.result.payloads[0]
                .data.decode()
            )
            assert (
                "function_call"
                in events[2]
                .activity_task_completed_event_attributes.result.payloads[0]
                .data.decode()
            )
            assert (
                "Sunny with wind"
                in events[3]
                .activity_task_completed_event_attributes.result.payloads[0]
                .data.decode()
            )
            assert (
                "function_call"
                in events[4]
                .activity_task_completed_event_attributes.result.payloads[0]
                .data.decode()
            )
            assert (
                "Sunny with wind"
                in events[5]
                .activity_task_completed_event_attributes.result.payloads[0]
                .data.decode()
            )
            assert (
                "function_call"
                in events[6]
                .activity_task_completed_event_attributes.result.payloads[0]
                .data.decode()
            )
            assert (
                "Stormy"
                in events[7]
                .activity_task_completed_event_attributes.result.payloads[0]
                .data.decode()
            )
            assert (
                "function_call"
                in events[8]
                .activity_task_completed_event_attributes.result.payloads[0]
                .data.decode()
            )
            assert (
                "Sunny with wind"
                in events[9]
                .activity_task_completed_event_attributes.result.payloads[0]
                .data.decode()
            )
            assert (
                "Test weather result"
                in events[10]
                .activity_task_completed_event_attributes.result.payloads[0]
                .data.decode()
            )


@pytest.mark.parametrize("use_local_model", [True, False])
async def test_nexus_tool_workflow(
    client: Client, env: WorkflowEnvironment, use_local_model: bool
):
    if not use_local_model and not os.environ.get("OPENAI_API_KEY"):
        pytest.skip("No openai API key")

    if env.supports_time_skipping:
        pytest.skip("Nexus tests don't work with time-skipping server")

    new_config = client.config()
    new_config["plugins"] = [
        openai_agents.OpenAIAgentsPlugin(
            model_params=ModelActivityParameters(
                start_to_close_timeout=timedelta(seconds=30)
            ),
            model_provider=TestModelProvider(TestNexusWeatherModel())
            if use_local_model
            else None,
        )
    ]
    client = Client(**new_config)

    async with new_worker(
        client,
        NexusToolsWorkflow,
        nexus_service_handlers=[WeatherServiceHandler()],
    ) as worker:
        await create_nexus_endpoint(worker.task_queue, client)

        workflow_handle = await client.start_workflow(
            NexusToolsWorkflow.run,
            "What is the weather in Tokio?",
            id=f"nexus-tools-workflow-{uuid.uuid4()}",
            task_queue=worker.task_queue,
            execution_timeout=timedelta(seconds=30),
        )
        result = await workflow_handle.result()

        if use_local_model:
            assert result == "Test nexus weather result"

            events = []
            async for e in workflow_handle.fetch_history_events():
                if e.HasField("activity_task_completed_event_attributes") or e.HasField(
                    "nexus_operation_completed_event_attributes"
                ):
                    events.append(e)

            assert len(events) == 3
            assert (
                "function_call"
                in events[0]
                .activity_task_completed_event_attributes.result.payloads[0]
                .data.decode()
            )
            assert (
                "Sunny with wind"
                in events[
                    1
                ].nexus_operation_completed_event_attributes.result.data.decode()
            )
            assert (
                "Test nexus weather result"
                in events[2]
                .activity_task_completed_event_attributes.result.payloads[0]
                .data.decode()
            )


@no_type_check
class TestResearchModel(StaticTestModel):
    responses = [
        ModelResponse(
            output=[
                ResponseOutputMessage(
                    id="",
                    content=[
                        ResponseOutputText(
                            text='{"searches":[{"query":"best Caribbean surfing spots April","reason":"Identify locations with optimal surfing conditions in the Caribbean during April."},{"query":"top Caribbean islands for hiking April","reason":"Find Caribbean islands with excellent hiking opportunities that are ideal in April."},{"query":"Caribbean water sports destinations April","reason":"Locate Caribbean destinations offering a variety of water sports activities in April."},{"query":"surfing conditions Caribbean April","reason":"Understand the surfing conditions and which islands are suitable for surfing in April."},{"query":"Caribbean adventure travel hiking surfing","reason":"Explore adventure travel options that combine hiking and surfing in the Caribbean."},{"query":"best beaches for surfing Caribbean April","reason":"Identify which Caribbean beaches are renowned for surfing in April."},{"query":"Caribbean islands with national parks hiking","reason":"Find islands with national parks or reserves that offer hiking trails."},{"query":"Caribbean weather April surfing conditions","reason":"Research the weather conditions in April affecting surfing in the Caribbean."},{"query":"Caribbean water sports rentals April","reason":"Look for places where water sports equipment can be rented in the Caribbean during April."},{"query":"Caribbean multi-activity vacation packages","reason":"Look for vacation packages that offer a combination of surfing, hiking, and water sports."}]}',
                            annotations=[],
                            type="output_text",
                        )
                    ],
                    role="assistant",
                    status="completed",
                    type="message",
                )
            ],
            usage=Usage(),
            response_id=None,
        )
    ]
    for i in range(10):
        responses.append(
            ModelResponse(
                output=[
                    ResponseFunctionWebSearch(
                        id="",
                        status="completed",
                        type="web_search_call",
                        action=ActionSearch(query="", type="search"),
                    ),
                    ResponseOutputMessage(
                        id="",
                        content=[
                            ResponseOutputText(
                                text="Granada",
                                annotations=[],
                                type="output_text",
                            )
                        ],
                        role="assistant",
                        status="completed",
                        type="message",
                    ),
                ],
                usage=Usage(),
                response_id=None,
            )
        )
    responses.append(
        ModelResponse(
            output=[
                ResponseOutputMessage(
                    id="",
                    content=[
                        ResponseOutputText(
                            text='{"follow_up_questions":[], "markdown_report":"report", "short_summary":"rep"}',
                            annotations=[],
                            type="output_text",
                        )
                    ],
                    role="assistant",
                    status="completed",
                    type="message",
                )
            ],
            usage=Usage(),
            response_id=None,
        )
    )


@workflow.defn
class ResearchWorkflow:
    @workflow.run
    async def run(self, query: str):
        return await ResearchManager().run(query)


@pytest.mark.parametrize("use_local_model", [True, False])
@pytest.mark.timeout(120)
async def test_research_workflow(client: Client, use_local_model: bool):
    if not use_local_model and not os.environ.get("OPENAI_API_KEY"):
        pytest.skip("No openai API key")
    new_config = client.config()
    new_config["plugins"] = [
        openai_agents.OpenAIAgentsPlugin(
            model_params=ModelActivityParameters(
                start_to_close_timeout=timedelta(seconds=120),
                schedule_to_close_timeout=timedelta(seconds=120),
            ),
            model_provider=TestModelProvider(TestResearchModel())
            if use_local_model
            else None,
        )
    ]
    client = Client(**new_config)

    async with new_worker(
        client,
        ResearchWorkflow,
    ) as worker:
        workflow_handle = await client.start_workflow(
            ResearchWorkflow.run,
            "Caribbean vacation spots in April, optimizing for surfing, hiking and water sports",
            id=f"research-workflow-{uuid.uuid4()}",
            task_queue=worker.task_queue,
            execution_timeout=timedelta(seconds=120),
        )
        result = await workflow_handle.result()

        if use_local_model:
            assert result == "report"

            events = []
            async for e in workflow_handle.fetch_history_events():
                if e.HasField("activity_task_completed_event_attributes"):
                    events.append(e)

            assert len(events) == 12
            assert (
                '"type":"output_text"'
                in events[0]
                .activity_task_completed_event_attributes.result.payloads[0]
                .data.decode()
            )
            for i in range(1, 11):
                assert (
                    "web_search_call"
                    in events[i]
                    .activity_task_completed_event_attributes.result.payloads[0]
                    .data.decode()
                )

            assert (
                '"type":"output_text"'
                in events[11]
                .activity_task_completed_event_attributes.result.payloads[0]
                .data.decode()
            )


def orchestrator_agent() -> Agent:
    spanish_agent = Agent[None](
        name="spanish_agent",
        instructions="You translate the user's message to Spanish",
        handoff_description="An english to spanish translator",
    )

    french_agent = Agent[None](
        name="french_agent",
        instructions="You translate the user's message to French",
        handoff_description="An english to french translator",
    )

    italian_agent = Agent[None](
        name="italian_agent",
        instructions="You translate the user's message to Italian",
        handoff_description="An english to italian translator",
    )

    orchestrator_agent = Agent[None](
        name="orchestrator_agent",
        instructions=(
            "You are a translation agent. You use the tools given to you to translate."
            "If asked for multiple translations, you call the relevant tools in order."
            "You never translate on your own, you always use the provided tools."
        ),
        tools=[
            spanish_agent.as_tool(
                tool_name="translate_to_spanish",
                tool_description="Translate the user's message to Spanish",
            ),
            french_agent.as_tool(
                tool_name="translate_to_french",
                tool_description="Translate the user's message to French",
            ),
            italian_agent.as_tool(
                tool_name="translate_to_italian",
                tool_description="Translate the user's message to Italian",
            ),
        ],
    )
    return orchestrator_agent


def synthesizer_agent() -> Agent:
    return Agent(
        name="synthesizer_agent",
        instructions="You inspect translations, correct them if needed, and produce a final concatenated response.",
    )


@workflow.defn
class AgentsAsToolsWorkflow:
    @workflow.run
    async def run(self, msg: str) -> str:
        # Run the entire orchestration in a single trace
        with trace("Orchestrator evaluator"):
            orchestrator = orchestrator_agent()
            synthesizer = synthesizer_agent()

            orchestrator_result = await Runner.run(
                starting_agent=orchestrator, input=msg
            )

            for item in orchestrator_result.new_items:
                if isinstance(item, MessageOutputItem):
                    text = ItemHelpers.text_message_output(item)
                    if text:
                        print(f"  - Translation step: {text}")

            synthesizer_result = await Runner.run(
                starting_agent=synthesizer, input=orchestrator_result.to_input_list()
            )

        return synthesizer_result.final_output


class AgentAsToolsModel(StaticTestModel):
    responses = [
        ModelResponse(
            output=[
                ResponseFunctionToolCall(
                    arguments='{"input":"I am full"}',
                    call_id="call",
                    name="translate_to_spanish",
                    type="function_call",
                    id="id",
                    status="completed",
                )
            ],
            usage=Usage(),
            response_id=None,
        ),
        ModelResponse(
            output=[
                ResponseOutputMessage(
                    id="",
                    content=[
                        ResponseOutputText(
                            text="Estoy lleno.",
                            annotations=[],
                            type="output_text",
                        )
                    ],
                    role="assistant",
                    status="completed",
                    type="message",
                )
            ],
            usage=Usage(),
            response_id=None,
        ),
        ModelResponse(
            output=[
                ResponseOutputMessage(
                    id="",
                    content=[
                        ResponseOutputText(
                            text='The translation to Spanish is: "Estoy lleno."',
                            annotations=[],
                            type="output_text",
                        )
                    ],
                    role="assistant",
                    status="completed",
                    type="message",
                )
            ],
            usage=Usage(),
            response_id=None,
        ),
        ModelResponse(
            output=[
                ResponseOutputMessage(
                    id="",
                    content=[
                        ResponseOutputText(
                            text='The translation to Spanish is: "Estoy lleno."',
                            annotations=[],
                            type="output_text",
                        )
                    ],
                    role="assistant",
                    status="completed",
                    type="message",
                )
            ],
            usage=Usage(),
            response_id=None,
        ),
    ]


@pytest.mark.parametrize("use_local_model", [True, False])
async def test_agents_as_tools_workflow(client: Client, use_local_model: bool):
    if not use_local_model and not os.environ.get("OPENAI_API_KEY"):
        pytest.skip("No openai API key")
    new_config = client.config()
    new_config["plugins"] = [
        openai_agents.OpenAIAgentsPlugin(
            model_params=ModelActivityParameters(
                start_to_close_timeout=timedelta(seconds=30)
            ),
            model_provider=TestModelProvider(AgentAsToolsModel())
            if use_local_model
            else None,
        )
    ]
    client = Client(**new_config)

    async with new_worker(
        client,
        AgentsAsToolsWorkflow,
    ) as worker:
        workflow_handle = await client.start_workflow(
            AgentsAsToolsWorkflow.run,
            "Translate to Spanish: 'I am full'",
            id=f"agents-as-tools-workflow-{uuid.uuid4()}",
            task_queue=worker.task_queue,
            execution_timeout=timedelta(seconds=30),
        )
        result = await workflow_handle.result()

        if use_local_model:
            assert result == 'The translation to Spanish is: "Estoy lleno."'

            events = []
            async for e in workflow_handle.fetch_history_events():
                if e.HasField("activity_task_completed_event_attributes"):
                    events.append(e)

            assert len(events) == 4
            assert (
                "function_call"
                in events[0]
                .activity_task_completed_event_attributes.result.payloads[0]
                .data.decode()
            )
            assert (
                "Estoy lleno"
                in events[1]
                .activity_task_completed_event_attributes.result.payloads[0]
                .data.decode()
            )
            assert (
                "The translation to Spanish is:"
                in events[2]
                .activity_task_completed_event_attributes.result.payloads[0]
                .data.decode()
            )
            assert (
                "The translation to Spanish is:"
                in events[3]
                .activity_task_completed_event_attributes.result.payloads[0]
                .data.decode()
            )


class AirlineAgentContext(BaseModel):
    passenger_name: Optional[str] = None
    confirmation_number: Optional[str] = None
    seat_number: Optional[str] = None
    flight_number: Optional[str] = None


@function_tool(
    name_override="faq_lookup_tool",
    description_override="Lookup frequently asked questions.",
)
async def faq_lookup_tool(question: str) -> str:
    if "bag" in question or "baggage" in question:
        return (
            "You are allowed to bring one bag on the plane. "
            "It must be under 50 pounds and 22 inches x 14 inches x 9 inches."
        )
    elif "seats" in question or "plane" in question:
        return (
            "There are 120 seats on the plane. "
            "There are 22 business class seats and 98 economy seats. "
            "Exit rows are rows 4 and 16. "
            "Rows 5-8 are Economy Plus, with extra legroom. "
        )
    elif "wifi" in question:
        return "We have free wifi on the plane, join Airline-Wifi"
    return "I'm sorry, I don't know the answer to that question."


@function_tool
async def update_seat(
    context: RunContextWrapper[AirlineAgentContext],
    confirmation_number: str,
    new_seat: str,
) -> str:
    # Update the context based on the customer's input
    context.context.confirmation_number = confirmation_number
    context.context.seat_number = new_seat
    # Ensure that the flight number has been set by the incoming handoff
    assert context.context.flight_number is not None, "Flight number is required"
    return f"Updated seat to {new_seat} for confirmation number {confirmation_number}"


### HOOKS


async def on_seat_booking_handoff(
    context: RunContextWrapper[AirlineAgentContext],
) -> None:
    flight_number = f"FLT-{workflow.random().randint(100, 999)}"
    context.context.flight_number = flight_number


### AGENTS


def init_agents() -> Agent[AirlineAgentContext]:
    """
    Initialize the agents for the airline customer service workflow.
    :return: triage agent
    """
    faq_agent = Agent[AirlineAgentContext](
        name="FAQ Agent",
        handoff_description="A helpful agent that can answer questions about the airline.",
        instructions=f"""{RECOMMENDED_PROMPT_PREFIX}
        You are an FAQ agent. If you are speaking to a customer, you probably were transferred to from the triage agent.
        Use the following routine to support the customer.
        # Routine
        1. Identify the last question asked by the customer.
        2. Use the faq lookup tool to answer the question. Do not rely on your own knowledge.
        3. If you cannot answer the question, transfer back to the triage agent.""",
        tools=[faq_lookup_tool],
    )

    seat_booking_agent = Agent[AirlineAgentContext](
        name="Seat Booking Agent",
        handoff_description="A helpful agent that can update a seat on a flight.",
        instructions=f"""{RECOMMENDED_PROMPT_PREFIX}
        You are a seat booking agent. If you are speaking to a customer, you probably were transferred to from the triage agent.
        Use the following routine to support the customer.
        # Routine
        1. Ask for their confirmation number.
        2. Ask the customer what their desired seat number is.
        3. Use the update seat tool to update the seat on the flight.
        If the customer asks a question that is not related to the routine, transfer back to the triage agent. """,
        tools=[update_seat],
    )

    triage_agent = Agent[AirlineAgentContext](
        name="Triage Agent",
        handoff_description="A triage agent that can delegate a customer's request to the appropriate agent.",
        instructions=(
            f"{RECOMMENDED_PROMPT_PREFIX} "
            "You are a helpful triaging agent. You can use your tools to delegate questions to other appropriate agents."
        ),
        handoffs=[
            faq_agent,
            handoff(agent=seat_booking_agent, on_handoff=on_seat_booking_handoff),
        ],
    )

    faq_agent.handoffs.append(triage_agent)
    seat_booking_agent.handoffs.append(triage_agent)
    return triage_agent


class ProcessUserMessageInput(BaseModel):
    user_input: str
    chat_length: int


class CustomerServiceModel(StaticTestModel):
    responses = [
        ModelResponse(
            output=[
                ResponseOutputMessage(
                    id="",
                    content=[
                        ResponseOutputText(
                            text="Hi there! How can I assist you today?",
                            annotations=[],
                            type="output_text",
                        )
                    ],
                    role="assistant",
                    status="completed",
                    type="message",
                )
            ],
            usage=Usage(),
            response_id=None,
        ),
        ModelResponse(
            output=[
                ResponseFunctionToolCall(
                    arguments="{}",
                    call_id="call",
                    name="transfer_to_seat_booking_agent",
                    type="function_call",
                    id="id",
                    status="completed",
                )
            ],
            usage=Usage(),
            response_id=None,
        ),
        ModelResponse(
            output=[
                ResponseOutputMessage(
                    id="",
                    content=[
                        ResponseOutputText(
                            text="Could you please provide your confirmation number?",
                            annotations=[],
                            type="output_text",
                        )
                    ],
                    role="assistant",
                    status="completed",
                    type="message",
                )
            ],
            usage=Usage(),
            response_id=None,
        ),
        ModelResponse(
            output=[
                ResponseOutputMessage(
                    id="",
                    content=[
                        ResponseOutputText(
                            text="Thanks! What seat number would you like to change to?",
                            annotations=[],
                            type="output_text",
                        )
                    ],
                    role="assistant",
                    status="completed",
                    type="message",
                )
            ],
            usage=Usage(),
            response_id=None,
        ),
        ModelResponse(
            output=[
                ResponseFunctionToolCall(
                    arguments='{"confirmation_number":"11111","new_seat":"window seat"}',
                    call_id="call",
                    name="update_seat",
                    type="function_call",
                    id="id",
                    status="completed",
                )
            ],
            usage=Usage(),
            response_id=None,
        ),
        ModelResponse(
            output=[
                ResponseOutputMessage(
                    id="",
                    content=[
                        ResponseOutputText(
                            text="Your seat has been updated to a window seat. If there's anything else you need, feel free to let me know!",
                            annotations=[],
                            type="output_text",
                        )
                    ],
                    role="assistant",
                    status="completed",
                    type="message",
                )
            ],
            usage=Usage(),
            response_id=None,
        ),
    ]


@workflow.defn
class CustomerServiceWorkflow:
    def __init__(self, input_items: list[TResponseInputItem] = []):
        self.chat_history: list[str] = []
        self.current_agent: Agent[AirlineAgentContext] = init_agents()
        self.context = AirlineAgentContext()
        self.input_items = input_items

    @workflow.run
    async def run(self, input_items: list[TResponseInputItem] = []):
        await workflow.wait_condition(
            lambda: workflow.info().is_continue_as_new_suggested()
            and workflow.all_handlers_finished()
        )
        workflow.continue_as_new(self.input_items)

    @workflow.query
    def get_chat_history(self) -> list[str]:
        return self.chat_history

    @workflow.update
    async def process_user_message(self, input: ProcessUserMessageInput) -> list[str]:
        length = len(self.chat_history)
        self.chat_history.append(f"User: {input.user_input}")
        with trace("Customer service", group_id=workflow.info().workflow_id):
            self.input_items.append({"content": input.user_input, "role": "user"})
            result = await Runner.run(
                starting_agent=self.current_agent,
                input=self.input_items,
                context=self.context,
            )

            for new_item in result.new_items:
                agent_name = new_item.agent.name
                if isinstance(new_item, MessageOutputItem):
                    self.chat_history.append(
                        f"{agent_name}: {ItemHelpers.text_message_output(new_item)}"
                    )
                elif isinstance(new_item, HandoffOutputItem):
                    self.chat_history.append(
                        f"Handed off from {new_item.source_agent.name} to {new_item.target_agent.name}"
                    )
                elif isinstance(new_item, ToolCallItem):
                    self.chat_history.append(f"{agent_name}: Calling a tool")
                elif isinstance(new_item, ToolCallOutputItem):
                    self.chat_history.append(
                        f"{agent_name}: Tool call output: {new_item.output}"
                    )
                else:
                    self.chat_history.append(
                        f"{agent_name}: Skipping item: {new_item.__class__.__name__}"
                    )
            self.input_items = result.to_input_list()
            self.current_agent = result.last_agent
        workflow.set_current_details("\n\n".join(self.chat_history))
        return self.chat_history[length:]

    @process_user_message.validator
    def validate_process_user_message(self, input: ProcessUserMessageInput) -> None:
        if not input.user_input:
            raise ValueError("User input cannot be empty.")
        if len(input.user_input) > 1000:
            raise ValueError("User input is too long. Please limit to 1000 characters.")
        if input.chat_length != len(self.chat_history):
            raise ValueError("Stale chat history. Please refresh the chat.")


@pytest.mark.parametrize("use_local_model", [True, False])
async def test_customer_service_workflow(client: Client, use_local_model: bool):
    if not use_local_model and not os.environ.get("OPENAI_API_KEY"):
        pytest.skip("No openai API key")
    new_config = client.config()
    new_config["plugins"] = [
        openai_agents.OpenAIAgentsPlugin(
            model_params=ModelActivityParameters(
                start_to_close_timeout=timedelta(seconds=30)
            ),
            model_provider=TestModelProvider(CustomerServiceModel())
            if use_local_model
            else None,
        )
    ]
    client = Client(**new_config)

    questions = ["Hello", "Book me a flight to PDX", "11111", "Any window seat"]

    async with new_worker(
        client,
        CustomerServiceWorkflow,
    ) as worker:
        workflow_handle = await client.start_workflow(
            CustomerServiceWorkflow.run,
            id=f"customer-service-{uuid.uuid4()}",
            task_queue=worker.task_queue,
            execution_timeout=timedelta(seconds=30),
        )
        history: list[Any] = []
        for q in questions:
            message_input = ProcessUserMessageInput(
                user_input=q, chat_length=len(history)
            )
            new_history = await workflow_handle.execute_update(
                CustomerServiceWorkflow.process_user_message, message_input
            )
            history.extend(new_history)
            print(*new_history, sep="\n")

        await workflow_handle.cancel()

        with pytest.raises(WorkflowFailureError) as err:
            await workflow_handle.result()
        assert isinstance(err.value.cause, CancelledError)

        if use_local_model:
            events = []
            async for e in WorkflowHandle(
                client,
                workflow_handle.id,
                run_id=workflow_handle._first_execution_run_id,
            ).fetch_history_events():
                if e.HasField("activity_task_completed_event_attributes"):
                    events.append(e)

            assert len(events) == 6
            assert (
                "Hi there! How can I assist you today?"
                in events[0]
                .activity_task_completed_event_attributes.result.payloads[0]
                .data.decode()
            )
            assert (
                "transfer_to_seat_booking_agent"
                in events[1]
                .activity_task_completed_event_attributes.result.payloads[0]
                .data.decode()
            )
            assert (
                "Could you please provide your confirmation number?"
                in events[2]
                .activity_task_completed_event_attributes.result.payloads[0]
                .data.decode()
            )
            assert (
                "Thanks! What seat number would you like to change to?"
                in events[3]
                .activity_task_completed_event_attributes.result.payloads[0]
                .data.decode()
            )
            assert (
                "update_seat"
                in events[4]
                .activity_task_completed_event_attributes.result.payloads[0]
                .data.decode()
            )
            assert (
                "Your seat has been updated to a window seat. If there's anything else you need, feel free to let me know!"
                in events[5]
                .activity_task_completed_event_attributes.result.payloads[0]
                .data.decode()
            )


class InputGuardrailModel(OpenAIResponsesModel):
    __test__ = False
    responses: list[ModelResponse] = [
        ModelResponse(
            output=[
                ResponseOutputMessage(
                    id="",
                    content=[
                        ResponseOutputText(
                            text="The capital of California is Sacramento.",
                            annotations=[],
                            type="output_text",
                        )
                    ],
                    role="assistant",
                    status="completed",
                    type="message",
                )
            ],
            usage=Usage(),
            response_id=None,
        ),
        ModelResponse(
            output=[
                ResponseOutputMessage(
                    id="",
                    content=[
                        ResponseOutputText(
                            text="x=3",
                            annotations=[],
                            type="output_text",
                        )
                    ],
                    role="assistant",
                    status="completed",
                    type="message",
                )
            ],
            usage=Usage(),
            response_id=None,
        ),
    ]
    guardrail_responses = [
        ModelResponse(
            output=[
                ResponseOutputMessage(
                    id="",
                    content=[
                        ResponseOutputText(
                            text='{"is_math_homework":false,"reasoning":"The question asked is about the capital of California, which is a geography-related query, not math."}',
                            annotations=[],
                            type="output_text",
                        )
                    ],
                    role="assistant",
                    status="completed",
                    type="message",
                )
            ],
            usage=Usage(),
            response_id=None,
        ),
        ModelResponse(
            output=[
                ResponseOutputMessage(
                    id="",
                    content=[
                        ResponseOutputText(
                            text='{"is_math_homework":true,"reasoning":"The question involves solving an equation for a variable, which is a typical math homework problem."}',
                            annotations=[],
                            type="output_text",
                        )
                    ],
                    role="assistant",
                    status="completed",
                    type="message",
                )
            ],
            usage=Usage(),
            response_id=None,
        ),
    ]

    def __init__(
        self,
        model: str,
        openai_client: AsyncOpenAI,
    ) -> None:
        super().__init__(model, openai_client)
        self._responses = iter(self.responses)
        self._guardrail_responses = iter(self.guardrail_responses)

    async def get_response(
        self,
        system_instructions: Union[str, None],
        input: Union[str, list[TResponseInputItem]],
        model_settings: ModelSettings,
        tools: list[Tool],
        output_schema: Union[AgentOutputSchemaBase, None],
        handoffs: list[Handoff],
        tracing: ModelTracing,
        previous_response_id: Union[str, None],
        prompt: Union[ResponsePromptParam, None] = None,
    ) -> ModelResponse:
        if (
            system_instructions
            == "Check if the user is asking you to do their math homework."
        ):
            return next(self._guardrail_responses)
        else:
            return next(self._responses)


### 1. An agent-based guardrail that is triggered if the user is asking to do math homework
class MathHomeworkOutput(BaseModel):
    reasoning: str
    is_math_homework: bool
    model_config = ConfigDict(extra="forbid")


guardrail_agent: Agent = Agent(
    name="Guardrail check",
    instructions="Check if the user is asking you to do their math homework.",
    output_type=MathHomeworkOutput,
)


@input_guardrail
async def math_guardrail(
    context: RunContextWrapper[None],
    agent: Agent,
    input: Union[str, list[TResponseInputItem]],
) -> GuardrailFunctionOutput:
    """This is an input guardrail function, which happens to call an agent to check if the input
    is a math homework question.
    """
    result = await Runner.run(guardrail_agent, input, context=context.context)
    final_output = result.final_output_as(MathHomeworkOutput)

    return GuardrailFunctionOutput(
        output_info=final_output,
        tripwire_triggered=final_output.is_math_homework,
    )


@workflow.defn
class InputGuardrailWorkflow:
    @workflow.run
    async def run(self, messages: list[str]) -> list[str]:
        agent = Agent(
            name="Customer support agent",
            instructions="You are a customer support agent. You help customers with their questions.",
            input_guardrails=[math_guardrail],
        )

        input_data: list[TResponseInputItem] = []
        results: list[str] = []

        for user_input in messages:
            input_data.append(
                {
                    "role": "user",
                    "content": user_input,
                }
            )

            try:
                result = await Runner.run(agent, input_data)
                results.append(result.final_output)
                # If the guardrail didn't trigger, we use the result as the input for the next run
                input_data = result.to_input_list()
            except InputGuardrailTripwireTriggered:
                # If the guardrail triggered, we instead add a refusal message to the input
                message = "Sorry, I can't help you with your math homework."
                results.append(message)
                input_data.append(
                    {
                        "role": "assistant",
                        "content": message,
                    }
                )
        return results


@pytest.mark.parametrize("use_local_model", [True, False])
async def test_input_guardrail(client: Client, use_local_model: bool):
    if not use_local_model and not os.environ.get("OPENAI_API_KEY"):
        pytest.skip("No openai API key")
    new_config = client.config()
    new_config["plugins"] = [
        openai_agents.OpenAIAgentsPlugin(
            model_params=ModelActivityParameters(
                start_to_close_timeout=timedelta(seconds=30)
            ),
            model_provider=TestModelProvider(
                InputGuardrailModel("", openai_client=AsyncOpenAI(api_key="Fake key"))
            )
            if use_local_model
            else None,
        )
    ]
    client = Client(**new_config)

    async with new_worker(
        client,
        InputGuardrailWorkflow,
    ) as worker:
        workflow_handle = await client.start_workflow(
            InputGuardrailWorkflow.run,
            [
                "What's the capital of California?",
                "Can you help me solve for x: 2x + 5 = 11",
            ],
            id=f"input-guardrail-{uuid.uuid4()}",
            task_queue=worker.task_queue,
            execution_timeout=timedelta(seconds=10),
        )
        result = await workflow_handle.result()

        if use_local_model:
            assert len(result) == 2
            assert result[0] == "The capital of California is Sacramento."
            assert result[1] == "Sorry, I can't help you with your math homework."


class OutputGuardrailModel(StaticTestModel):
    responses = [
        ModelResponse(
            output=[
                ResponseOutputMessage(
                    id="",
                    content=[
                        ResponseOutputText(
                            text='{"reasoning":"The phone number\'s area code (650) is associated with a region. However, the exact location is not definitive, but it\'s commonly linked to the San Francisco Peninsula in California, including cities like San Mateo, Palo Alto, and parts of Silicon Valley. It\'s important to note that area codes don\'t always guarantee a specific location due to mobile number portability.","response":"The area code 650 is typically associated with California, particularly the San Francisco Peninsula, including cities like Palo Alto and San Mateo.","user_name":null}',
                            annotations=[],
                            type="output_text",
                        )
                    ],
                    role="assistant",
                    status="completed",
                    type="message",
                )
            ],
            usage=Usage(),
            response_id=None,
        )
    ]


# The agent's output type
class MessageOutput(BaseModel):
    reasoning: str = Field(
        description="Thoughts on how to respond to the user's message"
    )
    response: str = Field(description="The response to the user's message")
    user_name: Optional[str] = Field(
        description="The name of the user who sent the message, if known"
    )
    model_config = ConfigDict(extra="forbid")


@output_guardrail
async def sensitive_data_check(
    context: RunContextWrapper, agent: Agent, output: MessageOutput
) -> GuardrailFunctionOutput:
    phone_number_in_response = "650" in output.response
    phone_number_in_reasoning = "650" in output.reasoning

    return GuardrailFunctionOutput(
        output_info={
            "phone_number_in_response": phone_number_in_response,
            "phone_number_in_reasoning": phone_number_in_reasoning,
        },
        tripwire_triggered=phone_number_in_response or phone_number_in_reasoning,
    )


output_guardrail_agent = Agent(
    name="Assistant",
    instructions="You are a helpful assistant.",
    output_type=MessageOutput,
    output_guardrails=[sensitive_data_check],
)


@workflow.defn
class OutputGuardrailWorkflow:
    @workflow.run
    async def run(self) -> bool:
        try:
            await Runner.run(
                output_guardrail_agent,
                "My phone number is 650-123-4567. Where do you think I live?",
            )
            return True
        except OutputGuardrailTripwireTriggered:
            return False


@pytest.mark.parametrize("use_local_model", [True, False])
async def test_output_guardrail(client: Client, use_local_model: bool):
    if not use_local_model and not os.environ.get("OPENAI_API_KEY"):
        pytest.skip("No openai API key")
    new_config = client.config()
    new_config["plugins"] = [
        openai_agents.OpenAIAgentsPlugin(
            model_params=ModelActivityParameters(
                start_to_close_timeout=timedelta(seconds=30)
            ),
            model_provider=TestModelProvider(OutputGuardrailModel())
            if use_local_model
            else None,
        )
    ]
    client = Client(**new_config)

    async with new_worker(
        client,
        OutputGuardrailWorkflow,
    ) as worker:
        workflow_handle = await client.start_workflow(
            OutputGuardrailWorkflow.run,
            id=f"output-guardrail-{uuid.uuid4()}",
            task_queue=worker.task_queue,
            execution_timeout=timedelta(seconds=10),
        )
        result = await workflow_handle.result()

        if use_local_model:
            assert not result


class WorkflowToolModel(StaticTestModel):
    responses = [
        ModelResponse(
            output=[
                ResponseFunctionToolCall(
                    arguments="{}",
                    call_id="call",
                    name="run_tool",
                    type="function_call",
                    id="id",
                    status="completed",
                )
            ],
            usage=Usage(),
            response_id=None,
        ),
        ModelResponse(
            output=[
                ResponseOutputMessage(
                    id="",
                    content=[
                        ResponseOutputText(
                            text="Workflow tool was used",
                            annotations=[],
                            type="output_text",
                        )
                    ],
                    role="assistant",
                    status="completed",
                    type="message",
                )
            ],
            usage=Usage(),
            response_id=None,
        ),
    ]


@workflow.defn
class WorkflowToolWorkflow:
    @workflow.run
    async def run(self) -> None:
        agent: Agent = Agent(
            name="Assistant",
            instructions="You are a helpful assistant.",
            tools=[function_tool(self.run_tool)],
        )
        await Runner.run(
            agent,
            "My phone number is 650-123-4567. Where do you think I live?",
        )

    async def run_tool(self):
        print("Tool ran with self:", self)
        workflow.logger.info("Tool ran with self: %s", self)
        return None


async def test_workflow_method_tools(client: Client):
    new_config = client.config()
    new_config["plugins"] = [
        openai_agents.OpenAIAgentsPlugin(
            model_params=ModelActivityParameters(
                start_to_close_timeout=timedelta(seconds=30)
            ),
            model_provider=TestModelProvider(WorkflowToolModel()),
        )
    ]
    client = Client(**new_config)

    async with new_worker(
        client,
        WorkflowToolWorkflow,
    ) as worker:
        workflow_handle = await client.start_workflow(
            WorkflowToolWorkflow.run,
            id=f"workflow-tool-{uuid.uuid4()}",
            task_queue=worker.task_queue,
            execution_timeout=timedelta(seconds=10),
        )
        await workflow_handle.result()


async def test_response_serialization():
    # This should not be used in another test, or this test needs to change to use another unloaded type
    from openai.types.responses.response_output_item import ImageGenerationCall

    data = json.loads(
        b'{"id": "msg_68757ec43348819d86709f0fcb70316301a1194a3e05b38c","type": "image_generation_call","status": "completed"}'
    )
    call = TypeAdapter(ImageGenerationCall).validate_python(data)
    model_response = ModelResponse(
        output=[
            call,
        ],
        usage=Usage(),
        response_id="",
    )
    encoded = await pydantic_data_converter.encode([model_response])


async def assert_status_retry_behavior(status: int, client: Client, should_retry: bool):
    def status_error(status: int):
        with workflow.unsafe.imports_passed_through():
            with workflow.unsafe.sandbox_unrestricted():
                import httpx
            raise APIStatusError(
                message="Something went wrong.",
                response=httpx.Response(
                    status_code=status, request=httpx.Request("GET", url="")
                ),
                body=None,
            )

    new_config = client.config()
    new_config["plugins"] = [
        openai_agents.OpenAIAgentsPlugin(
            model_params=ModelActivityParameters(
                retry_policy=RetryPolicy(maximum_attempts=2),
            ),
            model_provider=TestModelProvider(TestModel(lambda: status_error(status))),
        )
    ]
    client = Client(**new_config)

    async with new_worker(
        client,
        HelloWorldAgent,
    ) as worker:
        workflow_handle = await client.start_workflow(
            HelloWorldAgent.run,
            "Input",
            id=f"workflow-tool-{uuid.uuid4()}",
            task_queue=worker.task_queue,
            execution_timeout=timedelta(seconds=10),
        )
        with pytest.raises(WorkflowFailureError) as e:
            await workflow_handle.result()

        found = False
        async for event in workflow_handle.fetch_history_events():
            if event.HasField("activity_task_started_event_attributes"):
                found = True
                if should_retry:
                    assert event.activity_task_started_event_attributes.attempt == 2
                else:
                    assert event.activity_task_started_event_attributes.attempt == 1
        assert found


async def test_exception_handling(client: Client):
    await assert_status_retry_behavior(408, client, should_retry=True)
    await assert_status_retry_behavior(409, client, should_retry=True)
    await assert_status_retry_behavior(429, client, should_retry=True)
    await assert_status_retry_behavior(500, client, should_retry=True)

    await assert_status_retry_behavior(400, client, should_retry=False)
    await assert_status_retry_behavior(403, client, should_retry=False)
    await assert_status_retry_behavior(404, client, should_retry=False)


class CustomModelProvider(ModelProvider):
    def get_model(self, model_name: Optional[str]) -> Model:
        client = AsyncOpenAI(base_url="https://api.openai.com/v1")
        return OpenAIChatCompletionsModel(model="gpt-4o", openai_client=client)


async def test_chat_completions_model(client: Client):
    if not os.environ.get("OPENAI_API_KEY"):
        pytest.skip("No openai API key")

    new_config = client.config()
    new_config["plugins"] = [
        openai_agents.OpenAIAgentsPlugin(
            model_params=ModelActivityParameters(
                start_to_close_timeout=timedelta(seconds=30)
            ),
            model_provider=CustomModelProvider(),
        )
    ]
    client = Client(**new_config)

    async with new_worker(
        client,
        WorkflowToolWorkflow,
    ) as worker:
        workflow_handle = await client.start_workflow(
            WorkflowToolWorkflow.run,
            id=f"workflow-tool-{uuid.uuid4()}",
            task_queue=worker.task_queue,
            execution_timeout=timedelta(seconds=10),
        )
        await workflow_handle.result()


class WaitModel(Model):
    async def get_response(
        self,
        system_instructions: Union[str, None],
        input: Union[str, list[TResponseInputItem]],
        model_settings: ModelSettings,
        tools: list[Tool],
        output_schema: Union[AgentOutputSchemaBase, None],
        handoffs: list[Handoff],
        tracing: ModelTracing,
        *,
        previous_response_id: Union[str, None],
        prompt: Union[ResponsePromptParam, None] = None,
    ) -> ModelResponse:
        activity.logger.info("Waiting")
        await asyncio.sleep(1.0)
        activity.logger.info("Returning")
        return ModelResponse(
            output=[
                ResponseOutputMessage(
                    id="",
                    content=[
                        ResponseOutputText(
                            text="test", annotations=[], type="output_text"
                        )
                    ],
                    role="assistant",
                    status="completed",
                    type="message",
                )
            ],
            usage=Usage(),
            response_id=None,
        )

    def stream_response(
        self,
        system_instructions: Optional[str],
        input: Union[str, list[TResponseInputItem]],
        model_settings: ModelSettings,
        tools: list[Tool],
        output_schema: Optional[AgentOutputSchemaBase],
        handoffs: list[Handoff],
        tracing: ModelTracing,
        *,
        previous_response_id: Optional[str],
        prompt: Optional[ResponsePromptParam],
    ) -> AsyncIterator[TResponseStreamEvent]:
        raise NotImplementedError()


async def test_heartbeat(client: Client, env: WorkflowEnvironment):
    if env.supports_time_skipping:
        pytest.skip("Relies on real timing, skip.")

    new_config = client.config()
    new_config["plugins"] = [
        openai_agents.OpenAIAgentsPlugin(
            model_params=ModelActivityParameters(
                heartbeat_timeout=timedelta(seconds=0.5),
            ),
            model_provider=TestModelProvider(WaitModel()),
        )
    ]
    client = Client(**new_config)

    async with new_worker(
        client,
        HelloWorldAgent,
    ) as worker:
        workflow_handle = await client.start_workflow(
            HelloWorldAgent.run,
            "Tell me about recursion in programming.",
            id=f"workflow-tool-{uuid.uuid4()}",
            task_queue=worker.task_queue,
            execution_timeout=timedelta(seconds=5.0),
        )
        await workflow_handle.result()


<<<<<<< HEAD
@workflow.defn
class SessionWorkflow:
    @workflow.run
    async def run(self) -> None:
        agent: Agent = Agent(
            name="Assistant",
            instructions="You are a helpful assistant.",
        )
        await Runner.run(
            agent,
            "My phone number is 650-123-4567. Where do you think I live?",
            session=SQLiteSession(session_id="id"),
        )


async def test_session(client: Client):
    new_config = client.config()
    new_config["plugins"] = [
        openai_agents.OpenAIAgentsPlugin(
            model_provider=TestModelProvider(TestHelloModel()),
        )
    ]
    client = Client(**new_config)

    async with new_worker(
        client,
        SessionWorkflow,
    ) as worker:
        workflow_handle = await client.start_workflow(
            SessionWorkflow.run,
            id=f"session-{uuid.uuid4()}",
            task_queue=worker.task_queue,
            execution_timeout=timedelta(seconds=1.0),
            retry_policy=RetryPolicy(maximum_attempts=1),
        )
        await assert_task_fail_eventually(
            workflow_handle,
            message_contains="Temporal workflows don't support SQLite sessions",
        )
=======
def test_summary_extraction():
    input: list[TResponseInputItem] = [
        EasyInputMessageParam(
            content="First message",
            role="user",
        )
    ]

    assert _extract_summary(input) == "First message"

    input.append(
        Message(
            content=[
                ResponseInputTextParam(
                    text="Second message",
                    type="input_text",
                )
            ],
            role="user",
        )
    )
    assert _extract_summary(input) == "Second message"

    input.append(
        ResponseFunctionToolCallParam(
            arguments="",
            call_id="",
            name="",
            type="function_call",
        )
    )
    assert _extract_summary(input) == "Second message"
>>>>>>> 79f2900b
<|MERGE_RESOLUTION|>--- conflicted
+++ resolved
@@ -1947,7 +1947,40 @@
         await workflow_handle.result()
 
 
-<<<<<<< HEAD
+def test_summary_extraction():
+    input: list[TResponseInputItem] = [
+        EasyInputMessageParam(
+            content="First message",
+            role="user",
+        )
+    ]
+
+    assert _extract_summary(input) == "First message"
+
+    input.append(
+        Message(
+            content=[
+                ResponseInputTextParam(
+                    text="Second message",
+                    type="input_text",
+                )
+            ],
+            role="user",
+        )
+    )
+    assert _extract_summary(input) == "Second message"
+
+    input.append(
+        ResponseFunctionToolCallParam(
+            arguments="",
+            call_id="",
+            name="",
+            type="function_call",
+        )
+    )
+    assert _extract_summary(input) == "Second message"
+
+
 @workflow.defn
 class SessionWorkflow:
     @workflow.run
@@ -1986,38 +2019,4 @@
         await assert_task_fail_eventually(
             workflow_handle,
             message_contains="Temporal workflows don't support SQLite sessions",
-        )
-=======
-def test_summary_extraction():
-    input: list[TResponseInputItem] = [
-        EasyInputMessageParam(
-            content="First message",
-            role="user",
-        )
-    ]
-
-    assert _extract_summary(input) == "First message"
-
-    input.append(
-        Message(
-            content=[
-                ResponseInputTextParam(
-                    text="Second message",
-                    type="input_text",
-                )
-            ],
-            role="user",
-        )
-    )
-    assert _extract_summary(input) == "Second message"
-
-    input.append(
-        ResponseFunctionToolCallParam(
-            arguments="",
-            call_id="",
-            name="",
-            type="function_call",
-        )
-    )
-    assert _extract_summary(input) == "Second message"
->>>>>>> 79f2900b
+        )