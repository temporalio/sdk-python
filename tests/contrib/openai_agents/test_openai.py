--- conflicted
+++ resolved
@@ -1784,17 +1784,6 @@
     encoded = await pydantic_data_converter.encode([model_response])
 
 
-<<<<<<< HEAD
-class CustomModelProvider(ModelProvider):
-    def get_model(self, model_name: Optional[str]) -> Model:
-        client = AsyncOpenAI(base_url="https://api.openai.com/v1")
-        return OpenAIChatCompletionsModel(model="gpt-4o", openai_client=client)
-
-
-async def test_chat_completions_model(client: Client):
-    if not os.environ.get("OPENAI_API_KEY"):
-        pytest.skip("No openai API key")
-=======
 async def assert_status_retry_behavior(status: int, client: Client, should_retry: bool):
     def status_error(status: int):
         with workflow.unsafe.imports_passed_through():
@@ -1807,46 +1796,29 @@
                 ),
                 body=None,
             )
->>>>>>> 8b727e58
 
     new_config = client.config()
     new_config["plugins"] = [
         openai_agents.OpenAIAgentsPlugin(
             model_params=ModelActivityParameters(
-<<<<<<< HEAD
-                start_to_close_timeout=timedelta(seconds=30)
-            ),
-            model_provider=CustomModelProvider(),
-=======
                 retry_policy=RetryPolicy(maximum_attempts=2),
             ),
             model_provider=TestModelProvider(TestModel(lambda: status_error(status))),
->>>>>>> 8b727e58
         )
     ]
     client = Client(**new_config)
 
     async with new_worker(
         client,
-<<<<<<< HEAD
-        WorkflowToolWorkflow,
-    ) as worker:
-        workflow_handle = await client.start_workflow(
-            WorkflowToolWorkflow.run,
-=======
         HelloWorldAgent,
     ) as worker:
         workflow_handle = await client.start_workflow(
             HelloWorldAgent.run,
             "Input",
->>>>>>> 8b727e58
             id=f"workflow-tool-{uuid.uuid4()}",
             task_queue=worker.task_queue,
             execution_timeout=timedelta(seconds=10),
         )
-<<<<<<< HEAD
-        await workflow_handle.result()
-=======
         with pytest.raises(WorkflowFailureError) as e:
             await workflow_handle.result()
 
@@ -1870,4 +1842,37 @@
     await assert_status_retry_behavior(400, client, should_retry=False)
     await assert_status_retry_behavior(403, client, should_retry=False)
     await assert_status_retry_behavior(404, client, should_retry=False)
->>>>>>> 8b727e58
+
+
+class CustomModelProvider(ModelProvider):
+    def get_model(self, model_name: Optional[str]) -> Model:
+        client = AsyncOpenAI(base_url="https://api.openai.com/v1")
+        return OpenAIChatCompletionsModel(model="gpt-4o", openai_client=client)
+
+
+async def test_chat_completions_model(client: Client):
+    if not os.environ.get("OPENAI_API_KEY"):
+        pytest.skip("No openai API key")
+
+    new_config = client.config()
+    new_config["plugins"] = [
+        openai_agents.OpenAIAgentsPlugin(
+            model_params=ModelActivityParameters(
+                start_to_close_timeout=timedelta(seconds=30)
+            ),
+            model_provider=CustomModelProvider(),
+        )
+    ]
+    client = Client(**new_config)
+
+    async with new_worker(
+        client,
+        WorkflowToolWorkflow,
+    ) as worker:
+        workflow_handle = await client.start_workflow(
+            WorkflowToolWorkflow.run,
+            id=f"workflow-tool-{uuid.uuid4()}",
+            task_queue=worker.task_queue,
+            execution_timeout=timedelta(seconds=10),
+        )
+        await workflow_handle.result()