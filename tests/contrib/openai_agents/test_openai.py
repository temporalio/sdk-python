<<<<<<< HEAD
import asyncio
=======
import json
>>>>>>> 8b727e58
import os
import uuid
from dataclasses import dataclass
from datetime import timedelta
from typing import Any, AsyncIterator, Optional, Union, no_type_check

import nexusrpc
import pytest
from agents import (
    Agent,
    AgentOutputSchemaBase,
    GuardrailFunctionOutput,
    Handoff,
    InputGuardrailTripwireTriggered,
    ItemHelpers,
    MessageOutputItem,
    Model,
    ModelResponse,
    ModelSettings,
    ModelTracing,
    OpenAIResponsesModel,
    OutputGuardrailTripwireTriggered,
    RunContextWrapper,
    Runner,
    Tool,
    TResponseInputItem,
    Usage,
    function_tool,
    handoff,
    input_guardrail,
    output_guardrail,
    trace,
)
from agents.extensions.handoff_prompt import RECOMMENDED_PROMPT_PREFIX
from agents.items import (
    HandoffOutputItem,
    ToolCallItem,
    ToolCallOutputItem,
    TResponseStreamEvent,
)
from openai import APIStatusError, AsyncOpenAI, BaseModel
from openai.types.responses import (
    ResponseFunctionToolCall,
    ResponseFunctionWebSearch,
    ResponseOutputMessage,
    ResponseOutputText,
)
from openai.types.responses.response_function_web_search import ActionSearch
from openai.types.responses.response_prompt_param import ResponsePromptParam
from pydantic import ConfigDict, Field, TypeAdapter

import temporalio.api.cloud.namespace.v1
from temporalio import activity, workflow
from temporalio.client import Client, WorkflowFailureError, WorkflowHandle
from temporalio.common import RetryPolicy, SearchAttributeValueType
from temporalio.contrib import openai_agents
from temporalio.contrib.openai_agents import (
    ModelActivityParameters,
    TestModel,
    TestModelProvider,
)
from temporalio.contrib.pydantic import pydantic_data_converter
from temporalio.exceptions import ApplicationError, CancelledError
from temporalio.testing import WorkflowEnvironment
from tests.contrib.openai_agents.research_agents.research_manager import (
    ResearchManager,
)
from tests.helpers import new_worker
from tests.helpers.nexus import create_nexus_endpoint, make_nexus_endpoint_name

response_index: int = 0


class StaticTestModel(TestModel):
    __test__ = False
    responses: list[ModelResponse] = []

    def response(self):
        global response_index
        response = self.responses[response_index]
        response_index += 1
        return response

    def __init__(
        self,
    ) -> None:
        global response_index
        response_index = 0
        super().__init__(self.response)


class TestHelloModel(StaticTestModel):
    responses = [
        ModelResponse(
            output=[
                ResponseOutputMessage(
                    id="",
                    content=[
                        ResponseOutputText(
                            text="test", annotations=[], type="output_text"
                        )
                    ],
                    role="assistant",
                    status="completed",
                    type="message",
                )
            ],
            usage=Usage(),
            response_id=None,
        )
    ]


@workflow.defn
class HelloWorldAgent:
    @workflow.run
    async def run(self, prompt: str) -> str:
        agent = Agent[None](
            name="Assistant",
            instructions="You only respond in haikus.",
        )
        result = await Runner.run(starting_agent=agent, input=prompt)
        return result.final_output


@pytest.mark.parametrize("use_local_model", [True, False])
async def test_hello_world_agent(client: Client, use_local_model: bool):
    if not use_local_model and not os.environ.get("OPENAI_API_KEY"):
        pytest.skip("No openai API key")
    new_config = client.config()
    new_config["plugins"] = [
        openai_agents.OpenAIAgentsPlugin(
            model_params=ModelActivityParameters(
                start_to_close_timeout=timedelta(seconds=30)
            ),
            model_provider=TestModelProvider(TestHelloModel())
            if use_local_model
            else None,
        )
    ]
    client = Client(**new_config)

    async with new_worker(client, HelloWorldAgent) as worker:
        result = await client.execute_workflow(
            HelloWorldAgent.run,
            "Tell me about recursion in programming.",
            id=f"hello-workflow-{uuid.uuid4()}",
            task_queue=worker.task_queue,
            execution_timeout=timedelta(seconds=5),
        )
        if use_local_model:
            assert result == "test"


@dataclass
class Weather:
    city: str
    temperature_range: str
    conditions: str


@activity.defn
async def get_weather(city: str) -> Weather:
    """
    Get the weather for a given city.
    """
    return Weather(city=city, temperature_range="14-20C", conditions="Sunny with wind.")


@activity.defn
async def get_weather_country(city: str, country: str) -> Weather:
    """
    Get the weather for a given city in a country.
    """
    return Weather(city=city, temperature_range="14-20C", conditions="Sunny with wind.")


@dataclass
class WeatherInput:
    city: str


@activity.defn
async def get_weather_object(input: WeatherInput) -> Weather:
    """
    Get the weather for a given city.
    """
    return Weather(
        city=input.city, temperature_range="14-20C", conditions="Sunny with wind."
    )


@activity.defn
async def get_weather_context(ctx: RunContextWrapper[str], city: str) -> Weather:
    """
    Get the weather for a given city.
    """
    return Weather(city=city, temperature_range="14-20C", conditions=ctx.context)


class ActivityWeatherService:
    @activity.defn
    async def get_weather_method(self, city: str) -> Weather:
        """
        Get the weather for a given city.
        """
        return Weather(
            city=city, temperature_range="14-20C", conditions="Sunny with wind."
        )


@nexusrpc.service
class WeatherService:
    get_weather_nexus_operation: nexusrpc.Operation[WeatherInput, Weather]


@nexusrpc.handler.service_handler(service=WeatherService)
class WeatherServiceHandler:
    @nexusrpc.handler.sync_operation
    async def get_weather_nexus_operation(
        self, ctx: nexusrpc.handler.StartOperationContext, input: WeatherInput
    ) -> Weather:
        return Weather(
            city=input.city, temperature_range="14-20C", conditions="Sunny with wind."
        )


class TestWeatherModel(StaticTestModel):
    responses = [
        ModelResponse(
            output=[
                ResponseFunctionToolCall(
                    arguments='{"city":"Tokyo"}',
                    call_id="call",
                    name="get_weather",
                    type="function_call",
                    id="id",
                    status="completed",
                )
            ],
            usage=Usage(),
            response_id=None,
        ),
        ModelResponse(
            output=[
                ResponseFunctionToolCall(
                    arguments='{"input":{"city":"Tokyo"}}',
                    call_id="call",
                    name="get_weather_object",
                    type="function_call",
                    id="id",
                    status="completed",
                )
            ],
            usage=Usage(),
            response_id=None,
        ),
        ModelResponse(
            output=[
                ResponseFunctionToolCall(
                    arguments='{"city":"Tokyo","country":"Japan"}',
                    call_id="call",
                    name="get_weather_country",
                    type="function_call",
                    id="id",
                    status="completed",
                )
            ],
            usage=Usage(),
            response_id=None,
        ),
        ModelResponse(
            output=[
                ResponseFunctionToolCall(
                    arguments='{"city":"Tokyo"}',
                    call_id="call",
                    name="get_weather_context",
                    type="function_call",
                    id="id",
                    status="completed",
                )
            ],
            usage=Usage(),
            response_id=None,
        ),
        ModelResponse(
            output=[
                ResponseFunctionToolCall(
                    arguments='{"city":"Tokyo"}',
                    call_id="call",
                    name="get_weather_method",
                    type="function_call",
                    id="id",
                    status="completed",
                )
            ],
            usage=Usage(),
            response_id=None,
        ),
        ModelResponse(
            output=[
                ResponseOutputMessage(
                    id="",
                    content=[
                        ResponseOutputText(
                            text="Test weather result",
                            annotations=[],
                            type="output_text",
                        )
                    ],
                    role="assistant",
                    status="completed",
                    type="message",
                )
            ],
            usage=Usage(),
            response_id=None,
        ),
    ]


class TestNexusWeatherModel(StaticTestModel):
    responses = [
        ModelResponse(
            output=[
                ResponseFunctionToolCall(
                    arguments='{"input":{"city":"Tokyo"}}',
                    call_id="call",
                    name="get_weather_nexus_operation",
                    type="function_call",
                    id="id",
                    status="completed",
                )
            ],
            usage=Usage(),
            response_id=None,
        ),
        ModelResponse(
            output=[
                ResponseOutputMessage(
                    id="",
                    content=[
                        ResponseOutputText(
                            text="Test nexus weather result",
                            annotations=[],
                            type="output_text",
                        )
                    ],
                    role="assistant",
                    status="completed",
                    type="message",
                )
            ],
            usage=Usage(),
            response_id=None,
        ),
    ]


@workflow.defn
class ToolsWorkflow:
    @workflow.run
    async def run(self, question: str) -> str:
        agent = Agent[str](
            name="Tools Workflow",
            instructions="You are a helpful agent.",
            tools=[
                openai_agents.workflow.activity_as_tool(
                    get_weather, start_to_close_timeout=timedelta(seconds=10)
                ),
                openai_agents.workflow.activity_as_tool(
                    get_weather_object, start_to_close_timeout=timedelta(seconds=10)
                ),
                openai_agents.workflow.activity_as_tool(
                    get_weather_country, start_to_close_timeout=timedelta(seconds=10)
                ),
                openai_agents.workflow.activity_as_tool(
                    get_weather_context, start_to_close_timeout=timedelta(seconds=10)
                ),
                openai_agents.workflow.activity_as_tool(
                    ActivityWeatherService.get_weather_method,
                    start_to_close_timeout=timedelta(seconds=10),
                ),
            ],
        )
        result = await Runner.run(
            starting_agent=agent, input=question, context="Stormy"
        )
        return result.final_output


@workflow.defn
class NexusToolsWorkflow:
    @workflow.run
    async def run(self, question: str) -> str:
        agent = Agent[str](
            name="Nexus Tools Workflow",
            instructions="You are a helpful agent.",
            tools=[
                openai_agents.workflow.nexus_operation_as_tool(
                    WeatherService.get_weather_nexus_operation,
                    service=WeatherService,
                    endpoint=make_nexus_endpoint_name(workflow.info().task_queue),
                    schedule_to_close_timeout=timedelta(seconds=10),
                ),
            ],
        )
        result = await Runner.run(
            starting_agent=agent, input=question, context="Stormy"
        )
        return result.final_output


@pytest.mark.parametrize("use_local_model", [True, False])
async def test_tool_workflow(client: Client, use_local_model: bool):
    if not use_local_model and not os.environ.get("OPENAI_API_KEY"):
        pytest.skip("No openai API key")
    new_config = client.config()
    new_config["plugins"] = [
        openai_agents.OpenAIAgentsPlugin(
            model_params=ModelActivityParameters(
                start_to_close_timeout=timedelta(seconds=30)
            ),
            model_provider=TestModelProvider(TestWeatherModel())
            if use_local_model
            else None,
        )
    ]
    client = Client(**new_config)

    async with new_worker(
        client,
        ToolsWorkflow,
        activities=[
            get_weather,
            get_weather_object,
            get_weather_country,
            get_weather_context,
            ActivityWeatherService().get_weather_method,
        ],
    ) as worker:
        workflow_handle = await client.start_workflow(
            ToolsWorkflow.run,
            "What is the weather in Tokio?",
            id=f"tools-workflow-{uuid.uuid4()}",
            task_queue=worker.task_queue,
            execution_timeout=timedelta(seconds=30),
        )
        result = await workflow_handle.result()

        if use_local_model:
            assert result == "Test weather result"

            events = []
            async for e in workflow_handle.fetch_history_events():
                if e.HasField("activity_task_completed_event_attributes"):
                    events.append(e)

            assert len(events) == 11
            assert (
                "function_call"
                in events[0]
                .activity_task_completed_event_attributes.result.payloads[0]
                .data.decode()
            )
            assert (
                "Sunny with wind"
                in events[1]
                .activity_task_completed_event_attributes.result.payloads[0]
                .data.decode()
            )
            assert (
                "function_call"
                in events[2]
                .activity_task_completed_event_attributes.result.payloads[0]
                .data.decode()
            )
            assert (
                "Sunny with wind"
                in events[3]
                .activity_task_completed_event_attributes.result.payloads[0]
                .data.decode()
            )
            assert (
                "function_call"
                in events[4]
                .activity_task_completed_event_attributes.result.payloads[0]
                .data.decode()
            )
            assert (
                "Sunny with wind"
                in events[5]
                .activity_task_completed_event_attributes.result.payloads[0]
                .data.decode()
            )
            assert (
                "function_call"
                in events[6]
                .activity_task_completed_event_attributes.result.payloads[0]
                .data.decode()
            )
            assert (
                "Stormy"
                in events[7]
                .activity_task_completed_event_attributes.result.payloads[0]
                .data.decode()
            )
            assert (
                "function_call"
                in events[8]
                .activity_task_completed_event_attributes.result.payloads[0]
                .data.decode()
            )
            assert (
                "Sunny with wind"
                in events[9]
                .activity_task_completed_event_attributes.result.payloads[0]
                .data.decode()
            )
            assert (
                "Test weather result"
                in events[10]
                .activity_task_completed_event_attributes.result.payloads[0]
                .data.decode()
            )


@pytest.mark.parametrize("use_local_model", [True, False])
async def test_nexus_tool_workflow(
    client: Client, env: WorkflowEnvironment, use_local_model: bool
):
    if not use_local_model and not os.environ.get("OPENAI_API_KEY"):
        pytest.skip("No openai API key")

    if env.supports_time_skipping:
        pytest.skip("Nexus tests don't work with time-skipping server")

    new_config = client.config()
    new_config["plugins"] = [
        openai_agents.OpenAIAgentsPlugin(
            model_params=ModelActivityParameters(
                start_to_close_timeout=timedelta(seconds=30)
            ),
            model_provider=TestModelProvider(TestNexusWeatherModel())
            if use_local_model
            else None,
        )
    ]
    client = Client(**new_config)

    async with new_worker(
        client,
        NexusToolsWorkflow,
        nexus_service_handlers=[WeatherServiceHandler()],
    ) as worker:
        await create_nexus_endpoint(worker.task_queue, client)

        workflow_handle = await client.start_workflow(
            NexusToolsWorkflow.run,
            "What is the weather in Tokio?",
            id=f"nexus-tools-workflow-{uuid.uuid4()}",
            task_queue=worker.task_queue,
            execution_timeout=timedelta(seconds=30),
        )
        result = await workflow_handle.result()

        if use_local_model:
            assert result == "Test nexus weather result"

            events = []
            async for e in workflow_handle.fetch_history_events():
                if e.HasField("activity_task_completed_event_attributes") or e.HasField(
                    "nexus_operation_completed_event_attributes"
                ):
                    events.append(e)

            assert len(events) == 3
            assert (
                "function_call"
                in events[0]
                .activity_task_completed_event_attributes.result.payloads[0]
                .data.decode()
            )
            assert (
                "Sunny with wind"
                in events[
                    1
                ].nexus_operation_completed_event_attributes.result.data.decode()
            )
            assert (
                "Test nexus weather result"
                in events[2]
                .activity_task_completed_event_attributes.result.payloads[0]
                .data.decode()
            )


@no_type_check
class TestResearchModel(StaticTestModel):
    responses = [
        ModelResponse(
            output=[
                ResponseOutputMessage(
                    id="",
                    content=[
                        ResponseOutputText(
                            text='{"searches":[{"query":"best Caribbean surfing spots April","reason":"Identify locations with optimal surfing conditions in the Caribbean during April."},{"query":"top Caribbean islands for hiking April","reason":"Find Caribbean islands with excellent hiking opportunities that are ideal in April."},{"query":"Caribbean water sports destinations April","reason":"Locate Caribbean destinations offering a variety of water sports activities in April."},{"query":"surfing conditions Caribbean April","reason":"Understand the surfing conditions and which islands are suitable for surfing in April."},{"query":"Caribbean adventure travel hiking surfing","reason":"Explore adventure travel options that combine hiking and surfing in the Caribbean."},{"query":"best beaches for surfing Caribbean April","reason":"Identify which Caribbean beaches are renowned for surfing in April."},{"query":"Caribbean islands with national parks hiking","reason":"Find islands with national parks or reserves that offer hiking trails."},{"query":"Caribbean weather April surfing conditions","reason":"Research the weather conditions in April affecting surfing in the Caribbean."},{"query":"Caribbean water sports rentals April","reason":"Look for places where water sports equipment can be rented in the Caribbean during April."},{"query":"Caribbean multi-activity vacation packages","reason":"Look for vacation packages that offer a combination of surfing, hiking, and water sports."}]}',
                            annotations=[],
                            type="output_text",
                        )
                    ],
                    role="assistant",
                    status="completed",
                    type="message",
                )
            ],
            usage=Usage(),
            response_id=None,
        )
    ]
    for i in range(10):
        responses.append(
            ModelResponse(
                output=[
                    ResponseFunctionWebSearch(
                        id="",
                        status="completed",
                        type="web_search_call",
                        action=ActionSearch(query="", type="search"),
                    ),
                    ResponseOutputMessage(
                        id="",
                        content=[
                            ResponseOutputText(
                                text="Granada",
                                annotations=[],
                                type="output_text",
                            )
                        ],
                        role="assistant",
                        status="completed",
                        type="message",
                    ),
                ],
                usage=Usage(),
                response_id=None,
            )
        )
    responses.append(
        ModelResponse(
            output=[
                ResponseOutputMessage(
                    id="",
                    content=[
                        ResponseOutputText(
                            text='{"follow_up_questions":[], "markdown_report":"report", "short_summary":"rep"}',
                            annotations=[],
                            type="output_text",
                        )
                    ],
                    role="assistant",
                    status="completed",
                    type="message",
                )
            ],
            usage=Usage(),
            response_id=None,
        )
    )


@workflow.defn
class ResearchWorkflow:
    @workflow.run
    async def run(self, query: str):
        return await ResearchManager().run(query)


@pytest.mark.parametrize("use_local_model", [True, False])
@pytest.mark.timeout(120)
async def test_research_workflow(client: Client, use_local_model: bool):
    if not use_local_model and not os.environ.get("OPENAI_API_KEY"):
        pytest.skip("No openai API key")
    new_config = client.config()
    new_config["plugins"] = [
        openai_agents.OpenAIAgentsPlugin(
            model_params=ModelActivityParameters(
                start_to_close_timeout=timedelta(seconds=30)
            ),
            model_provider=TestModelProvider(TestResearchModel())
            if use_local_model
            else None,
        )
    ]
    client = Client(**new_config)

    async with new_worker(
        client,
        ResearchWorkflow,
    ) as worker:
        workflow_handle = await client.start_workflow(
            ResearchWorkflow.run,
            "Caribbean vacation spots in April, optimizing for surfing, hiking and water sports",
            id=f"research-workflow-{uuid.uuid4()}",
            task_queue=worker.task_queue,
            execution_timeout=timedelta(seconds=120),
        )
        result = await workflow_handle.result()

        if use_local_model:
            assert result == "report"

            events = []
            async for e in workflow_handle.fetch_history_events():
                if e.HasField("activity_task_completed_event_attributes"):
                    events.append(e)

            assert len(events) == 12
            assert (
                '"type":"output_text"'
                in events[0]
                .activity_task_completed_event_attributes.result.payloads[0]
                .data.decode()
            )
            for i in range(1, 11):
                assert (
                    "web_search_call"
                    in events[i]
                    .activity_task_completed_event_attributes.result.payloads[0]
                    .data.decode()
                )

            assert (
                '"type":"output_text"'
                in events[11]
                .activity_task_completed_event_attributes.result.payloads[0]
                .data.decode()
            )


def orchestrator_agent() -> Agent:
    spanish_agent = Agent[None](
        name="spanish_agent",
        instructions="You translate the user's message to Spanish",
        handoff_description="An english to spanish translator",
    )

    french_agent = Agent[None](
        name="french_agent",
        instructions="You translate the user's message to French",
        handoff_description="An english to french translator",
    )

    italian_agent = Agent[None](
        name="italian_agent",
        instructions="You translate the user's message to Italian",
        handoff_description="An english to italian translator",
    )

    orchestrator_agent = Agent[None](
        name="orchestrator_agent",
        instructions=(
            "You are a translation agent. You use the tools given to you to translate."
            "If asked for multiple translations, you call the relevant tools in order."
            "You never translate on your own, you always use the provided tools."
        ),
        tools=[
            spanish_agent.as_tool(
                tool_name="translate_to_spanish",
                tool_description="Translate the user's message to Spanish",
            ),
            french_agent.as_tool(
                tool_name="translate_to_french",
                tool_description="Translate the user's message to French",
            ),
            italian_agent.as_tool(
                tool_name="translate_to_italian",
                tool_description="Translate the user's message to Italian",
            ),
        ],
    )
    return orchestrator_agent


def synthesizer_agent() -> Agent:
    return Agent(
        name="synthesizer_agent",
        instructions="You inspect translations, correct them if needed, and produce a final concatenated response.",
    )


@workflow.defn
class AgentsAsToolsWorkflow:
    @workflow.run
    async def run(self, msg: str) -> str:
        # Run the entire orchestration in a single trace
        with trace("Orchestrator evaluator"):
            orchestrator = orchestrator_agent()
            synthesizer = synthesizer_agent()

            orchestrator_result = await Runner.run(
                starting_agent=orchestrator, input=msg
            )

            for item in orchestrator_result.new_items:
                if isinstance(item, MessageOutputItem):
                    text = ItemHelpers.text_message_output(item)
                    if text:
                        print(f"  - Translation step: {text}")

            synthesizer_result = await Runner.run(
                starting_agent=synthesizer, input=orchestrator_result.to_input_list()
            )

        return synthesizer_result.final_output


class AgentAsToolsModel(StaticTestModel):
    responses = [
        ModelResponse(
            output=[
                ResponseFunctionToolCall(
                    arguments='{"input":"I am full"}',
                    call_id="call",
                    name="translate_to_spanish",
                    type="function_call",
                    id="id",
                    status="completed",
                )
            ],
            usage=Usage(),
            response_id=None,
        ),
        ModelResponse(
            output=[
                ResponseOutputMessage(
                    id="",
                    content=[
                        ResponseOutputText(
                            text="Estoy lleno.",
                            annotations=[],
                            type="output_text",
                        )
                    ],
                    role="assistant",
                    status="completed",
                    type="message",
                )
            ],
            usage=Usage(),
            response_id=None,
        ),
        ModelResponse(
            output=[
                ResponseOutputMessage(
                    id="",
                    content=[
                        ResponseOutputText(
                            text='The translation to Spanish is: "Estoy lleno."',
                            annotations=[],
                            type="output_text",
                        )
                    ],
                    role="assistant",
                    status="completed",
                    type="message",
                )
            ],
            usage=Usage(),
            response_id=None,
        ),
        ModelResponse(
            output=[
                ResponseOutputMessage(
                    id="",
                    content=[
                        ResponseOutputText(
                            text='The translation to Spanish is: "Estoy lleno."',
                            annotations=[],
                            type="output_text",
                        )
                    ],
                    role="assistant",
                    status="completed",
                    type="message",
                )
            ],
            usage=Usage(),
            response_id=None,
        ),
    ]


@pytest.mark.parametrize("use_local_model", [True, False])
async def test_agents_as_tools_workflow(client: Client, use_local_model: bool):
    if not use_local_model and not os.environ.get("OPENAI_API_KEY"):
        pytest.skip("No openai API key")
    new_config = client.config()
    new_config["plugins"] = [
        openai_agents.OpenAIAgentsPlugin(
            model_params=ModelActivityParameters(
                start_to_close_timeout=timedelta(seconds=30)
            ),
            model_provider=TestModelProvider(AgentAsToolsModel())
            if use_local_model
            else None,
        )
    ]
    client = Client(**new_config)

    async with new_worker(
        client,
        AgentsAsToolsWorkflow,
    ) as worker:
        workflow_handle = await client.start_workflow(
            AgentsAsToolsWorkflow.run,
            "Translate to Spanish: 'I am full'",
            id=f"agents-as-tools-workflow-{uuid.uuid4()}",
            task_queue=worker.task_queue,
            execution_timeout=timedelta(seconds=30),
        )
        result = await workflow_handle.result()

        if use_local_model:
            assert result == 'The translation to Spanish is: "Estoy lleno."'

            events = []
            async for e in workflow_handle.fetch_history_events():
                if e.HasField("activity_task_completed_event_attributes"):
                    events.append(e)

            assert len(events) == 4
            assert (
                "function_call"
                in events[0]
                .activity_task_completed_event_attributes.result.payloads[0]
                .data.decode()
            )
            assert (
                "Estoy lleno"
                in events[1]
                .activity_task_completed_event_attributes.result.payloads[0]
                .data.decode()
            )
            assert (
                "The translation to Spanish is:"
                in events[2]
                .activity_task_completed_event_attributes.result.payloads[0]
                .data.decode()
            )
            assert (
                "The translation to Spanish is:"
                in events[3]
                .activity_task_completed_event_attributes.result.payloads[0]
                .data.decode()
            )


class AirlineAgentContext(BaseModel):
    passenger_name: Optional[str] = None
    confirmation_number: Optional[str] = None
    seat_number: Optional[str] = None
    flight_number: Optional[str] = None


@function_tool(
    name_override="faq_lookup_tool",
    description_override="Lookup frequently asked questions.",
)
async def faq_lookup_tool(question: str) -> str:
    if "bag" in question or "baggage" in question:
        return (
            "You are allowed to bring one bag on the plane. "
            "It must be under 50 pounds and 22 inches x 14 inches x 9 inches."
        )
    elif "seats" in question or "plane" in question:
        return (
            "There are 120 seats on the plane. "
            "There are 22 business class seats and 98 economy seats. "
            "Exit rows are rows 4 and 16. "
            "Rows 5-8 are Economy Plus, with extra legroom. "
        )
    elif "wifi" in question:
        return "We have free wifi on the plane, join Airline-Wifi"
    return "I'm sorry, I don't know the answer to that question."


@function_tool
async def update_seat(
    context: RunContextWrapper[AirlineAgentContext],
    confirmation_number: str,
    new_seat: str,
) -> str:
    # Update the context based on the customer's input
    context.context.confirmation_number = confirmation_number
    context.context.seat_number = new_seat
    # Ensure that the flight number has been set by the incoming handoff
    assert context.context.flight_number is not None, "Flight number is required"
    return f"Updated seat to {new_seat} for confirmation number {confirmation_number}"


### HOOKS


async def on_seat_booking_handoff(
    context: RunContextWrapper[AirlineAgentContext],
) -> None:
    flight_number = f"FLT-{workflow.random().randint(100, 999)}"
    context.context.flight_number = flight_number


### AGENTS


def init_agents() -> Agent[AirlineAgentContext]:
    """
    Initialize the agents for the airline customer service workflow.
    :return: triage agent
    """
    faq_agent = Agent[AirlineAgentContext](
        name="FAQ Agent",
        handoff_description="A helpful agent that can answer questions about the airline.",
        instructions=f"""{RECOMMENDED_PROMPT_PREFIX}
        You are an FAQ agent. If you are speaking to a customer, you probably were transferred to from the triage agent.
        Use the following routine to support the customer.
        # Routine
        1. Identify the last question asked by the customer.
        2. Use the faq lookup tool to answer the question. Do not rely on your own knowledge.
        3. If you cannot answer the question, transfer back to the triage agent.""",
        tools=[faq_lookup_tool],
    )

    seat_booking_agent = Agent[AirlineAgentContext](
        name="Seat Booking Agent",
        handoff_description="A helpful agent that can update a seat on a flight.",
        instructions=f"""{RECOMMENDED_PROMPT_PREFIX}
        You are a seat booking agent. If you are speaking to a customer, you probably were transferred to from the triage agent.
        Use the following routine to support the customer.
        # Routine
        1. Ask for their confirmation number.
        2. Ask the customer what their desired seat number is.
        3. Use the update seat tool to update the seat on the flight.
        If the customer asks a question that is not related to the routine, transfer back to the triage agent. """,
        tools=[update_seat],
    )

    triage_agent = Agent[AirlineAgentContext](
        name="Triage Agent",
        handoff_description="A triage agent that can delegate a customer's request to the appropriate agent.",
        instructions=(
            f"{RECOMMENDED_PROMPT_PREFIX} "
            "You are a helpful triaging agent. You can use your tools to delegate questions to other appropriate agents."
        ),
        handoffs=[
            faq_agent,
            handoff(agent=seat_booking_agent, on_handoff=on_seat_booking_handoff),
        ],
    )

    faq_agent.handoffs.append(triage_agent)
    seat_booking_agent.handoffs.append(triage_agent)
    return triage_agent


class ProcessUserMessageInput(BaseModel):
    user_input: str
    chat_length: int


class CustomerServiceModel(StaticTestModel):
    responses = [
        ModelResponse(
            output=[
                ResponseOutputMessage(
                    id="",
                    content=[
                        ResponseOutputText(
                            text="Hi there! How can I assist you today?",
                            annotations=[],
                            type="output_text",
                        )
                    ],
                    role="assistant",
                    status="completed",
                    type="message",
                )
            ],
            usage=Usage(),
            response_id=None,
        ),
        ModelResponse(
            output=[
                ResponseFunctionToolCall(
                    arguments="{}",
                    call_id="call",
                    name="transfer_to_seat_booking_agent",
                    type="function_call",
                    id="id",
                    status="completed",
                )
            ],
            usage=Usage(),
            response_id=None,
        ),
        ModelResponse(
            output=[
                ResponseOutputMessage(
                    id="",
                    content=[
                        ResponseOutputText(
                            text="Could you please provide your confirmation number?",
                            annotations=[],
                            type="output_text",
                        )
                    ],
                    role="assistant",
                    status="completed",
                    type="message",
                )
            ],
            usage=Usage(),
            response_id=None,
        ),
        ModelResponse(
            output=[
                ResponseOutputMessage(
                    id="",
                    content=[
                        ResponseOutputText(
                            text="Thanks! What seat number would you like to change to?",
                            annotations=[],
                            type="output_text",
                        )
                    ],
                    role="assistant",
                    status="completed",
                    type="message",
                )
            ],
            usage=Usage(),
            response_id=None,
        ),
        ModelResponse(
            output=[
                ResponseFunctionToolCall(
                    arguments='{"confirmation_number":"11111","new_seat":"window seat"}',
                    call_id="call",
                    name="update_seat",
                    type="function_call",
                    id="id",
                    status="completed",
                )
            ],
            usage=Usage(),
            response_id=None,
        ),
        ModelResponse(
            output=[
                ResponseOutputMessage(
                    id="",
                    content=[
                        ResponseOutputText(
                            text="Your seat has been updated to a window seat. If there's anything else you need, feel free to let me know!",
                            annotations=[],
                            type="output_text",
                        )
                    ],
                    role="assistant",
                    status="completed",
                    type="message",
                )
            ],
            usage=Usage(),
            response_id=None,
        ),
    ]


@workflow.defn
class CustomerServiceWorkflow:
    def __init__(self, input_items: list[TResponseInputItem] = []):
        self.chat_history: list[str] = []
        self.current_agent: Agent[AirlineAgentContext] = init_agents()
        self.context = AirlineAgentContext()
        self.input_items = input_items

    @workflow.run
    async def run(self, input_items: list[TResponseInputItem] = []):
        await workflow.wait_condition(
            lambda: workflow.info().is_continue_as_new_suggested()
            and workflow.all_handlers_finished()
        )
        workflow.continue_as_new(self.input_items)

    @workflow.query
    def get_chat_history(self) -> list[str]:
        return self.chat_history

    @workflow.update
    async def process_user_message(self, input: ProcessUserMessageInput) -> list[str]:
        length = len(self.chat_history)
        self.chat_history.append(f"User: {input.user_input}")
        with trace("Customer service", group_id=workflow.info().workflow_id):
            self.input_items.append({"content": input.user_input, "role": "user"})
            result = await Runner.run(
                starting_agent=self.current_agent,
                input=self.input_items,
                context=self.context,
            )

            for new_item in result.new_items:
                agent_name = new_item.agent.name
                if isinstance(new_item, MessageOutputItem):
                    self.chat_history.append(
                        f"{agent_name}: {ItemHelpers.text_message_output(new_item)}"
                    )
                elif isinstance(new_item, HandoffOutputItem):
                    self.chat_history.append(
                        f"Handed off from {new_item.source_agent.name} to {new_item.target_agent.name}"
                    )
                elif isinstance(new_item, ToolCallItem):
                    self.chat_history.append(f"{agent_name}: Calling a tool")
                elif isinstance(new_item, ToolCallOutputItem):
                    self.chat_history.append(
                        f"{agent_name}: Tool call output: {new_item.output}"
                    )
                else:
                    self.chat_history.append(
                        f"{agent_name}: Skipping item: {new_item.__class__.__name__}"
                    )
            self.input_items = result.to_input_list()
            self.current_agent = result.last_agent
        workflow.set_current_details("\n\n".join(self.chat_history))
        return self.chat_history[length:]

    @process_user_message.validator
    def validate_process_user_message(self, input: ProcessUserMessageInput) -> None:
        if not input.user_input:
            raise ValueError("User input cannot be empty.")
        if len(input.user_input) > 1000:
            raise ValueError("User input is too long. Please limit to 1000 characters.")
        if input.chat_length != len(self.chat_history):
            raise ValueError("Stale chat history. Please refresh the chat.")


@pytest.mark.parametrize("use_local_model", [True, False])
async def test_customer_service_workflow(client: Client, use_local_model: bool):
    if not use_local_model and not os.environ.get("OPENAI_API_KEY"):
        pytest.skip("No openai API key")
    new_config = client.config()
    new_config["plugins"] = [
        openai_agents.OpenAIAgentsPlugin(
            model_params=ModelActivityParameters(
                start_to_close_timeout=timedelta(seconds=30)
            ),
            model_provider=TestModelProvider(CustomerServiceModel())
            if use_local_model
            else None,
        )
    ]
    client = Client(**new_config)

    questions = ["Hello", "Book me a flight to PDX", "11111", "Any window seat"]

    async with new_worker(
        client,
        CustomerServiceWorkflow,
    ) as worker:
        workflow_handle = await client.start_workflow(
            CustomerServiceWorkflow.run,
            id=f"customer-service-{uuid.uuid4()}",
            task_queue=worker.task_queue,
            execution_timeout=timedelta(seconds=30),
        )
        history: list[Any] = []
        for q in questions:
            message_input = ProcessUserMessageInput(
                user_input=q, chat_length=len(history)
            )
            new_history = await workflow_handle.execute_update(
                CustomerServiceWorkflow.process_user_message, message_input
            )
            history.extend(new_history)
            print(*new_history, sep="\n")

        await workflow_handle.cancel()

        with pytest.raises(WorkflowFailureError) as err:
            await workflow_handle.result()
        assert isinstance(err.value.cause, CancelledError)

        if use_local_model:
            events = []
            async for e in WorkflowHandle(
                client,
                workflow_handle.id,
                run_id=workflow_handle._first_execution_run_id,
            ).fetch_history_events():
                if e.HasField("activity_task_completed_event_attributes"):
                    events.append(e)

            assert len(events) == 6
            assert (
                "Hi there! How can I assist you today?"
                in events[0]
                .activity_task_completed_event_attributes.result.payloads[0]
                .data.decode()
            )
            assert (
                "transfer_to_seat_booking_agent"
                in events[1]
                .activity_task_completed_event_attributes.result.payloads[0]
                .data.decode()
            )
            assert (
                "Could you please provide your confirmation number?"
                in events[2]
                .activity_task_completed_event_attributes.result.payloads[0]
                .data.decode()
            )
            assert (
                "Thanks! What seat number would you like to change to?"
                in events[3]
                .activity_task_completed_event_attributes.result.payloads[0]
                .data.decode()
            )
            assert (
                "update_seat"
                in events[4]
                .activity_task_completed_event_attributes.result.payloads[0]
                .data.decode()
            )
            assert (
                "Your seat has been updated to a window seat. If there's anything else you need, feel free to let me know!"
                in events[5]
                .activity_task_completed_event_attributes.result.payloads[0]
                .data.decode()
            )


guardrail_response_index: int = 0


class InputGuardrailModel(OpenAIResponsesModel):
    __test__ = False
    responses: list[ModelResponse] = [
        ModelResponse(
            output=[
                ResponseOutputMessage(
                    id="",
                    content=[
                        ResponseOutputText(
                            text="The capital of California is Sacramento.",
                            annotations=[],
                            type="output_text",
                        )
                    ],
                    role="assistant",
                    status="completed",
                    type="message",
                )
            ],
            usage=Usage(),
            response_id=None,
        ),
        ModelResponse(
            output=[
                ResponseOutputMessage(
                    id="",
                    content=[
                        ResponseOutputText(
                            text="x=3",
                            annotations=[],
                            type="output_text",
                        )
                    ],
                    role="assistant",
                    status="completed",
                    type="message",
                )
            ],
            usage=Usage(),
            response_id=None,
        ),
    ]
    guardrail_responses = [
        ModelResponse(
            output=[
                ResponseOutputMessage(
                    id="",
                    content=[
                        ResponseOutputText(
                            text='{"is_math_homework":false,"reasoning":"The question asked is about the capital of California, which is a geography-related query, not math."}',
                            annotations=[],
                            type="output_text",
                        )
                    ],
                    role="assistant",
                    status="completed",
                    type="message",
                )
            ],
            usage=Usage(),
            response_id=None,
        ),
        ModelResponse(
            output=[
                ResponseOutputMessage(
                    id="",
                    content=[
                        ResponseOutputText(
                            text='{"is_math_homework":true,"reasoning":"The question involves solving an equation for a variable, which is a typical math homework problem."}',
                            annotations=[],
                            type="output_text",
                        )
                    ],
                    role="assistant",
                    status="completed",
                    type="message",
                )
            ],
            usage=Usage(),
            response_id=None,
        ),
    ]

    def __init__(
        self,
        model: str,
        openai_client: AsyncOpenAI,
    ) -> None:
        global response_index
        response_index = 0
        global guardrail_response_index
        guardrail_response_index = 0
        super().__init__(model, openai_client)

    async def get_response(
        self,
        system_instructions: Union[str, None],
        input: Union[str, list[TResponseInputItem]],
        model_settings: ModelSettings,
        tools: list[Tool],
        output_schema: Union[AgentOutputSchemaBase, None],
        handoffs: list[Handoff],
        tracing: ModelTracing,
        previous_response_id: Union[str, None],
        prompt: Union[ResponsePromptParam, None] = None,
    ) -> ModelResponse:
        if (
            system_instructions
            == "Check if the user is asking you to do their math homework."
        ):
            global guardrail_response_index
            response = self.guardrail_responses[guardrail_response_index]
            guardrail_response_index += 1
            return response
        else:
            global response_index
            response = self.responses[response_index]
            response_index += 1
            return response


### 1. An agent-based guardrail that is triggered if the user is asking to do math homework
class MathHomeworkOutput(BaseModel):
    reasoning: str
    is_math_homework: bool
    model_config = ConfigDict(extra="forbid")


guardrail_agent: Agent = Agent(
    name="Guardrail check",
    instructions="Check if the user is asking you to do their math homework.",
    output_type=MathHomeworkOutput,
)


@input_guardrail
async def math_guardrail(
    context: RunContextWrapper[None],
    agent: Agent,
    input: Union[str, list[TResponseInputItem]],
) -> GuardrailFunctionOutput:
    """This is an input guardrail function, which happens to call an agent to check if the input
    is a math homework question.
    """
    result = await Runner.run(guardrail_agent, input, context=context.context)
    final_output = result.final_output_as(MathHomeworkOutput)

    return GuardrailFunctionOutput(
        output_info=final_output,
        tripwire_triggered=final_output.is_math_homework,
    )


@workflow.defn
class InputGuardrailWorkflow:
    @workflow.run
    async def run(self, messages: list[str]) -> list[str]:
        agent = Agent(
            name="Customer support agent",
            instructions="You are a customer support agent. You help customers with their questions.",
            input_guardrails=[math_guardrail],
        )

        input_data: list[TResponseInputItem] = []
        results: list[str] = []

        for user_input in messages:
            input_data.append(
                {
                    "role": "user",
                    "content": user_input,
                }
            )

            try:
                result = await Runner.run(agent, input_data)
                results.append(result.final_output)
                # If the guardrail didn't trigger, we use the result as the input for the next run
                input_data = result.to_input_list()
            except InputGuardrailTripwireTriggered:
                # If the guardrail triggered, we instead add a refusal message to the input
                message = "Sorry, I can't help you with your math homework."
                results.append(message)
                input_data.append(
                    {
                        "role": "assistant",
                        "content": message,
                    }
                )
        return results


@pytest.mark.parametrize("use_local_model", [True, False])
async def test_input_guardrail(client: Client, use_local_model: bool):
    if not use_local_model and not os.environ.get("OPENAI_API_KEY"):
        pytest.skip("No openai API key")
    new_config = client.config()
    new_config["plugins"] = [
        openai_agents.OpenAIAgentsPlugin(
            model_params=ModelActivityParameters(
                start_to_close_timeout=timedelta(seconds=30)
            ),
            model_provider=TestModelProvider(
                InputGuardrailModel("", openai_client=AsyncOpenAI(api_key="Fake key"))
            )
            if use_local_model
            else None,
        )
    ]
    client = Client(**new_config)

    async with new_worker(
        client,
        InputGuardrailWorkflow,
    ) as worker:
        workflow_handle = await client.start_workflow(
            InputGuardrailWorkflow.run,
            [
                "What's the capital of California?",
                "Can you help me solve for x: 2x + 5 = 11",
            ],
            id=f"input-guardrail-{uuid.uuid4()}",
            task_queue=worker.task_queue,
            execution_timeout=timedelta(seconds=10),
        )
        result = await workflow_handle.result()

        if use_local_model:
            assert len(result) == 2
            assert result[0] == "The capital of California is Sacramento."
            assert result[1] == "Sorry, I can't help you with your math homework."


class OutputGuardrailModel(StaticTestModel):
    responses = [
        ModelResponse(
            output=[
                ResponseOutputMessage(
                    id="",
                    content=[
                        ResponseOutputText(
                            text='{"reasoning":"The phone number\'s area code (650) is associated with a region. However, the exact location is not definitive, but it\'s commonly linked to the San Francisco Peninsula in California, including cities like San Mateo, Palo Alto, and parts of Silicon Valley. It\'s important to note that area codes don\'t always guarantee a specific location due to mobile number portability.","response":"The area code 650 is typically associated with California, particularly the San Francisco Peninsula, including cities like Palo Alto and San Mateo.","user_name":null}',
                            annotations=[],
                            type="output_text",
                        )
                    ],
                    role="assistant",
                    status="completed",
                    type="message",
                )
            ],
            usage=Usage(),
            response_id=None,
        )
    ]


# The agent's output type
class MessageOutput(BaseModel):
    reasoning: str = Field(
        description="Thoughts on how to respond to the user's message"
    )
    response: str = Field(description="The response to the user's message")
    user_name: Optional[str] = Field(
        description="The name of the user who sent the message, if known"
    )
    model_config = ConfigDict(extra="forbid")


@output_guardrail
async def sensitive_data_check(
    context: RunContextWrapper, agent: Agent, output: MessageOutput
) -> GuardrailFunctionOutput:
    phone_number_in_response = "650" in output.response
    phone_number_in_reasoning = "650" in output.reasoning

    return GuardrailFunctionOutput(
        output_info={
            "phone_number_in_response": phone_number_in_response,
            "phone_number_in_reasoning": phone_number_in_reasoning,
        },
        tripwire_triggered=phone_number_in_response or phone_number_in_reasoning,
    )


output_guardrail_agent = Agent(
    name="Assistant",
    instructions="You are a helpful assistant.",
    output_type=MessageOutput,
    output_guardrails=[sensitive_data_check],
)


@workflow.defn
class OutputGuardrailWorkflow:
    @workflow.run
    async def run(self) -> bool:
        try:
            await Runner.run(
                output_guardrail_agent,
                "My phone number is 650-123-4567. Where do you think I live?",
            )
            return True
        except OutputGuardrailTripwireTriggered:
            return False


@pytest.mark.parametrize("use_local_model", [True, False])
async def test_output_guardrail(client: Client, use_local_model: bool):
    if not use_local_model and not os.environ.get("OPENAI_API_KEY"):
        pytest.skip("No openai API key")
    new_config = client.config()
    new_config["plugins"] = [
        openai_agents.OpenAIAgentsPlugin(
            model_params=ModelActivityParameters(
                start_to_close_timeout=timedelta(seconds=30)
            ),
            model_provider=TestModelProvider(OutputGuardrailModel())
            if use_local_model
            else None,
        )
    ]
    client = Client(**new_config)

    async with new_worker(
        client,
        OutputGuardrailWorkflow,
    ) as worker:
        workflow_handle = await client.start_workflow(
            OutputGuardrailWorkflow.run,
            id=f"output-guardrail-{uuid.uuid4()}",
            task_queue=worker.task_queue,
            execution_timeout=timedelta(seconds=10),
        )
        result = await workflow_handle.result()

        if use_local_model:
            assert not result


class WorkflowToolModel(StaticTestModel):
    responses = [
        ModelResponse(
            output=[
                ResponseFunctionToolCall(
                    arguments="{}",
                    call_id="call",
                    name="run_tool",
                    type="function_call",
                    id="id",
                    status="completed",
                )
            ],
            usage=Usage(),
            response_id=None,
        ),
        ModelResponse(
            output=[
                ResponseOutputMessage(
                    id="",
                    content=[
                        ResponseOutputText(
                            text="",
                            annotations=[],
                            type="output_text",
                        )
                    ],
                    role="assistant",
                    status="completed",
                    type="message",
                )
            ],
            usage=Usage(),
            response_id=None,
        ),
    ]


@workflow.defn
class WorkflowToolWorkflow:
    @workflow.run
    async def run(self) -> None:
        agent: Agent = Agent(
            name="Assistant",
            instructions="You are a helpful assistant.",
            tools=[function_tool(self.run_tool)],
        )
        await Runner.run(
            agent,
            "My phone number is 650-123-4567. Where do you think I live?",
        )

    async def run_tool(self):
        print("Tool ran with self:", self)
        workflow.logger.info("Tool ran with self: %s", self)
        return None


async def test_workflow_method_tools(client: Client):
    new_config = client.config()
    new_config["plugins"] = [
        openai_agents.OpenAIAgentsPlugin(
            model_params=ModelActivityParameters(
                start_to_close_timeout=timedelta(seconds=30)
            ),
            model_provider=TestModelProvider(WorkflowToolModel()),
        )
    ]
    client = Client(**new_config)

    async with new_worker(
        client,
        WorkflowToolWorkflow,
    ) as worker:
        workflow_handle = await client.start_workflow(
            WorkflowToolWorkflow.run,
            id=f"workflow-tool-{uuid.uuid4()}",
            task_queue=worker.task_queue,
            execution_timeout=timedelta(seconds=10),
        )
        await workflow_handle.result()


async def test_response_serialization():
    # This should not be used in another test, or this test needs to change to use another unloaded type
    from openai.types.responses.response_output_item import ImageGenerationCall

    data = json.loads(
        b'{"id": "msg_68757ec43348819d86709f0fcb70316301a1194a3e05b38c","type": "image_generation_call","status": "completed"}'
    )
    call = TypeAdapter(ImageGenerationCall).validate_python(data)
    model_response = ModelResponse(
        output=[
            call,
        ],
        usage=Usage(),
        response_id="",
    )
    encoded = await pydantic_data_converter.encode([model_response])


async def assert_status_retry_behavior(status: int, client: Client, should_retry: bool):
    def status_error(status: int):
        with workflow.unsafe.imports_passed_through():
            with workflow.unsafe.sandbox_unrestricted():
                import httpx
            raise APIStatusError(
                message="Something went wrong.",
                response=httpx.Response(
                    status_code=status, request=httpx.Request("GET", url="")
                ),
                body=None,
            )
<<<<<<< HEAD
            await workflow_handle.result()


class WaitModel(Model):
    async def get_response(
        self,
        system_instructions: Union[str, None],
        input: Union[str, list[TResponseInputItem]],
        model_settings: ModelSettings,
        tools: list[Tool],
        output_schema: Union[AgentOutputSchemaBase, None],
        handoffs: list[Handoff],
        tracing: ModelTracing,
        *,
        previous_response_id: Union[str, None],
        prompt: Union[ResponsePromptParam, None] = None,
    ) -> ModelResponse:
        activity.logger.info("Waiting")
        await asyncio.sleep(.5)
        activity.logger.info("Returning")
        return ModelResponse(
            output=[
                ResponseOutputMessage(
                    id="",
                    content=[
                        ResponseOutputText(
                            text="test", annotations=[], type="output_text"
                        )
                    ],
                    role="assistant",
                    status="completed",
                    type="message",
                )
            ],
            usage=Usage(),
            response_id=None,
        )

    def stream_response(
        self,
        system_instructions: Optional[str],
        input: Union[str, list[TResponseInputItem]],
        model_settings: ModelSettings,
        tools: list[Tool],
        output_schema: Optional[AgentOutputSchemaBase],
        handoffs: list[Handoff],
        tracing: ModelTracing,
        *,
        previous_response_id: Optional[str],
        prompt: Optional[ResponsePromptParam],
    ) -> AsyncIterator[TResponseStreamEvent]:
        raise NotImplementedError()


async def test_heartbeat(client: Client):
    new_config = client.config()
    new_config["data_converter"] = pydantic_data_converter
    client = Client(**new_config)

    with set_open_ai_agent_temporal_overrides(
        model_params=ModelActivityParameters(heartbeat_timeout=timedelta(seconds=.2))
    ):
        model_activity = ModelActivity(TestModelProvider(WaitModel()))
        async with new_worker(
            client,
            HelloWorldAgent,
            activities=[model_activity.invoke_model_activity],
            interceptors=[OpenAIAgentsTracingInterceptor()],
        ) as worker:
            workflow_handle = await client.start_workflow(
                HelloWorldAgent.run,
                "Tell me about recursion in programming.",
                id=f"workflow-tool-{uuid.uuid4()}",
                task_queue=worker.task_queue,
                execution_timeout=timedelta(seconds=1),
            )
            await workflow_handle.result()
=======

    new_config = client.config()
    new_config["plugins"] = [
        openai_agents.OpenAIAgentsPlugin(
            model_params=ModelActivityParameters(
                retry_policy=RetryPolicy(maximum_attempts=2),
            ),
            model_provider=TestModelProvider(TestModel(lambda: status_error(status))),
        )
    ]
    client = Client(**new_config)

    async with new_worker(
        client,
        HelloWorldAgent,
    ) as worker:
        workflow_handle = await client.start_workflow(
            HelloWorldAgent.run,
            "Input",
            id=f"workflow-tool-{uuid.uuid4()}",
            task_queue=worker.task_queue,
            execution_timeout=timedelta(seconds=10),
        )
        with pytest.raises(WorkflowFailureError) as e:
            await workflow_handle.result()

        found = False
        async for event in workflow_handle.fetch_history_events():
            if event.HasField("activity_task_started_event_attributes"):
                found = True
                if should_retry:
                    assert event.activity_task_started_event_attributes.attempt == 2
                else:
                    assert event.activity_task_started_event_attributes.attempt == 1
        assert found


async def test_exception_handling(client: Client):
    await assert_status_retry_behavior(408, client, should_retry=True)
    await assert_status_retry_behavior(409, client, should_retry=True)
    await assert_status_retry_behavior(429, client, should_retry=True)
    await assert_status_retry_behavior(500, client, should_retry=True)

    await assert_status_retry_behavior(400, client, should_retry=False)
    await assert_status_retry_behavior(403, client, should_retry=False)
    await assert_status_retry_behavior(404, client, should_retry=False)
>>>>>>> 8b727e58
<|MERGE_RESOLUTION|>--- conflicted
+++ resolved
@@ -1,8 +1,5 @@
-<<<<<<< HEAD
 import asyncio
-=======
 import json
->>>>>>> 8b727e58
 import os
 import uuid
 from dataclasses import dataclass
@@ -1799,8 +1796,52 @@
                 ),
                 body=None,
             )
-<<<<<<< HEAD
+
+    new_config = client.config()
+    new_config["plugins"] = [
+        openai_agents.OpenAIAgentsPlugin(
+            model_params=ModelActivityParameters(
+                retry_policy=RetryPolicy(maximum_attempts=2),
+            ),
+            model_provider=TestModelProvider(TestModel(lambda: status_error(status))),
+        )
+    ]
+    client = Client(**new_config)
+
+    async with new_worker(
+        client,
+        HelloWorldAgent,
+    ) as worker:
+        workflow_handle = await client.start_workflow(
+            HelloWorldAgent.run,
+            "Input",
+            id=f"workflow-tool-{uuid.uuid4()}",
+            task_queue=worker.task_queue,
+            execution_timeout=timedelta(seconds=10),
+        )
+        with pytest.raises(WorkflowFailureError) as e:
             await workflow_handle.result()
+
+        found = False
+        async for event in workflow_handle.fetch_history_events():
+            if event.HasField("activity_task_started_event_attributes"):
+                found = True
+                if should_retry:
+                    assert event.activity_task_started_event_attributes.attempt == 2
+                else:
+                    assert event.activity_task_started_event_attributes.attempt == 1
+        assert found
+
+
+async def test_exception_handling(client: Client):
+    await assert_status_retry_behavior(408, client, should_retry=True)
+    await assert_status_retry_behavior(409, client, should_retry=True)
+    await assert_status_retry_behavior(429, client, should_retry=True)
+    await assert_status_retry_behavior(500, client, should_retry=True)
+
+    await assert_status_retry_behavior(400, client, should_retry=False)
+    await assert_status_retry_behavior(403, client, should_retry=False)
+    await assert_status_retry_behavior(404, client, should_retry=False)
 
 
 class WaitModel(Model):
@@ -1856,36 +1897,12 @@
 
 async def test_heartbeat(client: Client):
     new_config = client.config()
-    new_config["data_converter"] = pydantic_data_converter
-    client = Client(**new_config)
-
-    with set_open_ai_agent_temporal_overrides(
-        model_params=ModelActivityParameters(heartbeat_timeout=timedelta(seconds=.2))
-    ):
-        model_activity = ModelActivity(TestModelProvider(WaitModel()))
-        async with new_worker(
-            client,
-            HelloWorldAgent,
-            activities=[model_activity.invoke_model_activity],
-            interceptors=[OpenAIAgentsTracingInterceptor()],
-        ) as worker:
-            workflow_handle = await client.start_workflow(
-                HelloWorldAgent.run,
-                "Tell me about recursion in programming.",
-                id=f"workflow-tool-{uuid.uuid4()}",
-                task_queue=worker.task_queue,
-                execution_timeout=timedelta(seconds=1),
-            )
-            await workflow_handle.result()
-=======
-
-    new_config = client.config()
     new_config["plugins"] = [
         openai_agents.OpenAIAgentsPlugin(
             model_params=ModelActivityParameters(
-                retry_policy=RetryPolicy(maximum_attempts=2),
+                heartbeat_timeout=timedelta(seconds=.2),
             ),
-            model_provider=TestModelProvider(TestModel(lambda: status_error(status))),
+            model_provider=TestModelProvider(WaitModel()),
         )
     ]
     client = Client(**new_config)
@@ -1896,32 +1913,9 @@
     ) as worker:
         workflow_handle = await client.start_workflow(
             HelloWorldAgent.run,
-            "Input",
+            "Tell me about recursion in programming.",
             id=f"workflow-tool-{uuid.uuid4()}",
             task_queue=worker.task_queue,
-            execution_timeout=timedelta(seconds=10),
-        )
-        with pytest.raises(WorkflowFailureError) as e:
-            await workflow_handle.result()
-
-        found = False
-        async for event in workflow_handle.fetch_history_events():
-            if event.HasField("activity_task_started_event_attributes"):
-                found = True
-                if should_retry:
-                    assert event.activity_task_started_event_attributes.attempt == 2
-                else:
-                    assert event.activity_task_started_event_attributes.attempt == 1
-        assert found
-
-
-async def test_exception_handling(client: Client):
-    await assert_status_retry_behavior(408, client, should_retry=True)
-    await assert_status_retry_behavior(409, client, should_retry=True)
-    await assert_status_retry_behavior(429, client, should_retry=True)
-    await assert_status_retry_behavior(500, client, should_retry=True)
-
-    await assert_status_retry_behavior(400, client, should_retry=False)
-    await assert_status_retry_behavior(403, client, should_retry=False)
-    await assert_status_retry_behavior(404, client, should_retry=False)
->>>>>>> 8b727e58
+            execution_timeout=timedelta(seconds=1),
+        )
+        await workflow_handle.result()