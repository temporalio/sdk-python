from __future__ import annotations

import asyncio
import concurrent.futures
import uuid
from collections.abc import Awaitable, Callable
from dataclasses import dataclass
from enum import IntEnum
<<<<<<< HEAD
from typing import Any, Awaitable, Callable, Union
from urllib.request import urlopen
=======
from typing import Any, Union
>>>>>>> 44396753

import nexusrpc
import nexusrpc.handler
import pytest
from nexusrpc.handler import (
    CancelOperationContext,
    OperationHandler,
    StartOperationContext,
    StartOperationResultAsync,
    StartOperationResultSync,
    service_handler,
    sync_operation,
)
from nexusrpc.handler._decorators import operation_handler

import temporalio.api
import temporalio.api.common.v1
import temporalio.api.enums.v1
import temporalio.api.history.v1
import temporalio.nexus._operation_handlers
from temporalio import nexus, workflow
from temporalio.client import (
    Client,
    WithStartWorkflowOperation,
    WorkflowExecutionStatus,
    WorkflowFailureError,
    WorkflowHandle,
)
from temporalio.common import WorkflowIDConflictPolicy
from temporalio.converter import PayloadConverter
from temporalio.exceptions import ApplicationError, CancelledError, NexusOperationError
from temporalio.nexus import WorkflowRunOperationContext, workflow_run_operation
from temporalio.runtime import (
    BUFFERED_METRIC_KIND_COUNTER,
    MetricBuffer,
    PrometheusConfig,
    Runtime,
    TelemetryConfig,
)
from temporalio.service import RPCError, RPCStatusCode
from temporalio.testing import WorkflowEnvironment
from temporalio.worker import Worker
from tests.helpers import find_free_port, new_worker
from tests.helpers.metrics import PromMetricMatcher
from tests.helpers.nexus import create_nexus_endpoint, make_nexus_endpoint_name

# TODO(nexus-prerelease): test availability of Temporal client etc in async context set by worker
# TODO(nexus-preview): test worker shutdown, wait_all_completed, drain etc

# -----------------------------------------------------------------------------
# Test definition
#


class CallerReference(IntEnum):
    IMPL_WITHOUT_INTERFACE = 0
    IMPL_WITH_INTERFACE = 1
    INTERFACE = 2


class OpDefinitionType(IntEnum):
    SHORTHAND = 0
    LONGHAND = 1


@dataclass
class SyncResponse:
    op_definition_type: OpDefinitionType
    use_async_def: bool
    exception_in_operation_start: bool


@dataclass
class AsyncResponse:
    operation_workflow_id: str
    block_forever_waiting_for_cancellation: bool
    op_definition_type: OpDefinitionType
    exception_in_operation_start: bool


# The order of the two types in this union is critical since the data converter matches
# eagerly, ignoring unknown fields, and so would identify an AsyncResponse as a
# SyncResponse if SyncResponse came first.
ResponseType = Union[AsyncResponse, SyncResponse]

# -----------------------------------------------------------------------------
# Service interface
#


@dataclass
class OpInput:
    response_type: ResponseType
    headers: dict[str, str]
    caller_reference: CallerReference


@dataclass
class OpOutput:
    value: str


@dataclass
class HandlerWfInput:
    op_input: OpInput


@dataclass
class HandlerWfOutput:
    value: str


@nexusrpc.service
class ServiceInterface:
    sync_or_async_operation: nexusrpc.Operation[OpInput, OpOutput]
    sync_operation: nexusrpc.Operation[OpInput, OpOutput]
    async_operation: nexusrpc.Operation[OpInput, HandlerWfOutput]


# -----------------------------------------------------------------------------
# Service implementation
#


@workflow.defn
class HandlerWorkflow:
    @workflow.run
    async def run(
        self,
        input: HandlerWfInput,
    ) -> HandlerWfOutput:
        assert isinstance(input.op_input.response_type, AsyncResponse)
        if input.op_input.response_type.block_forever_waiting_for_cancellation:
            await asyncio.Future()
        return HandlerWfOutput(
            value="workflow result",
        )


# TODO(nexus-prerelease): check type-checking passing in CI


class SyncOrAsyncOperation(OperationHandler[OpInput, OpOutput]):
    async def start(  # type: ignore[override]
        self, ctx: StartOperationContext, input: OpInput
    ) -> StartOperationResultSync[OpOutput] | StartOperationResultAsync:
        if input.response_type.exception_in_operation_start:
            raise RPCError(
                "RPCError INVALID_ARGUMENT in Nexus operation",
                RPCStatusCode.INVALID_ARGUMENT,
                b"",
            )
        if isinstance(input.response_type, SyncResponse):
            return StartOperationResultSync(value=OpOutput(value="sync response"))
        elif isinstance(input.response_type, AsyncResponse):
            # TODO(nexus-preview): what do we want the DX to be for a user who is
            # starting a Nexus backing workflow from a custom start method? (They may
            # need to do this in order to customize the cancel method).
            tctx = WorkflowRunOperationContext._from_start_operation_context(ctx)
            handle = await tctx.start_workflow(
                HandlerWorkflow.run,
                HandlerWfInput(op_input=input),
                id=input.response_type.operation_workflow_id,
            )
            return StartOperationResultAsync(handle.to_token())
        else:
            raise TypeError

    async def cancel(self, ctx: CancelOperationContext, token: str) -> None:
        return await temporalio.nexus._operation_handlers._cancel_workflow(token)


@service_handler(service=ServiceInterface)
class ServiceImpl:
    @operation_handler
    def sync_or_async_operation(
        self,
    ) -> OperationHandler[OpInput, OpOutput]:
        return SyncOrAsyncOperation()

    @sync_operation
    async def sync_operation(
        self, ctx: StartOperationContext, input: OpInput
    ) -> OpOutput:
        assert isinstance(input.response_type, SyncResponse)
        if input.response_type.exception_in_operation_start:
            raise RPCError(
                "RPCError INVALID_ARGUMENT in Nexus operation",
                RPCStatusCode.INVALID_ARGUMENT,
                b"",
            )
        return OpOutput(value="sync response")

    @workflow_run_operation
    async def async_operation(
        self, ctx: WorkflowRunOperationContext, input: OpInput
    ) -> nexus.WorkflowHandle[HandlerWfOutput]:
        assert isinstance(input.response_type, AsyncResponse)
        if input.response_type.exception_in_operation_start:
            raise RPCError(
                "RPCError INVALID_ARGUMENT in Nexus operation",
                RPCStatusCode.INVALID_ARGUMENT,
                b"",
            )
        return await ctx.start_workflow(
            HandlerWorkflow.run,
            HandlerWfInput(op_input=input),
            id=input.response_type.operation_workflow_id,
        )


# -----------------------------------------------------------------------------
# Caller workflow
#


@dataclass
class CallerWfInput:
    op_input: OpInput


@dataclass
class CallerWfOutput:
    op_output: OpOutput


@workflow.defn
class CallerWorkflow:
    """
    A workflow that executes a Nexus operation, specifying whether it should return
    synchronously or asynchronously.
    """

    @workflow.init
    def __init__(
        self,
        input: CallerWfInput,
        request_cancel: bool,
        task_queue: str,
    ) -> None:
        self.nexus_client: workflow.NexusClient[ServiceInterface | ServiceImpl] = (
            workflow.create_nexus_client(
                service={
                    CallerReference.IMPL_WITH_INTERFACE: ServiceImpl,
                    CallerReference.INTERFACE: ServiceInterface,
                }[input.op_input.caller_reference],
                endpoint=make_nexus_endpoint_name(task_queue),
            )
        )
        self._nexus_operation_start_resolved = False
        self._proceed = False

    @workflow.run
    async def run(
        self,
        input: CallerWfInput,
        request_cancel: bool,
        task_queue: str,
    ) -> CallerWfOutput:
        op_input = input.op_input
        try:
            op_handle = await self.nexus_client.start_operation(
                self._get_operation(op_input),  # type: ignore[arg-type] # test uses non-public operation types
                op_input,
                headers=op_input.headers,
            )
        finally:
            self._nexus_operation_start_resolved = True
        if not input.op_input.response_type.exception_in_operation_start:
            if isinstance(input.op_input.response_type, SyncResponse):
                assert (
                    op_handle.operation_token is None
                ), "operation_token should be absent after a sync response"
            else:
                assert (
                    op_handle.operation_token
                ), "operation_token should be present after an async response"

        if request_cancel:
            # Even for SyncResponse, the op_handle future is not done at this point; that
            # transition doesn't happen until the handle is awaited.
            assert op_handle.cancel()
        op_output = await op_handle
        return CallerWfOutput(op_output=OpOutput(value=op_output.value))

    @workflow.update
    async def wait_nexus_operation_start_resolved(self) -> None:
        await workflow.wait_condition(lambda: self._nexus_operation_start_resolved)

    @staticmethod
    def _get_operation(
        op_input: OpInput,
    ) -> (
        nexusrpc.Operation[OpInput, OpOutput] | Callable[..., Awaitable[OpOutput]]
        # We are not exposing operation factory methods to users as a way to write nexus
        # operations, and accordingly the types on NexusClient
        # start_operation/execute_operation to not permit it. We fake the type by
        # pretending that this function doesn't return such operations.
        # Callable[[Any], OperationHandler[OpInput, OpOutput]],
    ):
        return {  # type: ignore[return-value]
            (
                SyncResponse,
                OpDefinitionType.SHORTHAND,
                CallerReference.IMPL_WITH_INTERFACE,
                True,
            ): ServiceImpl.sync_operation,
            (
                SyncResponse,
                OpDefinitionType.SHORTHAND,
                CallerReference.INTERFACE,
                True,
            ): ServiceInterface.sync_operation,
            (
                SyncResponse,
                OpDefinitionType.LONGHAND,
                CallerReference.IMPL_WITH_INTERFACE,
                True,
            ): ServiceImpl.sync_or_async_operation,
            (
                SyncResponse,
                OpDefinitionType.LONGHAND,
                CallerReference.INTERFACE,
                True,
            ): ServiceInterface.sync_or_async_operation,
            (
                AsyncResponse,
                OpDefinitionType.SHORTHAND,
                CallerReference.IMPL_WITH_INTERFACE,
                True,
            ): ServiceImpl.async_operation,
            (
                AsyncResponse,
                OpDefinitionType.SHORTHAND,
                CallerReference.INTERFACE,
                True,
            ): ServiceInterface.async_operation,
            (
                AsyncResponse,
                OpDefinitionType.LONGHAND,
                CallerReference.IMPL_WITH_INTERFACE,
                True,
            ): ServiceImpl.sync_or_async_operation,
            (
                AsyncResponse,
                OpDefinitionType.LONGHAND,
                CallerReference.INTERFACE,
                True,
            ): ServiceInterface.sync_or_async_operation,
        }[
            {True: SyncResponse, False: AsyncResponse}[
                isinstance(op_input.response_type, SyncResponse)
            ],
            op_input.response_type.op_definition_type,
            op_input.caller_reference,
            (
                op_input.response_type.use_async_def
                if isinstance(op_input.response_type, SyncResponse)
                else True
            ),
        ]


@workflow.defn
class UntypedCallerWorkflow:
    @workflow.init
    def __init__(
        self, input: CallerWfInput, request_cancel: bool, task_queue: str
    ) -> None:
        # TODO(nexus-preview): untyped caller cannot reference name of implementation. I think this is as it should be.
        service_name = "ServiceInterface"
        self.nexus_client: workflow.NexusClient[Any] = workflow.create_nexus_client(
            service=service_name,
            endpoint=make_nexus_endpoint_name(task_queue),
        )

    @workflow.run
    async def run(
        self, input: CallerWfInput, request_cancel: bool, task_queue: str
    ) -> CallerWfOutput:
        op_input = input.op_input
        if op_input.response_type.op_definition_type == OpDefinitionType.LONGHAND:
            op_name = "sync_or_async_operation"
        elif isinstance(op_input.response_type, AsyncResponse):
            op_name = "async_operation"
        elif isinstance(op_input.response_type, SyncResponse):
            op_name = "sync_operation"
        else:
            raise TypeError

        arbitrary_condition = isinstance(op_input.response_type, SyncResponse)

        if arbitrary_condition:
            op_handle = await self.nexus_client.start_operation(
                op_name,
                op_input,
                headers=op_input.headers,
                output_type=OpOutput,
            )
            op_output = await op_handle
        else:
            op_output = await self.nexus_client.execute_operation(
                op_name,
                op_input,
                headers=op_input.headers,
                output_type=OpOutput,
            )
        return CallerWfOutput(op_output=OpOutput(value=op_output.value))


# -----------------------------------------------------------------------------
# Tests
#


async def test_sync_operation_happy_path(client: Client, env: WorkflowEnvironment):
    if env.supports_time_skipping:
        pytest.skip("Nexus tests don't work with time-skipping server")
    task_queue = str(uuid.uuid4())
    async with Worker(
        client,
        nexus_service_handlers=[ServiceImpl()],
        workflows=[CallerWorkflow, HandlerWorkflow],
        task_queue=task_queue,
        workflow_failure_exception_types=[Exception],
    ):
        await create_nexus_endpoint(task_queue, client)
        wf_output = await client.execute_workflow(
            CallerWorkflow.run,
            args=[
                CallerWfInput(
                    op_input=OpInput(
                        response_type=SyncResponse(
                            op_definition_type=OpDefinitionType.SHORTHAND,
                            use_async_def=True,
                            exception_in_operation_start=False,
                        ),
                        headers={},
                        caller_reference=CallerReference.IMPL_WITH_INTERFACE,
                    ),
                ),
                False,
                task_queue,
            ],
            id=str(uuid.uuid4()),
            task_queue=task_queue,
        )
        assert wf_output.op_output.value == "sync response"


async def test_workflow_run_operation_happy_path(
    client: Client, env: WorkflowEnvironment
):
    if env.supports_time_skipping:
        pytest.skip("Nexus tests don't work with time-skipping server")
    task_queue = str(uuid.uuid4())
    async with Worker(
        client,
        nexus_service_handlers=[ServiceImpl()],
        workflows=[CallerWorkflow, HandlerWorkflow],
        task_queue=task_queue,
        workflow_failure_exception_types=[Exception],
    ):
        await create_nexus_endpoint(task_queue, client)
        wf_output = await client.execute_workflow(
            CallerWorkflow.run,
            args=[
                CallerWfInput(
                    op_input=OpInput(
                        response_type=AsyncResponse(
                            operation_workflow_id=str(uuid.uuid4()),
                            block_forever_waiting_for_cancellation=False,
                            op_definition_type=OpDefinitionType.SHORTHAND,
                            exception_in_operation_start=False,
                        ),
                        headers={},
                        caller_reference=CallerReference.IMPL_WITH_INTERFACE,
                    ),
                ),
                False,
                task_queue,
            ],
            id=str(uuid.uuid4()),
            task_queue=task_queue,
        )
        assert wf_output.op_output.value == "workflow result"


# TODO(nexus-preview): cross-namespace tests
# TODO(nexus-preview): nexus endpoint pytest fixture?
# TODO(nexus-prerelease): test headers
@pytest.mark.parametrize("exception_in_operation_start", [False, True])
@pytest.mark.parametrize("request_cancel", [False, True])
@pytest.mark.parametrize(
    "op_definition_type", [OpDefinitionType.SHORTHAND, OpDefinitionType.LONGHAND]
)
@pytest.mark.parametrize(
    "caller_reference",
    [CallerReference.IMPL_WITH_INTERFACE, CallerReference.INTERFACE],
)
async def test_sync_response(
    client: Client,
    env: WorkflowEnvironment,
    exception_in_operation_start: bool,
    request_cancel: bool,
    op_definition_type: OpDefinitionType,
    caller_reference: CallerReference,
):
    if env.supports_time_skipping:
        pytest.skip("Nexus tests don't work with time-skipping server")

    task_queue = str(uuid.uuid4())
    async with Worker(
        client,
        nexus_service_handlers=[ServiceImpl()],
        workflows=[CallerWorkflow, HandlerWorkflow],
        task_queue=task_queue,
        workflow_failure_exception_types=[Exception],
    ):
        await create_nexus_endpoint(task_queue, client)
        caller_wf_handle = await client.start_workflow(
            CallerWorkflow.run,
            args=[
                CallerWfInput(
                    op_input=OpInput(
                        response_type=SyncResponse(
                            op_definition_type=op_definition_type,
                            use_async_def=True,
                            exception_in_operation_start=exception_in_operation_start,
                        ),
                        headers={"header-key": "header-value"},
                        caller_reference=caller_reference,
                    ),
                ),
                request_cancel,
                task_queue,
            ],
            id=str(uuid.uuid4()),
            task_queue=task_queue,
        )

        # TODO(nexus-prerelease): check bidi links for sync operation

        # The operation result is returned even when request_cancel=True, because the
        # response was synchronous and it could not be cancelled. See explanation below.
        if exception_in_operation_start:
            with pytest.raises(WorkflowFailureError) as ei:
                await caller_wf_handle.result()
            e = ei.value
            assert isinstance(e, WorkflowFailureError)
            assert isinstance(e.__cause__, NexusOperationError)
            assert isinstance(e.__cause__.__cause__, nexusrpc.HandlerError)
            # ID of first command
            assert e.__cause__.scheduled_event_id == 5
            assert e.__cause__.endpoint == make_nexus_endpoint_name(task_queue)
            assert e.__cause__.service == "ServiceInterface"
            assert (
                e.__cause__.operation == "sync_operation"
                if op_definition_type == OpDefinitionType.SHORTHAND
                else "sync_or_async_operation"
            )
        else:
            result = await caller_wf_handle.result()
            assert result.op_output.value == "sync response"


@pytest.mark.parametrize("exception_in_operation_start", [False, True])
@pytest.mark.parametrize("request_cancel", [False, True])
@pytest.mark.parametrize(
    "op_definition_type", [OpDefinitionType.SHORTHAND, OpDefinitionType.LONGHAND]
)
@pytest.mark.parametrize(
    "caller_reference",
    [CallerReference.IMPL_WITH_INTERFACE, CallerReference.INTERFACE],
)
async def test_async_response(
    client: Client,
    env: WorkflowEnvironment,
    exception_in_operation_start: bool,
    request_cancel: bool,
    op_definition_type: OpDefinitionType,
    caller_reference: CallerReference,
):
    if env.supports_time_skipping:
        pytest.skip("Nexus tests don't work with time-skipping server")

    task_queue = str(uuid.uuid4())
    async with Worker(
        client,
        nexus_service_handlers=[ServiceImpl()],
        workflows=[CallerWorkflow, HandlerWorkflow],
        task_queue=task_queue,
        workflow_failure_exception_types=[Exception],
    ):
        caller_wf_handle, handler_wf_handle = await _start_wf_and_nexus_op(
            client,
            task_queue,
            exception_in_operation_start,
            request_cancel,
            op_definition_type,
            caller_reference,
        )
        if exception_in_operation_start:
            with pytest.raises(WorkflowFailureError) as ei:
                await caller_wf_handle.result()
            e = ei.value
            assert isinstance(e, WorkflowFailureError)
            assert isinstance(e.__cause__, NexusOperationError)
            assert isinstance(e.__cause__.__cause__, nexusrpc.HandlerError)
            # ID of first command after update accepted
            assert e.__cause__.scheduled_event_id == 6
            assert e.__cause__.endpoint == make_nexus_endpoint_name(task_queue)
            assert e.__cause__.service == "ServiceInterface"
            assert (
                e.__cause__.operation == "async_operation"
                if op_definition_type == OpDefinitionType.SHORTHAND
                else "sync_or_async_operation"
            )
            return

        # TODO(nexus-prerelease): race here? How do we know it hasn't been canceled already?
        handler_wf_info = await handler_wf_handle.describe()
        assert handler_wf_info.status in [
            WorkflowExecutionStatus.RUNNING,
            WorkflowExecutionStatus.COMPLETED,
        ]
        await assert_handler_workflow_has_link_to_caller_workflow(
            caller_wf_handle, handler_wf_handle
        )
        await assert_caller_workflow_has_link_to_handler_workflow(
            caller_wf_handle, handler_wf_handle, handler_wf_info.run_id
        )

        if request_cancel:
            # The operation response was asynchronous and so request_cancel is honored. See
            # explanation below.
            with pytest.raises(WorkflowFailureError) as ei:
                await caller_wf_handle.result()
            e = ei.value
            assert isinstance(e, WorkflowFailureError)
            assert isinstance(e.__cause__, NexusOperationError)
            assert isinstance(e.__cause__.__cause__, CancelledError)
            # ID of first command after update accepted
            assert e.__cause__.scheduled_event_id == 6
            assert e.__cause__.endpoint == make_nexus_endpoint_name(task_queue)
            assert e.__cause__.service == "ServiceInterface"
            assert (
                e.__cause__.operation == "async_operation"
                if op_definition_type == OpDefinitionType.SHORTHAND
                else "sync_or_async_operation"
            )
            assert nexus.WorkflowHandle.from_token(
                e.__cause__.operation_token
            ) == nexus.WorkflowHandle(
                namespace=handler_wf_handle._client.namespace,
                workflow_id=handler_wf_handle.id,
            )
            # Check that the handler workflow was canceled
            handler_wf_info = await handler_wf_handle.describe()
            assert handler_wf_info.status == WorkflowExecutionStatus.CANCELED
        else:
            handler_wf_info = await handler_wf_handle.describe()
            assert handler_wf_info.status == WorkflowExecutionStatus.COMPLETED
            result = await caller_wf_handle.result()
            assert result.op_output.value == "workflow result"


async def _start_wf_and_nexus_op(
    client: Client,
    task_queue: str,
    exception_in_operation_start: bool,
    request_cancel: bool,
    op_definition_type: OpDefinitionType,
    caller_reference: CallerReference,
) -> tuple[
    WorkflowHandle[CallerWorkflow, CallerWfOutput],
    WorkflowHandle[HandlerWorkflow, HandlerWfOutput],
]:
    """
    Start the caller workflow and wait until the Nexus operation has started.
    """
    await create_nexus_endpoint(task_queue, client)
    operation_workflow_id = str(uuid.uuid4())

    # Start the caller workflow and wait until it confirms the Nexus operation has started.
    block_forever_waiting_for_cancellation = request_cancel
    start_op = WithStartWorkflowOperation(
        CallerWorkflow.run,
        args=[
            CallerWfInput(
                op_input=OpInput(
                    response_type=AsyncResponse(
                        operation_workflow_id,
                        block_forever_waiting_for_cancellation,
                        op_definition_type,
                        exception_in_operation_start=exception_in_operation_start,
                    ),
                    headers={"header-key": "header-value"},
                    caller_reference=caller_reference,
                ),
            ),
            request_cancel,
            task_queue,
        ],
        id=str(uuid.uuid4()),
        task_queue=task_queue,
        id_conflict_policy=WorkflowIDConflictPolicy.FAIL,
    )

    await client.execute_update_with_start_workflow(
        CallerWorkflow.wait_nexus_operation_start_resolved,
        start_workflow_operation=start_op,
    )
    caller_wf_handle = await start_op.workflow_handle()

    # check that the operation-backing workflow now exists, and that (a) the handler
    # workflow accepted the link to the calling Nexus event, and that (b) the caller
    # workflow NexusOperationStarted event received in return a link to the
    # operation-backing workflow.
    handler_wf_handle: WorkflowHandle[HandlerWorkflow, HandlerWfOutput] = (
        client.get_workflow_handle(operation_workflow_id)
    )
    return caller_wf_handle, handler_wf_handle


@pytest.mark.parametrize("exception_in_operation_start", [False, True])
@pytest.mark.parametrize(
    "op_definition_type", [OpDefinitionType.SHORTHAND, OpDefinitionType.LONGHAND]
)
@pytest.mark.parametrize(
    "caller_reference",
    [CallerReference.IMPL_WITH_INTERFACE, CallerReference.INTERFACE],
)
@pytest.mark.parametrize("response_type", [SyncResponse, AsyncResponse])
async def test_untyped_caller(
    client: Client,
    env: WorkflowEnvironment,
    exception_in_operation_start: bool,
    op_definition_type: OpDefinitionType,
    caller_reference: CallerReference,
    response_type: ResponseType,
):
    if env.supports_time_skipping:
        pytest.skip("Nexus tests don't work with time-skipping server")

    task_queue = str(uuid.uuid4())
    async with Worker(
        client,
        workflows=[UntypedCallerWorkflow, HandlerWorkflow],
        nexus_service_handlers=[ServiceImpl()],
        task_queue=task_queue,
        workflow_failure_exception_types=[Exception],
    ):
        if response_type == SyncResponse:
            response_type = SyncResponse(
                op_definition_type=op_definition_type,
                use_async_def=True,
                exception_in_operation_start=exception_in_operation_start,
            )
        else:
            response_type = AsyncResponse(
                operation_workflow_id=str(uuid.uuid4()),
                block_forever_waiting_for_cancellation=False,
                op_definition_type=op_definition_type,
                exception_in_operation_start=exception_in_operation_start,
            )
        await create_nexus_endpoint(task_queue, client)
        caller_wf_handle = await client.start_workflow(
            UntypedCallerWorkflow.run,
            args=[
                CallerWfInput(
                    op_input=OpInput(
                        response_type=response_type,
                        headers={},
                        caller_reference=caller_reference,
                    ),
                ),
                False,
                task_queue,
            ],
            id=str(uuid.uuid4()),
            task_queue=task_queue,
        )
        if exception_in_operation_start:
            with pytest.raises(WorkflowFailureError) as ei:
                await caller_wf_handle.result()
            e = ei.value
            assert isinstance(e, WorkflowFailureError)
            assert isinstance(e.__cause__, NexusOperationError)
            assert isinstance(e.__cause__.__cause__, nexusrpc.HandlerError)
        else:
            result = await caller_wf_handle.result()
            assert result.op_output.value == (
                "sync response"
                if isinstance(response_type, SyncResponse)
                else "workflow result"
            )


#
# Test routing of workflow calls
#


@dataclass
class ServiceClassNameOutput:
    name: str


# TODO(nexus-prerelease): async and non-async cancel methods


@nexusrpc.service
class ServiceInterfaceWithoutNameOverride:
    op: nexusrpc.Operation[None, ServiceClassNameOutput]


@nexusrpc.service(name="service-interface-🌈")
class ServiceInterfaceWithNameOverride:
    op: nexusrpc.Operation[None, ServiceClassNameOutput]


@service_handler
class ServiceImplInterfaceWithNeitherInterfaceNorNameOverride:
    @sync_operation
    async def op(
        self, ctx: StartOperationContext, input: None
    ) -> ServiceClassNameOutput:
        return ServiceClassNameOutput(self.__class__.__name__)


@service_handler(service=ServiceInterfaceWithoutNameOverride)
class ServiceImplInterfaceWithoutNameOverride:
    @sync_operation
    async def op(
        self, ctx: StartOperationContext, input: None
    ) -> ServiceClassNameOutput:
        return ServiceClassNameOutput(self.__class__.__name__)


@service_handler(service=ServiceInterfaceWithNameOverride)
class ServiceImplInterfaceWithNameOverride:
    @sync_operation
    async def op(
        self, ctx: StartOperationContext, input: None
    ) -> ServiceClassNameOutput:
        return ServiceClassNameOutput(self.__class__.__name__)


@service_handler(name="service-impl-🌈")
class ServiceImplWithNameOverride:
    @sync_operation
    async def op(
        self, ctx: StartOperationContext, input: None
    ) -> ServiceClassNameOutput:
        return ServiceClassNameOutput(self.__class__.__name__)


class NameOverride(IntEnum):
    NO = 0
    YES = 1


@workflow.defn
class ServiceInterfaceAndImplCallerWorkflow:
    @workflow.run
    async def run(
        self,
        caller_reference: CallerReference,
        name_override: NameOverride,
        task_queue: str,
    ) -> ServiceClassNameOutput:
        C, N = CallerReference, NameOverride
        service_cls: type
        if (caller_reference, name_override) == (C.INTERFACE, N.YES):
            service_cls = ServiceInterfaceWithNameOverride
        elif (caller_reference, name_override) == (C.INTERFACE, N.NO):
            service_cls = ServiceInterfaceWithoutNameOverride
        elif (caller_reference, name_override) == (C.IMPL_WITH_INTERFACE, N.YES):
            service_cls = ServiceImplWithNameOverride
        elif (caller_reference, name_override) == (C.IMPL_WITH_INTERFACE, N.NO):
            service_cls = ServiceImplInterfaceWithoutNameOverride
        elif (caller_reference, name_override) == (C.IMPL_WITHOUT_INTERFACE, N.NO):
            service_cls = ServiceImplInterfaceWithNameOverride
            service_cls = ServiceImplInterfaceWithNeitherInterfaceNorNameOverride
        else:
            raise ValueError(
                f"Invalid combination of caller_reference ({caller_reference}) and name_override ({name_override})"
            )

        nexus_client: workflow.NexusClient[Any] = workflow.create_nexus_client(
            service=service_cls,
            endpoint=make_nexus_endpoint_name(task_queue),
        )

        return await nexus_client.execute_operation(service_cls.op, None)  # type: ignore


# TODO(nexus-prerelease): check missing decorator behavior


async def test_service_interface_and_implementation_names(
    client: Client, env: WorkflowEnvironment
):
    if env.supports_time_skipping:
        pytest.skip("Nexus tests don't work with time-skipping server")

    # Note that:
    # - The caller can specify the service & operation via a reference to either the
    #   interface or implementation class.
    # - An interface class may optionally override its name.
    # - An implementation class may either override its name or specify an interface that
    #   it is implementing, but not both.
    # - On registering a service implementation with a worker, the name by which the
    #   service is addressed in requests is the interface name if the implementation
    #   supplies one, or else the name override made by the impl class, or else the impl
    #   class name.
    #
    # This test checks that the request is routed to the expected service under a variety
    # of scenarios related to the above considerations.
    task_queue = str(uuid.uuid4())
    async with Worker(
        client,
        nexus_service_handlers=[
            ServiceImplWithNameOverride(),
            ServiceImplInterfaceWithNameOverride(),
            ServiceImplInterfaceWithoutNameOverride(),
            ServiceImplInterfaceWithNeitherInterfaceNorNameOverride(),
        ],
        workflows=[ServiceInterfaceAndImplCallerWorkflow],
        task_queue=task_queue,
        workflow_failure_exception_types=[Exception],
    ):
        await create_nexus_endpoint(task_queue, client)
        assert await client.execute_workflow(
            ServiceInterfaceAndImplCallerWorkflow.run,
            args=(CallerReference.INTERFACE, NameOverride.YES, task_queue),
            id=str(uuid.uuid4()),
            task_queue=task_queue,
        ) == ServiceClassNameOutput("ServiceImplInterfaceWithNameOverride")
        assert await client.execute_workflow(
            ServiceInterfaceAndImplCallerWorkflow.run,
            args=(CallerReference.INTERFACE, NameOverride.NO, task_queue),
            id=str(uuid.uuid4()),
            task_queue=task_queue,
        ) == ServiceClassNameOutput("ServiceImplInterfaceWithoutNameOverride")
        assert await client.execute_workflow(
            ServiceInterfaceAndImplCallerWorkflow.run,
            args=(
                CallerReference.IMPL_WITH_INTERFACE,
                NameOverride.YES,
                task_queue,
            ),
            id=str(uuid.uuid4()),
            task_queue=task_queue,
        ) == ServiceClassNameOutput("ServiceImplWithNameOverride")
        assert await client.execute_workflow(
            ServiceInterfaceAndImplCallerWorkflow.run,
            args=(
                CallerReference.IMPL_WITH_INTERFACE,
                NameOverride.NO,
                task_queue,
            ),
            id=str(uuid.uuid4()),
            task_queue=task_queue,
        ) == ServiceClassNameOutput("ServiceImplInterfaceWithoutNameOverride")
        assert await client.execute_workflow(
            ServiceInterfaceAndImplCallerWorkflow.run,
            args=(
                CallerReference.IMPL_WITHOUT_INTERFACE,
                NameOverride.NO,
                task_queue,
            ),
            id=str(uuid.uuid4()),
            task_queue=task_queue,
        ) == ServiceClassNameOutput(
            "ServiceImplInterfaceWithNeitherInterfaceNorNameOverride"
        )


@nexusrpc.service
class ServiceWithOperationsThatExecuteWorkflowBeforeStartingBackingWorkflow:
    my_workflow_run_operation: nexusrpc.Operation[None, None]
    my_manual_async_operation: nexusrpc.Operation[None, None]


@workflow.defn
class EchoWorkflow:
    @workflow.run
    async def run(self, input: str) -> str:
        return input


@service_handler
class ServiceImplWithOperationsThatExecuteWorkflowBeforeStartingBackingWorkflow:
    @workflow_run_operation
    async def my_workflow_run_operation(
        self, ctx: WorkflowRunOperationContext, input: None
    ) -> nexus.WorkflowHandle[str]:
        result_1 = await nexus.client().execute_workflow(
            EchoWorkflow.run,
            "result-1",
            id=str(uuid.uuid4()),
            task_queue=nexus.info().task_queue,
        )
        # In case result_1 is incorrectly being delivered to the caller as the operation
        # result, give time for that incorrect behavior to occur.
        await asyncio.sleep(0.5)
        return await ctx.start_workflow(
            EchoWorkflow.run,
            f"{result_1}-result-2",
            id=str(uuid.uuid4()),
        )


@workflow.defn
class WorkflowCallingNexusOperationThatExecutesWorkflowBeforeStartingBackingWorkflow:
    @workflow.run
    async def run(self, input: str, task_queue: str) -> str:
        nexus_client = workflow.create_nexus_client(
            service=ServiceImplWithOperationsThatExecuteWorkflowBeforeStartingBackingWorkflow,
            endpoint=make_nexus_endpoint_name(task_queue),
        )

        return await nexus_client.execute_operation(
            ServiceImplWithOperationsThatExecuteWorkflowBeforeStartingBackingWorkflow.my_workflow_run_operation,
            None,
        )


async def test_workflow_run_operation_can_execute_workflow_before_starting_backing_workflow(
    client: Client,
    env: WorkflowEnvironment,
):
    if env.supports_time_skipping:
        pytest.skip("Nexus tests don't work with time-skipping server")

    task_queue = str(uuid.uuid4())
    async with Worker(
        client,
        workflows=[
            EchoWorkflow,
            WorkflowCallingNexusOperationThatExecutesWorkflowBeforeStartingBackingWorkflow,
        ],
        nexus_service_handlers=[
            ServiceImplWithOperationsThatExecuteWorkflowBeforeStartingBackingWorkflow(),
        ],
        task_queue=task_queue,
    ):
        await create_nexus_endpoint(task_queue, client)
        result = await client.execute_workflow(
            WorkflowCallingNexusOperationThatExecutesWorkflowBeforeStartingBackingWorkflow.run,
            args=("result-1", task_queue),
            id=str(uuid.uuid4()),
            task_queue=task_queue,
        )
        assert result == "result-1-result-2"


@service_handler
class SimpleSyncService:
    @sync_operation
    async def sync_op(self, ctx: StartOperationContext, input: str) -> str:
        return input


@workflow.defn
class ExecuteNexusOperationWithSummaryWorkflow:
    @workflow.run
    async def run(self, input: str, task_queue: str) -> str:
        nexus_client = workflow.create_nexus_client(
            service=SimpleSyncService,
            endpoint=make_nexus_endpoint_name(task_queue),
        )

        op_result = await nexus_client.execute_operation(
            SimpleSyncService.sync_op, input, summary="nexus operation summary"
        )

        if op_result != input:
            raise ApplicationError("expected nexus operation to echo input")

        return op_result


async def test_nexus_operation_summary(
    client: Client,
    env: WorkflowEnvironment,
):
    if env.supports_time_skipping:
        pytest.skip("Nexus tests don't work with time-skipping server")

    task_queue = f"task-queue-{uuid.uuid4()}"
    async with Worker(
        client,
        workflows=[ExecuteNexusOperationWithSummaryWorkflow],
        nexus_service_handlers=[
            SimpleSyncService(),
        ],
        task_queue=task_queue,
    ):
        await create_nexus_endpoint(task_queue, client)
        wf_id = f"wf-{uuid.uuid4()}"
        handle = await client.start_workflow(
            ExecuteNexusOperationWithSummaryWorkflow.run,
            args=("success", task_queue),
            id=wf_id,
            task_queue=task_queue,
        )
        result = await handle.result()
        assert result == "success"

        history = await handle.fetch_history()

        nexus_events = [
            event
            for event in history.events
            if event.HasField("nexus_operation_scheduled_event_attributes")
        ]
        assert len(nexus_events) == 1
        summary_value = PayloadConverter.default.from_payload(
            nexus_events[0].user_metadata.summary
        )
        assert summary_value == "nexus operation summary"


# TODO(nexus-prerelease): test invalid service interface implementations
# TODO(nexus-prerelease): test caller passing output_type


async def assert_caller_workflow_has_link_to_handler_workflow(
    caller_wf_handle: WorkflowHandle,
    handler_wf_handle: WorkflowHandle,
    handler_wf_run_id: str,
):
    caller_history = await caller_wf_handle.fetch_history()
    op_started_event = next(
        e
        for e in caller_history.events
        if (
            e.event_type
            == temporalio.api.enums.v1.EventType.EVENT_TYPE_NEXUS_OPERATION_STARTED
        )
    )
    if not len(op_started_event.links) == 1:
        pytest.fail(
            f"Expected 1 link on NexusOperationStarted event, got {len(op_started_event.links)}"
        )
    [link] = op_started_event.links
    assert link.workflow_event.namespace == handler_wf_handle._client.namespace
    assert link.workflow_event.workflow_id == handler_wf_handle.id
    assert link.workflow_event.run_id
    assert link.workflow_event.run_id == handler_wf_run_id
    assert (
        link.workflow_event.event_ref.event_type
        == temporalio.api.enums.v1.EventType.EVENT_TYPE_WORKFLOW_EXECUTION_STARTED
    )


async def assert_handler_workflow_has_link_to_caller_workflow(
    caller_wf_handle: WorkflowHandle,
    handler_wf_handle: WorkflowHandle,
):
    handler_history = await handler_wf_handle.fetch_history()
    wf_started_event = next(
        e
        for e in handler_history.events
        if (
            e.event_type
            == temporalio.api.enums.v1.EventType.EVENT_TYPE_WORKFLOW_EXECUTION_STARTED
        )
    )
    links = _get_links_from_workflow_execution_started_event(wf_started_event)
    if not len(links) == 1:
        pytest.fail(
            f"Expected 1 link on WorkflowExecutionStarted event, got {len(links)}"
        )
    [link] = links
    assert link.workflow_event.namespace == caller_wf_handle._client.namespace
    assert link.workflow_event.workflow_id == caller_wf_handle.id
    assert link.workflow_event.run_id
    assert link.workflow_event.run_id == caller_wf_handle.first_execution_run_id
    assert (
        link.workflow_event.event_ref.event_type
        == temporalio.api.enums.v1.EventType.EVENT_TYPE_NEXUS_OPERATION_SCHEDULED
    )


def _get_links_from_workflow_execution_started_event(
    event: temporalio.api.history.v1.HistoryEvent,
) -> list[temporalio.api.common.v1.Link]:
    [callback] = event.workflow_execution_started_event_attributes.completion_callbacks
    if links := callback.links:
        return list(links)
    else:
        return list(event.links)


# When request_cancel is True, the NexusOperationHandle in the workflow evolves
# through the following states:
#                           start_fut             result_fut            handle_task w/ fut_waiter                        (task._must_cancel)
#
# Case 1: Sync Nexus operation response w/ cancellation of NexusOperationHandle
# -----------------------------------------------------------------------------
# >>>>>>>>>>>> WFT 1
# after await start       : Future_7856[FINISHED] Future_7984[FINISHED] Task[PENDING] fut_waiter = Future_8240[FINISHED]) (False)
# before op_handle.cancel : Future_7856[FINISHED] Future_7984[FINISHED] Task[PENDING] fut_waiter = Future_8240[FINISHED]) (False)
# Future_8240[FINISHED].cancel() -> False  # no state transition; fut_waiter is already finished
# cancel returned         : True
# before await op_handle  : Future_7856[FINISHED] Future_7984[FINISHED] Task[PENDING] fut_waiter = Future_8240[FINISHED]) (True)
# --> Despite cancel having been requested, this await on the nexus op handle does not
#     raise CancelledError, because the task's underlying fut_waiter is already finished.
# after await op_handle   : Future_7856[FINISHED] Future_7984[FINISHED] Task[FINISHED] fut_waiter = None) (False)
#
#
# Case 2: Async Nexus operation response w/ cancellation of NexusOperationHandle
# ------------------------------------------------------------------------------
# >>>>>>>>>>>> WFT 1
# after await start       : Future_7568[FINISHED] Future_7696[PENDING] Task[PENDING] fut_waiter = Future_7952[PENDING]) (False)
# >>>>>>>>>>>> WFT 2
# >>>>>>>>>>>> WFT 3
# after await proceed     : Future_7568[FINISHED] Future_7696[PENDING] Task[PENDING] fut_waiter = Future_7952[PENDING]) (False)
# before op_handle.cancel : Future_7568[FINISHED] Future_7696[PENDING] Task[PENDING] fut_waiter = Future_7952[PENDING]) (False)
# Future_7952[PENDING].cancel() -> True  # transition to cancelled state; fut_waiter was not finished
# cancel returned         : True
# before await op_handle  : Future_7568[FINISHED] Future_7696[PENDING] Task[PENDING] fut_waiter = Future_7952[CANCELLED]) (False)
# --> This await on the nexus op handle raises CancelledError, because the task's underlying fut_waiter is cancelled.
#
# Thus in the sync case, although the caller workflow attempted to cancel the
# NexusOperationHandle, this did not result in a CancelledError when the handle was
# awaited, because both resolve_nexus_operation_start and resolve_nexus_operation jobs
# were sent in the same activation and hence the task's fut_waiter was already finished.
#
# But in the async case, at the time that we cancel the NexusOperationHandle, only the
# resolve_nexus_operation_start job had been sent; the result_fut was unresolved. Thus
# when the handle was awaited, CancelledError was raised.
#
# To create output like that above, set the following __repr__s:
# asyncio.Future:
# def __repr__(self):
#     return f"{self.__class__.__name__}_{str(id(self))[-4:]}[{self._state}]"
# _NexusOperationHandle:
# def __repr__(self) -> str:
#     return (
#         f"{self._start_fut} "
#         f"{self._result_fut} "
#         f"Task[{self._task._state}] fut_waiter = {self._task._fut_waiter}) ({self._task._must_cancel})"
#     )


# Test overloads


@dataclass
class OverloadTestValue:
    value: int


@workflow.defn
class OverloadTestHandlerWorkflow:
    @workflow.run
    async def run(self, input: OverloadTestValue) -> OverloadTestValue:
        return OverloadTestValue(value=input.value * 2)


@workflow.defn
class OverloadTestHandlerWorkflowNoParam:
    @workflow.run
    async def run(self) -> OverloadTestValue:
        return OverloadTestValue(value=0)


@nexusrpc.handler.service_handler
class OverloadTestServiceHandler:
    @workflow_run_operation
    async def no_param(
        self,
        ctx: WorkflowRunOperationContext,
        _: OverloadTestValue,
    ) -> nexus.WorkflowHandle[OverloadTestValue]:
        return await ctx.start_workflow(
            OverloadTestHandlerWorkflowNoParam.run,
            id=str(uuid.uuid4()),
        )

    @workflow_run_operation
    async def single_param(
        self, ctx: WorkflowRunOperationContext, input: OverloadTestValue
    ) -> nexus.WorkflowHandle[OverloadTestValue]:
        return await ctx.start_workflow(
            OverloadTestHandlerWorkflow.run,
            input,
            id=str(uuid.uuid4()),
        )

    @workflow_run_operation
    async def multi_param(
        self, ctx: WorkflowRunOperationContext, input: OverloadTestValue
    ) -> nexus.WorkflowHandle[OverloadTestValue]:
        return await ctx.start_workflow(
            OverloadTestHandlerWorkflow.run,
            args=[input],
            id=str(uuid.uuid4()),
        )

    @workflow_run_operation
    async def by_name(
        self, ctx: WorkflowRunOperationContext, input: OverloadTestValue
    ) -> nexus.WorkflowHandle[OverloadTestValue]:
        return await ctx.start_workflow(
            "OverloadTestHandlerWorkflow",
            input,
            id=str(uuid.uuid4()),
            result_type=OverloadTestValue,
        )

    @workflow_run_operation
    async def by_name_multi_param(
        self, ctx: WorkflowRunOperationContext, input: OverloadTestValue
    ) -> nexus.WorkflowHandle[OverloadTestValue]:
        return await ctx.start_workflow(
            "OverloadTestHandlerWorkflow",
            args=[input],
            id=str(uuid.uuid4()),
        )


@dataclass
class OverloadTestInput:
    op: Callable[
        [Any, WorkflowRunOperationContext, Any],
        Awaitable[temporalio.nexus.WorkflowHandle[Any]],
    ]
    input: Any
    output: Any


@workflow.defn
class OverloadTestCallerWorkflow:
    @workflow.run
    async def run(self, op: str, input: OverloadTestValue) -> OverloadTestValue:
        nexus_client = workflow.create_nexus_client(
            service=OverloadTestServiceHandler,
            endpoint=make_nexus_endpoint_name(workflow.info().task_queue),
        )

        if op == "no_param":
            return await nexus_client.execute_operation(
                OverloadTestServiceHandler.no_param, input
            )
        elif op == "single_param":
            return await nexus_client.execute_operation(
                OverloadTestServiceHandler.single_param, input
            )
        elif op == "multi_param":
            return await nexus_client.execute_operation(
                OverloadTestServiceHandler.multi_param, input
            )
        elif op == "by_name":
            return await nexus_client.execute_operation(
                OverloadTestServiceHandler.by_name, input
            )
        elif op == "by_name_multi_param":
            return await nexus_client.execute_operation(
                OverloadTestServiceHandler.by_name_multi_param, input
            )
        else:
            raise ValueError(f"Unknown op: {op}")


@pytest.mark.parametrize(
    "op",
    [
        "no_param",
        "single_param",
        "multi_param",
        "by_name",
        "by_name_multi_param",
    ],
)
async def test_workflow_run_operation_overloads(
    client: Client, env: WorkflowEnvironment, op: str
):
    if env.supports_time_skipping:
        pytest.skip("Nexus tests don't work with time-skipping server")

    task_queue = str(uuid.uuid4())
    async with Worker(
        client,
        task_queue=task_queue,
        workflows=[
            OverloadTestCallerWorkflow,
            OverloadTestHandlerWorkflow,
            OverloadTestHandlerWorkflowNoParam,
        ],
        nexus_service_handlers=[OverloadTestServiceHandler()],
    ):
        await create_nexus_endpoint(task_queue, client)
        res = await client.execute_workflow(
            OverloadTestCallerWorkflow.run,
            args=[op, OverloadTestValue(value=2)],
            id=str(uuid.uuid4()),
            task_queue=task_queue,
        )
        assert res == (
            OverloadTestValue(value=4)
            if op != "no_param"
            else OverloadTestValue(value=0)
        )


@nexusrpc.handler.service_handler
class CustomMetricsService:
    @nexusrpc.handler.sync_operation
    async def custom_metric_op(
        self, ctx: nexusrpc.handler.StartOperationContext, input: None
    ) -> None:
        counter = nexus.metric_meter().create_counter(
            "my-operation-counter", "my-operation-description", "my-operation-unit"
        )
        counter.add(12)
        counter.add(30, {"my-operation-extra-attr": 12.34})

    @nexusrpc.handler.sync_operation
    def custom_metric_op_executor(
        self, ctx: nexusrpc.handler.StartOperationContext, input: None
    ) -> None:
        counter = nexus.metric_meter().create_counter(
            "my-executor-operation-counter",
            "my-executor-operation-description",
            "my-executor-operation-unit",
        )
        counter.add(12)
        counter.add(30, {"my-executor-operation-extra-attr": 12.34})


@workflow.defn
class CustomMetricsWorkflow:
    @workflow.run
    async def run(self, task_queue: str) -> None:
        nexus_client = workflow.create_nexus_client(
            service=CustomMetricsService, endpoint=make_nexus_endpoint_name(task_queue)
        )

        await nexus_client.execute_operation(
            CustomMetricsService.custom_metric_op, None
        )
        await nexus_client.execute_operation(
            CustomMetricsService.custom_metric_op_executor, None
        )


async def test_workflow_caller_custom_metrics(client: Client, env: WorkflowEnvironment):
    if env.supports_time_skipping:
        pytest.skip("Nexus tests don't work with time-skipping server")

    task_queue = str(uuid.uuid4())
    await create_nexus_endpoint(task_queue, client)

    # Create new runtime with Prom server
    prom_addr = f"127.0.0.1:{find_free_port()}"
    runtime = Runtime(
        telemetry=TelemetryConfig(
            metrics=PrometheusConfig(bind_address=prom_addr), metric_prefix="foo_"
        )
    )

    # New client with the runtime
    client = await Client.connect(
        client.service_client.config.target_host,
        namespace=client.namespace,
        runtime=runtime,
    )

    async with new_worker(
        client,
        CustomMetricsWorkflow,
        task_queue=task_queue,
        nexus_service_handlers=[CustomMetricsService()],
        nexus_task_executor=concurrent.futures.ThreadPoolExecutor(),
    ) as worker:
        # Run workflow
        await client.execute_workflow(
            CustomMetricsWorkflow.run,
            worker.task_queue,
            id=f"wf-{uuid.uuid4()}",
            task_queue=worker.task_queue,
        )

        # Get Prom dump
        with urlopen(url=f"http://{prom_addr}/metrics") as f:
            prom_str: str = f.read().decode("utf-8")
            prom_lines = prom_str.splitlines()

        prom_matcher = PromMetricMatcher(prom_lines)

        prom_matcher.assert_description_exists(
            "my_operation_counter", "my-operation-description"
        )
        prom_matcher.assert_metric_exists("my_operation_counter", {}, 12)
        prom_matcher.assert_metric_exists(
            "my_operation_counter",
            {
                "my_operation_extra_attr": "12.34",
                # Also confirm some nexus operation labels
                "nexus_service": CustomMetricsService.__name__,
                "nexus_operation": CustomMetricsService.custom_metric_op.__name__,
                "task_queue": worker.task_queue,
            },
            30,
        )
        prom_matcher.assert_description_exists(
            "my_executor_operation_counter", "my-executor-operation-description"
        )
        prom_matcher.assert_metric_exists("my_executor_operation_counter", {}, 12)
        prom_matcher.assert_metric_exists(
            "my_executor_operation_counter",
            {
                "my_executor_operation_extra_attr": "12.34",
                # Also confirm some nexus operation labels
                "nexus_service": CustomMetricsService.__name__,
                "nexus_operation": CustomMetricsService.custom_metric_op_executor.__name__,
                "task_queue": worker.task_queue,
            },
            30,
        )


async def test_workflow_caller_buffered_metrics(
    client: Client, env: WorkflowEnvironment
):
    if env.supports_time_skipping:
        pytest.skip("Nexus tests don't work with time-skipping server")

    # Create runtime with metric buffer
    buffer = MetricBuffer(10000)
    runtime = Runtime(
        telemetry=TelemetryConfig(metrics=buffer, metric_prefix="some_prefix_")
    )

    # Confirm no updates yet
    assert not buffer.retrieve_updates()

    # Create a new client on the runtime and execute the custom metric workflow
    client = await Client.connect(
        client.service_client.config.target_host,
        namespace=client.namespace,
        runtime=runtime,
    )
    task_queue = str(uuid.uuid4())
    await create_nexus_endpoint(task_queue, client)
    async with new_worker(
        client,
        CustomMetricsWorkflow,
        task_queue=task_queue,
        nexus_service_handlers=[CustomMetricsService()],
        nexus_task_executor=concurrent.futures.ThreadPoolExecutor(),
    ) as worker:
        await client.execute_workflow(
            CustomMetricsWorkflow.run,
            worker.task_queue,
            id=f"wf-{uuid.uuid4()}",
            task_queue=worker.task_queue,
        )

    # Drain updates and confirm updates exist as expected
    updates = buffer.retrieve_updates()
    # Check for Nexus metrics
    assert any(
        update.metric.name == "my-operation-counter"
        and update.metric.kind == BUFFERED_METRIC_KIND_COUNTER
        and update.metric.description == "my-operation-description"
        and update.attributes["nexus_service"] == CustomMetricsService.__name__
        and update.attributes["nexus_operation"]
        == CustomMetricsService.custom_metric_op.__name__
        and update.attributes["task_queue"] == worker.task_queue
        and "my-operation-extra-attr" not in update.attributes
        and update.value == 12
        for update in updates
    )
    assert any(
        update.metric.name == "my-operation-counter"
        and update.attributes.get("my-operation-extra-attr") == 12.34
        and update.value == 30
        for update in updates
    )
    assert any(
        update.metric.name == "my-executor-operation-counter"
        and update.metric.description == "my-executor-operation-description"
        and update.metric.kind == BUFFERED_METRIC_KIND_COUNTER
        and update.attributes["nexus_service"] == CustomMetricsService.__name__
        and update.attributes["nexus_operation"]
        == CustomMetricsService.custom_metric_op_executor.__name__
        and update.attributes["task_queue"] == worker.task_queue
        and "my-executor-operation-extra-attr" not in update.attributes
        and update.value == 12
        for update in updates
    )
    assert any(
        update.metric.name == "my-executor-operation-counter"
        and update.attributes.get("my-executor-operation-extra-attr") == 12.34
        and update.value == 30
        for update in updates
    )<|MERGE_RESOLUTION|>--- conflicted
+++ resolved
@@ -6,12 +6,8 @@
 from collections.abc import Awaitable, Callable
 from dataclasses import dataclass
 from enum import IntEnum
-<<<<<<< HEAD
-from typing import Any, Awaitable, Callable, Union
+from typing import Any
 from urllib.request import urlopen
-=======
-from typing import Any, Union
->>>>>>> 44396753
 
 import nexusrpc
 import nexusrpc.handler
@@ -95,7 +91,7 @@
 # The order of the two types in this union is critical since the data converter matches
 # eagerly, ignoring unknown fields, and so would identify an AsyncResponse as a
 # SyncResponse if SyncResponse came first.
-ResponseType = Union[AsyncResponse, SyncResponse]
+ResponseType = AsyncResponse | SyncResponse
 
 # -----------------------------------------------------------------------------
 # Service interface
