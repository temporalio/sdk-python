--- conflicted
+++ resolved
@@ -1,4 +1,3 @@
-<<<<<<< HEAD
 from __future__ import annotations
 
 import asyncio
@@ -7,20 +6,16 @@
 
 import pytest
 
-import temporalio.worker.worker
+import temporalio.worker._worker
 from temporalio import activity, workflow
 from temporalio.client import Client
 from temporalio.worker import Worker
-=======
-import temporalio.worker._worker
->>>>>>> 2546871b
 
 
 def test_load_default_worker_binary_id():
     # Just run it twice and confirm it didn't change
-<<<<<<< HEAD
-    val1 = temporalio.worker.worker.load_default_build_id(memoize=False)
-    val2 = temporalio.worker.worker.load_default_build_id(memoize=False)
+    val1 = temporalio.worker._worker.load_default_build_id(memoize=False)
+    val2 = temporalio.worker._worker.load_default_build_id(memoize=False)
     assert val1 == val2
 
 
@@ -194,9 +189,4 @@
             self.next_poll_task.cancel()
         if self.next_exception_task:
             self.next_exception_task.cancel()
-        setattr(self.worker._bridge_worker, self.attr, self.orig_poll_call)
-=======
-    val1 = temporalio.worker._worker.load_default_build_id(memoize=False)
-    val2 = temporalio.worker._worker.load_default_build_id(memoize=False)
-    assert val1 == val2
->>>>>>> 2546871b
+        setattr(self.worker._bridge_worker, self.attr, self.orig_poll_call)