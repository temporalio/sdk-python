from __future__ import annotations

import asyncio
import concurrent.futures
import dataclasses
import json
import logging
import logging.handlers
import os
import queue
import random
import sys
import threading
import time
import typing
import uuid
from abc import ABC, abstractmethod
from contextlib import contextmanager
from dataclasses import dataclass
from datetime import datetime, timedelta, timezone
from enum import IntEnum
from functools import partial
from typing import (
    Any,
    Awaitable,
    Callable,
    Dict,
    List,
    Mapping,
    NoReturn,
    Optional,
    Sequence,
    Tuple,
    Type,
    Union,
    cast,
)
from urllib.request import urlopen

from google.protobuf.timestamp_pb2 import Timestamp
from typing_extensions import Literal, Protocol, runtime_checkable

import temporalio.activity
import temporalio.worker
import temporalio.workflow
from temporalio import activity, workflow
from temporalio.api.common.v1 import Payload, Payloads, WorkflowExecution
from temporalio.api.enums.v1 import EventType
from temporalio.api.failure.v1 import Failure
from temporalio.api.sdk.v1 import EnhancedStackTrace
from temporalio.api.workflowservice.v1 import (
    GetWorkflowExecutionHistoryRequest,
    ResetStickyTaskQueueRequest,
)
from temporalio.bridge.proto.workflow_activation import WorkflowActivation
from temporalio.bridge.proto.workflow_completion import WorkflowActivationCompletion
from temporalio.client import (
    AsyncActivityCancelledError,
    Client,
    RPCError,
    RPCStatusCode,
    WorkflowExecutionStatus,
    WorkflowFailureError,
    WorkflowHandle,
    WorkflowQueryFailedError,
    WorkflowUpdateFailedError,
    WorkflowUpdateHandle,
    WorkflowUpdateRPCTimeoutOrCancelledError,
    WorkflowUpdateStage,
)
from temporalio.common import (
    Priority,
    RawValue,
    RetryPolicy,
    SearchAttributeKey,
    SearchAttributePair,
    SearchAttributes,
    SearchAttributeValues,
    TypedSearchAttributes,
    WorkflowIDConflictPolicy,
)
from temporalio.converter import (
    DataConverter,
    DefaultFailureConverter,
    DefaultFailureConverterWithEncodedAttributes,
    DefaultPayloadConverter,
    PayloadCodec,
    PayloadConverter,
)
from temporalio.exceptions import (
    ActivityError,
    ApplicationError,
    ApplicationErrorCategory,
    CancelledError,
    ChildWorkflowError,
    TemporalError,
    TimeoutError,
    WorkflowAlreadyStartedError,
)
from temporalio.runtime import (
    BUFFERED_METRIC_KIND_COUNTER,
    BUFFERED_METRIC_KIND_HISTOGRAM,
    MetricBuffer,
    MetricBufferDurationFormat,
    PrometheusConfig,
    Runtime,
    TelemetryConfig,
)
from temporalio.service import __version__
from temporalio.testing import WorkflowEnvironment
from temporalio.worker import (
    UnsandboxedWorkflowRunner,
    Worker,
    WorkflowInstance,
    WorkflowInstanceDetails,
    WorkflowRunner,
)
from tests import DEV_SERVER_DOWNLOAD_VERSION
from tests.helpers import (
    admitted_update_task,
    assert_eq_eventually,
    assert_eventually,
    assert_pending_activity_exists_eventually,
    assert_task_fail_eventually,
    assert_workflow_exists_eventually,
    ensure_search_attributes_present,
    find_free_port,
    get_pending_activity_info,
    new_worker,
    pause_and_assert,
    unpause_and_assert,
    workflow_update_exists,
)
from tests.helpers.external_stack_trace import (
    ExternalStackTraceWorkflow,
    external_wait_cancel,
)

# Passing through because Python 3.9 has an import bug at
# https://github.com/python/cpython/issues/91351
with workflow.unsafe.imports_passed_through():
    import pytest


@workflow.defn
class HelloWorkflow:
    @workflow.run
    async def run(self, name: str) -> str:
        return f"Hello, {name}!"


async def test_workflow_hello(client: Client):
    async with new_worker(client, HelloWorkflow) as worker:
        result = await client.execute_workflow(
            HelloWorkflow.run,
            "Temporal",
            id=f"workflow-{uuid.uuid4()}",
            task_queue=worker.task_queue,
        )
        assert result == "Hello, Temporal!"


async def test_workflow_hello_eager(client: Client):
    async with new_worker(client, HelloWorkflow) as worker:
        handle = await client.start_workflow(
            HelloWorkflow.run,
            "Temporal",
            id=f"workflow-{uuid.uuid4()}",
            task_queue=worker.task_queue,
            request_eager_start=True,
            task_timeout=timedelta(hours=1),  # hang if retry needed
        )
        assert handle.__temporal_eagerly_started
        result = await handle.result()
        assert result == "Hello, Temporal!"


@activity.defn
async def multi_param_activity(param1: int, param2: str) -> str:
    return f"param1: {param1}, param2: {param2}"


@workflow.defn
class MultiParamWorkflow:
    @workflow.run
    async def run(self, param1: int, param2: str) -> str:
        return await workflow.execute_activity(
            multi_param_activity,
            args=[param1, param2],
            schedule_to_close_timeout=timedelta(seconds=30),
        )


async def test_workflow_multi_param(client: Client):
    # This test is mostly just here to confirm MyPy type checks the multi-param
    # overload approach properly
    async with new_worker(
        client, MultiParamWorkflow, activities=[multi_param_activity]
    ) as worker:
        result = await client.execute_workflow(
            MultiParamWorkflow.run,
            args=[123, "val1"],
            id=f"workflow-{uuid.uuid4()}",
            task_queue=worker.task_queue,
        )
        assert result == "param1: 123, param2: val1"


@workflow.defn
class InfoWorkflow:
    @workflow.run
    async def run(self) -> Dict:
        # Convert to JSON and back so it'll stringify un-JSON-able pieces
        ret = dataclasses.asdict(workflow.info())
        return json.loads(json.dumps(ret, default=str))


async def test_workflow_info(client: Client, env: WorkflowEnvironment):
    # TODO(cretz): Fix
    if env.supports_time_skipping:
        pytest.skip(
            "Java test server: https://github.com/temporalio/sdk-java/issues/1426"
        )
    async with new_worker(client, InfoWorkflow) as worker:
        workflow_id = f"workflow-{uuid.uuid4()}"
        retry_policy = RetryPolicy(
            initial_interval=timedelta(seconds=3),
            backoff_coefficient=4.0,
            maximum_interval=timedelta(seconds=5),
            maximum_attempts=6,
        )
        handle = await client.start_workflow(
            InfoWorkflow.run,
            id=workflow_id,
            task_queue=worker.task_queue,
            retry_policy=retry_policy,
        )
        info = await handle.result()
        assert info["attempt"] == 1
        assert info["cron_schedule"] is None
        assert info["execution_timeout"] is None
        assert info["namespace"] == client.namespace
        assert info["retry_policy"] == json.loads(
            json.dumps(dataclasses.asdict(retry_policy), default=str)
        )
        assert uuid.UUID(info["run_id"]).version == 7
        assert info["run_timeout"] is None
        assert info["task_queue"] == worker.task_queue
        assert info["task_timeout"] == "0:00:10"
        assert info["workflow_id"] == workflow_id
        assert info["workflow_type"] == "InfoWorkflow"

        async for e in handle.fetch_history_events():
            if e.HasField("workflow_execution_started_event_attributes"):
                assert info["workflow_start_time"] == json.loads(
                    json.dumps(
                        e.event_time.ToDatetime().replace(tzinfo=timezone.utc),
                        default=str,
                    )
                )
            elif e.HasField("workflow_task_started_event_attributes"):
                assert info["start_time"] == json.loads(
                    json.dumps(
                        e.event_time.ToDatetime().replace(tzinfo=timezone.utc),
                        default=str,
                    )
                )


@dataclass
class HistoryInfo:
    history_length: int
    history_size: int
    continue_as_new_suggested: bool


@workflow.defn
class HistoryInfoWorkflow:
    @workflow.run
    async def run(self) -> None:
        # Just wait forever
        await workflow.wait_condition(lambda: False)

    @workflow.signal
    async def bunch_of_events(self, count: int) -> None:
        # Create a lot of one-day timers
        for _ in range(count):
            asyncio.create_task(asyncio.sleep(60 * 60 * 24))

    @workflow.query
    def get_history_info(self) -> HistoryInfo:
        return HistoryInfo(
            history_length=workflow.info().get_current_history_length(),
            history_size=workflow.info().get_current_history_size(),
            continue_as_new_suggested=workflow.info().is_continue_as_new_suggested(),
        )


async def test_workflow_history_info(
    client: Client, env: WorkflowEnvironment, continue_as_new_suggest_history_count: int
):
    if env.supports_time_skipping:
        pytest.skip("Java test server does not support should continue as new")
    async with new_worker(client, HistoryInfoWorkflow) as worker:
        handle = await client.start_workflow(
            HistoryInfoWorkflow.run,
            id=f"workflow-{uuid.uuid4()}",
            task_queue=worker.task_queue,
        )
        # Issue query before anything else, which should mean only a history
        # size of 3, at least 100 bytes of history, and no continue as new
        # suggestion
        orig_info = await handle.query(HistoryInfoWorkflow.get_history_info)
        assert orig_info.history_length == 3
        assert orig_info.history_size > 100
        assert not orig_info.continue_as_new_suggested

        # Now send a lot of events
        await handle.signal(
            HistoryInfoWorkflow.bunch_of_events, continue_as_new_suggest_history_count
        )
        # Send one more event to trigger the WFT update. We have to do this
        # because just a query will have a stale representation of history
        # counts, but signal forces a new WFT.
        await handle.signal(HistoryInfoWorkflow.bunch_of_events, 1)
        new_info = await handle.query(HistoryInfoWorkflow.get_history_info)
        assert new_info.history_length > continue_as_new_suggest_history_count
        assert new_info.history_size > orig_info.history_size
        assert new_info.continue_as_new_suggested


@workflow.defn
class SignalAndQueryWorkflow:
    def __init__(self) -> None:
        self._last_event: Optional[str] = None

    @workflow.run
    async def run(self) -> None:
        # Wait forever
        await asyncio.Future()

    @workflow.signal
    def signal1(self, arg: str) -> None:
        self._last_event = f"signal1: {arg}"

    @workflow.signal(dynamic=True)
    def signal_dynamic(self, name: str, args: Sequence[RawValue]) -> None:
        arg = workflow.payload_converter().from_payload(args[0].payload, str)
        self._last_event = f"signal_dynamic {name}: {arg}"

    @workflow.signal(name="Custom Name")
    def signal_custom(self, arg: str) -> None:
        self._last_event = f"signal_custom: {arg}"

    @workflow.query
    def last_event(self) -> str:
        return self._last_event or "<no event>"

    @workflow.query(dynamic=True)
    def query_dynamic(self, name: str, args: Sequence[RawValue]) -> str:
        arg = workflow.payload_converter().from_payload(args[0].payload, str)
        return f"query_dynamic {name}: {arg}"

    @workflow.query(name="Custom Name")
    def query_custom(self, arg: str) -> str:
        return f"query_custom: {arg}"


async def test_workflow_signal_and_query(client: Client):
    async with new_worker(client, SignalAndQueryWorkflow) as worker:
        handle = await client.start_workflow(
            SignalAndQueryWorkflow.run,
            id=f"workflow-{uuid.uuid4()}",
            task_queue=worker.task_queue,
        )

        # Simple signals and queries
        await handle.signal(SignalAndQueryWorkflow.signal1, "some arg")
        assert "signal1: some arg" == await handle.query(
            SignalAndQueryWorkflow.last_event
        )

        # Dynamic signals and queries (old form)
        await handle.signal("signal2", "dyn arg")
        assert "signal_dynamic signal2: dyn arg" == await handle.query(
            SignalAndQueryWorkflow.last_event
        )
        assert "query_dynamic query2: dyn arg" == await handle.query(
            "query2", "dyn arg"
        )

        # Custom named signals and queries
        await handle.signal("Custom Name", "custom arg1")
        assert "signal_custom: custom arg1" == await handle.query(
            SignalAndQueryWorkflow.last_event
        )
        await handle.signal(SignalAndQueryWorkflow.signal_custom, "custom arg2")
        assert "signal_custom: custom arg2" == await handle.query(
            SignalAndQueryWorkflow.last_event
        )
        assert "query_custom: custom arg1" == await handle.query(
            "Custom Name", "custom arg1"
        )
        assert "query_custom: custom arg1" == await handle.query(
            SignalAndQueryWorkflow.query_custom, "custom arg1"
        )


@workflow.defn
class SignalAndQueryHandlersWorkflow:
    def __init__(self) -> None:
        self._last_event: Optional[str] = None

    @workflow.run
    async def run(self) -> None:
        # Wait forever
        await asyncio.Future()

    @workflow.query
    def last_event(self) -> str:
        return self._last_event or "<no event>"

    @workflow.signal
    def set_signal_handler(self, signal_name: str) -> None:
        def new_handler(arg: str) -> None:
            self._last_event = f"signal {signal_name}: {arg}"

        workflow.set_signal_handler(signal_name, new_handler)

    @workflow.signal
    def set_query_handler(self, query_name: str) -> None:
        def new_handler(arg: str) -> str:
            return f"query {query_name}: {arg}"

        workflow.set_query_handler(query_name, new_handler)

    @workflow.signal
    def set_dynamic_signal_handler(self) -> None:
        def new_handler(name: str, args: Sequence[RawValue]) -> None:
            arg = workflow.payload_converter().from_payload(args[0].payload, str)
            self._last_event = f"signal dynamic {name}: {arg}"

        workflow.set_dynamic_signal_handler(new_handler)

    @workflow.signal
    def set_dynamic_query_handler(self) -> None:
        def new_handler(name: str, args: Sequence[RawValue]) -> str:
            arg = workflow.payload_converter().from_payload(args[0].payload, str)
            return f"query dynamic {name}: {arg}"

        workflow.set_dynamic_query_handler(new_handler)


async def test_workflow_signal_and_query_handlers(client: Client):
    async with new_worker(client, SignalAndQueryHandlersWorkflow) as worker:
        handle = await client.start_workflow(
            SignalAndQueryHandlersWorkflow.run,
            id=f"workflow-{uuid.uuid4()}",
            task_queue=worker.task_queue,
        )

        # Confirm signals buffered when not found
        await handle.signal("unknown_signal1", "val1")
        await handle.signal(
            SignalAndQueryHandlersWorkflow.set_signal_handler, "unknown_signal1"
        )
        assert "signal unknown_signal1: val1" == await handle.query(
            SignalAndQueryHandlersWorkflow.last_event
        )

        # Normal signal handling
        await handle.signal("unknown_signal1", "val2")
        assert "signal unknown_signal1: val2" == await handle.query(
            SignalAndQueryHandlersWorkflow.last_event
        )

        # Dynamic signal handling buffered and new
        await handle.signal("unknown_signal2", "val3")
        await handle.signal(SignalAndQueryHandlersWorkflow.set_dynamic_signal_handler)
        assert "signal dynamic unknown_signal2: val3" == await handle.query(
            SignalAndQueryHandlersWorkflow.last_event
        )
        await handle.signal("unknown_signal3", "val4")
        assert "signal dynamic unknown_signal3: val4" == await handle.query(
            SignalAndQueryHandlersWorkflow.last_event
        )

        # Normal query handling
        await handle.signal(
            SignalAndQueryHandlersWorkflow.set_query_handler, "unknown_query1"
        )
        assert "query unknown_query1: val5" == await handle.query(
            "unknown_query1", "val5"
        )

        # Dynamic query handling
        await handle.signal(SignalAndQueryHandlersWorkflow.set_dynamic_query_handler)
        assert "query dynamic unknown_query2: val6" == await handle.query(
            "unknown_query2", "val6"
        )


@workflow.defn
class SignalAndQueryErrorsWorkflow:
    @workflow.run
    async def run(self) -> None:
        # Wait forever
        await asyncio.Future()

    @workflow.signal
    def bad_signal(self) -> NoReturn:
        raise ApplicationError("signal fail", 123)

    @workflow.query
    def bad_query(self) -> NoReturn:
        raise ApplicationError("query fail", 456)

    @workflow.query
    def other_query(self) -> str:
        raise NotImplementedError


async def test_workflow_signal_and_query_errors(client: Client):
    async with new_worker(client, SignalAndQueryErrorsWorkflow) as worker:
        handle = await client.start_workflow(
            SignalAndQueryErrorsWorkflow.run,
            id=f"workflow-{uuid.uuid4()}",
            task_queue=worker.task_queue,
        )
        # Send bad signal
        await handle.signal(SignalAndQueryErrorsWorkflow.bad_signal)
        # Wait on workflow
        with pytest.raises(WorkflowFailureError) as err:
            await handle.result()
        assert isinstance(err.value.cause, ApplicationError)
        assert list(err.value.cause.details) == [123]
        # Fail query (no details on query failure)
        with pytest.raises(WorkflowQueryFailedError) as rpc_err:
            await handle.query(SignalAndQueryErrorsWorkflow.bad_query)
        assert str(rpc_err.value) == "query fail"
        # Unrecognized query
        with pytest.raises(WorkflowQueryFailedError) as rpc_err:
            await handle.query("non-existent query")
        assert str(rpc_err.value) == (
            "Query handler for 'non-existent query' expected but not found,"
            " known queries: [__enhanced_stack_trace __stack_trace __temporal_workflow_metadata bad_query other_query]"
        )


@workflow.defn
class SignalAndQueryOldDynamicStyleWorkflow:
    def __init__(self) -> None:
        self._last_event: Optional[str] = None

    @workflow.run
    async def run(self) -> None:
        # Wait forever
        await asyncio.Future()

    @workflow.signal(dynamic=True)
    def signal_dynamic(self, name: str, *args: Any) -> None:
        self._last_event = f"signal_dynamic {name}: {args[0]}"

    @workflow.query
    def last_event(self) -> str:
        return self._last_event or "<no event>"

    @workflow.query(dynamic=True)
    def query_dynamic(self, name: str, *args: Any) -> str:
        return f"query_dynamic {name}: {args[0]}"


async def test_workflow_signal_and_query_old_dynamic_style(client: Client):
    async with new_worker(client, SignalAndQueryOldDynamicStyleWorkflow) as worker:
        handle = await client.start_workflow(
            SignalAndQueryOldDynamicStyleWorkflow.run,
            id=f"workflow-{uuid.uuid4()}",
            task_queue=worker.task_queue,
        )

        # Dynamic signals and queries
        await handle.signal("signal1", "dyn arg")
        assert "signal_dynamic signal1: dyn arg" == await handle.query(
            SignalAndQueryOldDynamicStyleWorkflow.last_event
        )
        assert "query_dynamic query1: dyn arg" == await handle.query(
            "query1", "dyn arg"
        )


@workflow.defn
class SignalAndQueryHandlersOldDynamicStyleWorkflow:
    def __init__(self) -> None:
        self._last_event: Optional[str] = None

    @workflow.run
    async def run(self) -> None:
        # Wait forever
        await asyncio.Future()

    @workflow.query
    def last_event(self) -> str:
        return self._last_event or "<no event>"

    @workflow.signal
    def set_dynamic_signal_handler(self) -> None:
        def new_handler(name: str, *args: Any) -> None:
            self._last_event = f"signal dynamic {name}: {args[0]}"

        workflow.set_dynamic_signal_handler(new_handler)

    @workflow.signal
    def set_dynamic_query_handler(self) -> None:
        def new_handler(name: str, *args: Any) -> str:
            return f"query dynamic {name}: {args[0]}"

        workflow.set_dynamic_query_handler(new_handler)


async def test_workflow_signal_qnd_query_handlers_old_dynamic_style(client: Client):
    async with new_worker(
        client, SignalAndQueryHandlersOldDynamicStyleWorkflow
    ) as worker:
        handle = await client.start_workflow(
            SignalAndQueryHandlersOldDynamicStyleWorkflow.run,
            id=f"workflow-{uuid.uuid4()}",
            task_queue=worker.task_queue,
        )

        # Dynamic signal handling buffered and new
        await handle.signal("unknown_signal1", "val1")
        await handle.signal(
            SignalAndQueryHandlersOldDynamicStyleWorkflow.set_dynamic_signal_handler
        )
        assert "signal dynamic unknown_signal1: val1" == await handle.query(
            SignalAndQueryHandlersOldDynamicStyleWorkflow.last_event
        )
        await handle.signal("unknown_signal2", "val2")
        assert "signal dynamic unknown_signal2: val2" == await handle.query(
            SignalAndQueryHandlersOldDynamicStyleWorkflow.last_event
        )

        # Dynamic query handling
        await handle.signal(
            SignalAndQueryHandlersOldDynamicStyleWorkflow.set_dynamic_query_handler
        )
        assert "query dynamic unknown_query1: val3" == await handle.query(
            "unknown_query1", "val3"
        )


@dataclass
class BadSignalParam:
    some_str: str


@workflow.defn
class BadSignalParamWorkflow:
    def __init__(self) -> None:
        self._signals: List[BadSignalParam] = []

    @workflow.run
    async def run(self) -> List[BadSignalParam]:
        await workflow.wait_condition(
            lambda: bool(self._signals) and self._signals[-1].some_str == "finish"
        )
        return self._signals

    @workflow.signal
    async def some_signal(self, param: BadSignalParam) -> None:
        self._signals.append(param)


async def test_workflow_bad_signal_param(client: Client):
    async with new_worker(client, BadSignalParamWorkflow) as worker:
        handle = await client.start_workflow(
            BadSignalParamWorkflow.run,
            id=f"workflow-{uuid.uuid4()}",
            task_queue=worker.task_queue,
        )
        # Send 4 signals, first and third are bad
        await handle.signal("some_signal", "bad")
        await handle.signal("some_signal", BadSignalParam(some_str="good"))
        await handle.signal("some_signal", 123)
        await handle.signal("some_signal", BadSignalParam(some_str="finish"))
        assert [
            BadSignalParam(some_str="good"),
            BadSignalParam(some_str="finish"),
        ] == await handle.result()


@workflow.defn
class AsyncUtilWorkflow:
    def __init__(self) -> None:
        self._status = "starting"
        self._wait_event1 = asyncio.Event()
        self._received_event2 = False

    @workflow.run
    async def run(self) -> Dict:
        # Record start times
        ret = {
            # "now" timestamp and current event loop monotonic time
            "start": str(workflow.now()),
            "start_time": workflow.time(),
            "start_time_ns": workflow.time_ns(),
            "event_loop_start": asyncio.get_running_loop().time(),
        }

        # Sleep for a small amount of time (we accept that it may take longer on
        # the server)
        await asyncio.sleep(0.1)

        # Wait for event 1
        self._status = "waiting for event1"
        await self._wait_event1.wait()

        # Wait for event 2
        self._status = "waiting for event2"
        await workflow.wait_condition(lambda: self._received_event2)

        # Record completion times
        self._status = "done"
        ret["end_time_ns"] = workflow.time_ns()
        return ret

    @workflow.signal
    def event1(self) -> None:
        self._wait_event1.set()

    @workflow.signal
    def event2(self) -> None:
        self._received_event2 = True

    @workflow.query
    def status(self) -> str:
        return self._status


async def test_workflow_async_utils(client: Client):
    async with new_worker(client, AsyncUtilWorkflow) as worker:
        # Start workflow and wait until status is waiting for event 1
        handle = await client.start_workflow(
            AsyncUtilWorkflow.run,
            id=f"workflow-{uuid.uuid4()}",
            task_queue=worker.task_queue,
        )

        async def status() -> str:
            return await handle.query(AsyncUtilWorkflow.status)

        await assert_eq_eventually("waiting for event1", status)

        # Set event 1 and confirm waiting on event 2
        await handle.signal(AsyncUtilWorkflow.event1)
        await assert_eq_eventually("waiting for event2", status)

        # Set event 2 and get the result and confirm query still works
        await handle.signal(AsyncUtilWorkflow.event2)
        result = await handle.result()
        assert "done" == await status()

        # Get the actual start time out of history
        resp = await client.workflow_service.get_workflow_execution_history(
            GetWorkflowExecutionHistoryRequest(
                namespace=client.namespace,
                execution=WorkflowExecution(workflow_id=handle.id),
            )
        )
        first_timestamp: Optional[Timestamp] = None
        last_timestamp: Optional[Timestamp] = None
        for event in resp.history.events:
            # Get timestamp from first workflow task started
            if event.event_type is EventType.EVENT_TYPE_WORKFLOW_TASK_STARTED:
                if not first_timestamp:
                    first_timestamp = event.event_time
                last_timestamp = event.event_time
        assert first_timestamp and last_timestamp

        # Check the times. We have to ignore type here because typeshed has
        # wrong type for Protobuf ToDatetime.
        first_timestamp_datetime = first_timestamp.ToDatetime(tzinfo=timezone.utc)  # type: ignore
        # We take off subsecond because Protobuf rounds nanos
        # differently than we do (they round toward zero, we use
        # utcfromtimestamp which suffers float precision issues).
        assert datetime.fromisoformat(result["start"]).replace(
            microsecond=0
        ) == first_timestamp_datetime.replace(microsecond=0)
        assert result["start_time"] == first_timestamp.ToNanoseconds() / 1e9
        assert result["start_time_ns"] == first_timestamp.ToNanoseconds()
        assert result["event_loop_start"] == result["start_time"]
        assert result["start_time_ns"] < result["end_time_ns"]
        assert result["end_time_ns"] == last_timestamp.ToNanoseconds()


@activity.defn
async def say_hello(name: str) -> str:
    return f"Hello, {name}!"


@workflow.defn
class SimpleActivityWorkflow:
    @workflow.run
    async def run(self, name: str) -> str:
        return await workflow.execute_activity(
            say_hello, name, schedule_to_close_timeout=timedelta(seconds=5)
        )


async def test_workflow_simple_activity(client: Client):
    async with new_worker(
        client, SimpleActivityWorkflow, activities=[say_hello]
    ) as worker:
        result = await client.execute_workflow(
            SimpleActivityWorkflow.run,
            "Temporal",
            id=f"workflow-{uuid.uuid4()}",
            task_queue=worker.task_queue,
        )
        assert result == "Hello, Temporal!"


@workflow.defn
class SimpleLocalActivityWorkflow:
    @workflow.run
    async def run(self, name: str) -> str:
        return await workflow.execute_local_activity(
            say_hello, name, schedule_to_close_timeout=timedelta(seconds=5)
        )


async def test_workflow_simple_local_activity(client: Client):
    async with new_worker(
        client, SimpleLocalActivityWorkflow, activities=[say_hello]
    ) as worker:
        result = await client.execute_workflow(
            SimpleLocalActivityWorkflow.run,
            "Temporal",
            id=f"workflow-{uuid.uuid4()}",
            task_queue=worker.task_queue,
        )
        assert result == "Hello, Temporal!"


@activity.defn
async def wait_cancel() -> str:
    try:
        if activity.info().is_local:
            await asyncio.sleep(1000)
        else:
            while True:
                await asyncio.sleep(0.3)
                activity.heartbeat()
        return "Manually stopped"
    except asyncio.CancelledError:
        return "Got cancelled error, cancelled? " + str(activity.is_cancelled())


class ActivityWaitCancelNotify:
    def __init__(self) -> None:
        self.wait_cancel_complete = asyncio.Event()

    @activity.defn
    async def wait_cancel(self) -> str:
        self.wait_cancel_complete.clear()
        try:
            if activity.info().is_local:
                await asyncio.sleep(1000)
            else:
                while True:
                    await asyncio.sleep(0.3)
                    activity.heartbeat()
            return "Manually stopped"
        except asyncio.CancelledError:
            return "Got cancelled error, cancelled? " + str(activity.is_cancelled())
        finally:
            self.wait_cancel_complete.set()


@dataclass
class CancelActivityWorkflowParams:
    cancellation_type: str
    local: bool


@workflow.defn
class CancelActivityWorkflow:
    def __init__(self) -> None:
        self._activity_result = "<none>"

    @workflow.run
    async def run(self, params: CancelActivityWorkflowParams) -> None:
        if params.local:
            handle = workflow.start_local_activity_method(
                ActivityWaitCancelNotify.wait_cancel,
                schedule_to_close_timeout=timedelta(seconds=5),
                cancellation_type=workflow.ActivityCancellationType[
                    params.cancellation_type
                ],
            )
        else:
            handle = workflow.start_activity_method(
                ActivityWaitCancelNotify.wait_cancel,
                schedule_to_close_timeout=timedelta(seconds=5),
                heartbeat_timeout=timedelta(seconds=1),
                cancellation_type=workflow.ActivityCancellationType[
                    params.cancellation_type
                ],
            )
        await asyncio.sleep(0.01)
        try:
            handle.cancel()
            self._activity_result = await handle
        except ActivityError as err:
            self._activity_result = f"Error: {err.cause.__class__.__name__}"
        # TODO(cretz): Remove when https://github.com/temporalio/sdk-core/issues/323 is fixed
        except CancelledError as err:
            self._activity_result = f"Error: {err.__class__.__name__}"
        # Wait forever
        await asyncio.Future()

    @workflow.query
    def activity_result(self) -> str:
        return self._activity_result


@pytest.mark.parametrize("local", [True, False])
async def test_workflow_cancel_activity(client: Client, local: bool):
    # Need short task timeout to timeout LA task and longer assert timeout
    # so the task can timeout
    task_timeout = timedelta(seconds=1)
    assert_timeout = timedelta(seconds=10)
    activity_inst = ActivityWaitCancelNotify()

    async with new_worker(
        client, CancelActivityWorkflow, activities=[activity_inst.wait_cancel]
    ) as worker:
        # Try cancel - confirm error and activity was sent the cancel
        handle = await client.start_workflow(
            CancelActivityWorkflow.run,
            CancelActivityWorkflowParams(
                cancellation_type=workflow.ActivityCancellationType.TRY_CANCEL.name,
                local=local,
            ),
            id=f"workflow-{uuid.uuid4()}",
            task_queue=worker.task_queue,
            task_timeout=task_timeout,
        )

        async def activity_result() -> str:
            return await handle.query(CancelActivityWorkflow.activity_result)

        await assert_eq_eventually(
            "Error: CancelledError", activity_result, timeout=assert_timeout
        )
        await activity_inst.wait_cancel_complete.wait()
        await handle.cancel()

        # Wait cancel - confirm no error due to graceful cancel handling
        handle = await client.start_workflow(
            CancelActivityWorkflow.run,
            CancelActivityWorkflowParams(
                cancellation_type=workflow.ActivityCancellationType.WAIT_CANCELLATION_COMPLETED.name,
                local=local,
            ),
            id=f"workflow-{uuid.uuid4()}",
            task_queue=worker.task_queue,
            task_timeout=task_timeout,
        )
        await assert_eq_eventually(
            "Got cancelled error, cancelled? True",
            activity_result,
            timeout=assert_timeout,
        )
        await activity_inst.wait_cancel_complete.wait()
        await handle.cancel()

        # Abandon - confirm error and that activity stays running
        handle = await client.start_workflow(
            CancelActivityWorkflow.run,
            CancelActivityWorkflowParams(
                cancellation_type=workflow.ActivityCancellationType.ABANDON.name,
                local=local,
            ),
            id=f"workflow-{uuid.uuid4()}",
            task_queue=worker.task_queue,
            task_timeout=task_timeout,
        )
        await assert_eq_eventually(
            "Error: CancelledError", activity_result, timeout=assert_timeout
        )
        await asyncio.sleep(0.5)
        assert not activity_inst.wait_cancel_complete.is_set()
        await handle.cancel()
        await activity_inst.wait_cancel_complete.wait()


@workflow.defn
class SimpleChildWorkflow:
    @workflow.run
    async def run(self, name: str) -> str:
        return await workflow.execute_child_workflow(HelloWorkflow.run, name)


async def test_workflow_simple_child(client: Client):
    async with new_worker(client, SimpleChildWorkflow, HelloWorkflow) as worker:
        result = await client.execute_workflow(
            SimpleChildWorkflow.run,
            "Temporal",
            id=f"workflow-{uuid.uuid4()}",
            task_queue=worker.task_queue,
        )
        assert result == "Hello, Temporal!"


@workflow.defn
class LongSleepWorkflow:
    @workflow.run
    async def run(self) -> None:
        self._started = True
        await asyncio.sleep(1000)

    @workflow.query
    def started(self) -> bool:
        return self._started


async def test_workflow_simple_cancel(client: Client):
    async with new_worker(client, LongSleepWorkflow) as worker:
        handle = await client.start_workflow(
            LongSleepWorkflow.run,
            id=f"workflow-{uuid.uuid4()}",
            task_queue=worker.task_queue,
        )

        async def started() -> bool:
            return await handle.query(LongSleepWorkflow.started)

        await assert_eq_eventually(True, started)
        await handle.cancel()
        with pytest.raises(WorkflowFailureError) as err:
            await handle.result()
        assert isinstance(err.value.cause, CancelledError)
        assert (await handle.describe()).status == WorkflowExecutionStatus.CANCELED


@workflow.defn
class TrapCancelWorkflow:
    @workflow.run
    async def run(self) -> str:
        try:
            await asyncio.Future()
            raise RuntimeError("should not get here")
        except asyncio.CancelledError:
            return "cancelled"


async def test_workflow_cancel_before_run(client: Client):
    # Start the workflow _and_ send cancel before even starting the workflow
    task_queue = str(uuid.uuid4())
    handle = await client.start_workflow(
        TrapCancelWorkflow.run,
        id=f"workflow-{uuid.uuid4()}",
        task_queue=task_queue,
    )
    await handle.cancel()
    # Start worker and wait for result
    async with new_worker(client, TrapCancelWorkflow, task_queue=task_queue):
        assert "cancelled" == await handle.result()


@activity.defn
async def wait_forever() -> NoReturn:
    await asyncio.Future()
    raise RuntimeError("Unreachable")


@workflow.defn
class UncaughtCancelWorkflow:
    @workflow.run
    async def run(self, activity: bool) -> NoReturn:
        self._started = True
        # Wait forever on activity or child workflow
        if activity:
            await workflow.execute_activity(
                wait_forever, start_to_close_timeout=timedelta(seconds=1000)
            )
        else:
            await workflow.execute_child_workflow(
                UncaughtCancelWorkflow.run,
                True,
                id=f"{workflow.info().workflow_id}_child",
            )

    @workflow.query
    def started(self) -> bool:
        return self._started


@pytest.mark.parametrize("activity", [True, False])
async def test_workflow_uncaught_cancel(client: Client, activity: bool):
    async with new_worker(
        client, UncaughtCancelWorkflow, activities=[wait_forever]
    ) as worker:
        # Start workflow waiting on activity or child workflow, cancel it, and
        # confirm the workflow is shown as cancelled
        handle = await client.start_workflow(
            UncaughtCancelWorkflow.run,
            activity,
            id=f"workflow-{uuid.uuid4()}",
            task_queue=worker.task_queue,
        )

        async def started() -> bool:
            return await handle.query(UncaughtCancelWorkflow.started)

        await assert_eq_eventually(True, started)
        await handle.cancel()
        with pytest.raises(WorkflowFailureError) as err:
            await handle.result()
        assert isinstance(err.value.cause, CancelledError)


@workflow.defn
class CancelChildWorkflow:
    def __init__(self) -> None:
        self._ready = False

    @workflow.run
    async def run(self, use_execute: bool) -> None:
        if use_execute:
            self._task = asyncio.create_task(
                workflow.execute_child_workflow(
                    LongSleepWorkflow.run, id=f"{workflow.info().workflow_id}_child"
                )
            )
        else:
            self._task = await workflow.start_child_workflow(
                LongSleepWorkflow.run, id=f"{workflow.info().workflow_id}_child"
            )
        self._ready = True
        await self._task

    @workflow.query
    def ready(self) -> bool:
        return self._ready

    @workflow.signal
    async def cancel_child(self) -> None:
        self._task.cancel()


@pytest.mark.parametrize("use_execute", [True, False])
async def test_workflow_cancel_child_started(client: Client, use_execute: bool):
    async with new_worker(client, CancelChildWorkflow, LongSleepWorkflow) as worker:
        # Start workflow
        handle = await client.start_workflow(
            CancelChildWorkflow.run,
            use_execute,
            id=f"workflow-{uuid.uuid4()}",
            task_queue=worker.task_queue,
        )

        await assert_workflow_exists_eventually(
            client, LongSleepWorkflow.run, f"{handle.id}_child"
        )
        # Send cancel signal and wait on the handle
        await handle.signal(CancelChildWorkflow.cancel_child)
        with pytest.raises(WorkflowFailureError) as err:
            await handle.result()
        assert isinstance(err.value.cause, ChildWorkflowError)
        assert isinstance(err.value.cause.cause, CancelledError)


@pytest.mark.skip(reason="unable to easily prevent child start currently")
async def test_workflow_cancel_child_unstarted(client: Client):
    raise NotImplementedError


@workflow.defn
class ReturnSignalWorkflow:
    def __init__(self) -> None:
        self._signal: Optional[str] = None

    @workflow.run
    async def run(self) -> str:
        await workflow.wait_condition(lambda: self._signal is not None)
        assert self._signal
        return self._signal

    @workflow.signal
    def my_signal(self, value: str) -> None:
        self._signal = value


@workflow.defn
class SignalChildWorkflow:
    @workflow.run
    async def run(self, signal_value: str) -> str:
        handle = await workflow.start_child_workflow(
            ReturnSignalWorkflow.run, id=workflow.info().workflow_id + "_child"
        )
        await handle.signal(ReturnSignalWorkflow.my_signal, signal_value)
        return await handle


async def test_workflow_signal_child(client: Client):
    async with new_worker(client, SignalChildWorkflow, ReturnSignalWorkflow) as worker:
        result = await client.execute_workflow(
            SignalChildWorkflow.run,
            "some value",
            id=f"workflow-{uuid.uuid4()}",
            task_queue=worker.task_queue,
        )
        assert result == "some value"


@workflow.defn
class CancelExternalWorkflow:
    @workflow.run
    async def run(self, external_workflow_id: str) -> None:
        await workflow.get_external_workflow_handle(external_workflow_id).cancel()


async def test_workflow_cancel_external(client: Client):
    async with new_worker(client, CancelExternalWorkflow, LongSleepWorkflow) as worker:
        # Start long sleep, then cancel and check that it got cancelled
        long_sleep_handle = await client.start_workflow(
            LongSleepWorkflow.run,
            id=f"workflow-{uuid.uuid4()}",
            task_queue=worker.task_queue,
        )
        await client.execute_workflow(
            CancelExternalWorkflow.run,
            long_sleep_handle.id,
            id=f"workflow-{uuid.uuid4()}",
            task_queue=worker.task_queue,
        )
        with pytest.raises(WorkflowFailureError) as err:
            await long_sleep_handle.result()
        assert isinstance(err.value.cause, CancelledError)


@dataclass
class SignalExternalWorkflowArgs:
    external_workflow_id: str
    signal_value: str


@workflow.defn
class SignalExternalWorkflow:
    @workflow.run
    async def run(self, args: SignalExternalWorkflowArgs) -> None:
        handle: workflow.ExternalWorkflowHandle[ReturnSignalWorkflow] = (
            workflow.get_external_workflow_handle_for(
                ReturnSignalWorkflow.run, args.external_workflow_id
            )
        )
        await handle.signal(ReturnSignalWorkflow.my_signal, args.signal_value)


async def test_workflow_signal_external(client: Client):
    async with new_worker(
        client, SignalExternalWorkflow, ReturnSignalWorkflow
    ) as worker:
        # Start return signal, then signal and check that it got signalled
        return_signal_handle = await client.start_workflow(
            ReturnSignalWorkflow.run,
            id=f"workflow-{uuid.uuid4()}",
            task_queue=worker.task_queue,
        )
        await client.execute_workflow(
            SignalExternalWorkflow.run,
            SignalExternalWorkflowArgs(
                external_workflow_id=return_signal_handle.id, signal_value="some value"
            ),
            id=f"workflow-{uuid.uuid4()}",
            task_queue=worker.task_queue,
        )
        assert "some value" == await return_signal_handle.result()


@workflow.defn
class MultiCancelWorkflow:
    @workflow.run
    async def run(self) -> List[str]:
        events: List[str] = []

        async def timer():
            nonlocal events
            try:
                await asyncio.sleep(1)
                events.append("timer success")
            except asyncio.CancelledError:
                events.append("timer cancelled")

        async def activity():
            nonlocal events
            try:
                await workflow.execute_activity(
                    wait_cancel, schedule_to_close_timeout=timedelta(5)
                )
                events.append("activity success")
            except ActivityError as err:
                if isinstance(err.cause, CancelledError):
                    events.append("activity cancelled")

        async def child(id: str):
            nonlocal events
            try:
                await workflow.execute_child_workflow(LongSleepWorkflow.run, id=id)
                events.append("child success")
            except ChildWorkflowError as err:
                if isinstance(err.cause, CancelledError):
                    events.append("child cancelled")

        # Start all tasks, send a cancel to all, and wait until done
        fut = asyncio.gather(
            timer(),
            asyncio.shield(timer()),
            activity(),
            child(f"child-{workflow.info().workflow_id}"),
            return_exceptions=True,
        )
        await asyncio.sleep(0.1)
        fut.cancel()
        await workflow.wait_condition(lambda: len(events) == 4, timeout=30)
        # Wait on the future just to make asyncio happy
        try:
            await fut
        except asyncio.CancelledError:
            pass
        return events


async def test_workflow_cancel_multi(client: Client):
    async with new_worker(
        client, MultiCancelWorkflow, LongSleepWorkflow, activities=[wait_cancel]
    ) as worker:
        results = await client.execute_workflow(
            MultiCancelWorkflow.run,
            id=f"workflow-{uuid.uuid4()}",
            task_queue=worker.task_queue,
        )
        assert sorted(results) == [
            "activity cancelled",
            "child cancelled",
            "timer cancelled",
            "timer success",
        ]


@workflow.defn
class CancelUnsentWorkflow:
    @workflow.run
    async def run(self) -> None:
        # Timer
        def raise_error():
            raise RuntimeError("should not get here")

        timer_handle = asyncio.get_running_loop().call_later(1, raise_error)
        timer_handle.cancel()

        async def wait_timer():
            await timer_handle  # type: ignore[misc]

        await self.wait_and_swallow(wait_timer())

        # Start activity
        activity_handle = workflow.start_activity(
            wait_cancel, schedule_to_close_timeout=timedelta(seconds=5)
        )
        activity_handle.cancel()
        await self.wait_and_swallow(activity_handle)

        # Execute activity
        activity_task = asyncio.create_task(
            workflow.execute_activity(
                wait_cancel, schedule_to_close_timeout=timedelta(seconds=5)
            )
        )
        activity_task.cancel()
        await self.wait_and_swallow(activity_task)

        # Start local activity
        activity_handle = workflow.start_local_activity(
            wait_cancel, schedule_to_close_timeout=timedelta(seconds=5)
        )
        activity_handle.cancel()
        await self.wait_and_swallow(activity_handle)

        # Execute local activity
        activity_task = asyncio.create_task(
            workflow.execute_local_activity(
                wait_cancel, schedule_to_close_timeout=timedelta(seconds=5)
            )
        )
        activity_task.cancel()
        await self.wait_and_swallow(activity_task)

        # Start child
        child_task1 = asyncio.create_task(
            workflow.start_child_workflow(
                LongSleepWorkflow.run, id=f"{workflow.info().workflow_id}_child1"
            )
        )
        child_task1.cancel()
        await self.wait_and_swallow(child_task1)

        # Execute child
        child_task2 = asyncio.create_task(
            workflow.execute_child_workflow(
                LongSleepWorkflow.run, id=f"{workflow.info().workflow_id}_child2"
            )
        )
        child_task2.cancel()
        await self.wait_and_swallow(child_task2)

        # Sleep for a short bit to force another task to run so we know that
        # workflow completion isn't saving us here
        await asyncio.sleep(0.01)

    async def wait_and_swallow(self, aw: Awaitable) -> None:
        try:
            await aw
        except (Exception, asyncio.CancelledError):
            pass


async def test_workflow_cancel_unsent(client: Client):
    workflow_id = f"workflow-{uuid.uuid4()}"
    async with new_worker(
        client, CancelUnsentWorkflow, LongSleepWorkflow, activities=[wait_cancel]
    ) as worker:
        await client.execute_workflow(
            CancelUnsentWorkflow.run,
            id=workflow_id,
            task_queue=worker.task_queue,
        )
    # Check history
    resp = await client.workflow_service.get_workflow_execution_history(
        GetWorkflowExecutionHistoryRequest(
            namespace=client.namespace,
            execution=WorkflowExecution(workflow_id=workflow_id),
        )
    )
    found_timer = False
    for event in resp.history.events:
        # No activities or children scheduled
        assert event.event_type is not EventType.EVENT_TYPE_ACTIVITY_TASK_SCHEDULED
        assert (
            event.event_type
            is not EventType.EVENT_TYPE_START_CHILD_WORKFLOW_EXECUTION_INITIATED
        )
        # Make sure timer is just our 0.01 timer
        if event.event_type is EventType.EVENT_TYPE_TIMER_STARTED:
            assert (
                event.timer_started_event_attributes.start_to_fire_timeout.ToMilliseconds()
                == 10
            )
            found_timer = True
    assert found_timer


@workflow.defn
class ActivityTimeoutWorkflow:
    @workflow.run
    async def run(self) -> None:
        await workflow.execute_activity(
            wait_cancel,
            start_to_close_timeout=timedelta(milliseconds=10),
            retry_policy=RetryPolicy(maximum_attempts=1),
        )


async def test_workflow_activity_timeout(client: Client):
    async with new_worker(
        client, ActivityTimeoutWorkflow, activities=[wait_cancel]
    ) as worker:
        with pytest.raises(WorkflowFailureError) as err:
            await client.execute_workflow(
                ActivityTimeoutWorkflow.run,
                id=f"workflow-{uuid.uuid4()}",
                task_queue=worker.task_queue,
            )
        assert isinstance(err.value.cause, ActivityError)
        assert isinstance(err.value.cause.cause, TimeoutError)


# Just serializes in a "payloads" wrapper
class SimpleCodec(PayloadCodec):
    async def encode(self, payloads: Sequence[Payload]) -> List[Payload]:
        wrapper = Payloads(payloads=payloads)
        return [
            Payload(
                metadata={"simple-codec": b"true"}, data=wrapper.SerializeToString()
            )
        ]

    async def decode(self, payloads: Sequence[Payload]) -> List[Payload]:
        payloads = list(payloads)
        if len(payloads) != 1:
            raise RuntimeError("Expected only a single payload")
        elif payloads[0].metadata.get("simple-codec") != b"true":
            raise RuntimeError("Not encoded with this codec")
        wrapper = Payloads()
        wrapper.ParseFromString(payloads[0].data)
        return list(wrapper.payloads)


async def test_workflow_with_codec(client: Client, env: WorkflowEnvironment):
    # Make client with this codec and run a couple of existing tests
    config = client.config()
    config["data_converter"] = DataConverter(payload_codec=SimpleCodec())
    client = Client(**config)
    await test_workflow_signal_and_query(client)
    await test_workflow_signal_and_query_errors(client)
    await test_workflow_simple_activity(client)
    await test_workflow_update_handlers_happy(client)


class PassThroughCodec(PayloadCodec):
    async def encode(self, payloads: Sequence[Payload]) -> List[Payload]:
        return list(payloads)

    async def decode(self, payloads: Sequence[Payload]) -> List[Payload]:
        return list(payloads)


async def test_workflow_with_passthrough_codec(client: Client):
    # Make client with this codec and run the activity test. This used to fail
    # because there was a bug where the codec couldn't reuse the passed-in
    # payloads.
    config = client.config()
    config["data_converter"] = DataConverter(payload_codec=PassThroughCodec())
    client = Client(**config)
    await test_workflow_simple_activity(client)


class CustomWorkflowRunner(WorkflowRunner):
    def __init__(self) -> None:
        super().__init__()
        self._unsandboxed = UnsandboxedWorkflowRunner()
        self._pairs: List[Tuple[WorkflowActivation, WorkflowActivationCompletion]] = []

    def prepare_workflow(self, defn: workflow._Definition) -> None:
        pass

    def create_instance(self, det: WorkflowInstanceDetails) -> WorkflowInstance:
        return CustomWorkflowInstance(self, self._unsandboxed.create_instance(det))


class CustomWorkflowInstance(WorkflowInstance):
    def __init__(
        self, runner: CustomWorkflowRunner, unsandboxed: WorkflowInstance
    ) -> None:
        super().__init__()
        self._runner = runner
        self._unsandboxed = unsandboxed

    def activate(self, act: WorkflowActivation) -> WorkflowActivationCompletion:
        comp = self._unsandboxed.activate(act)
        self._runner._pairs.append((act, comp))
        return comp


async def test_workflow_with_custom_runner(client: Client):
    runner = CustomWorkflowRunner()
    async with new_worker(client, HelloWorkflow, workflow_runner=runner) as worker:
        result = await client.execute_workflow(
            HelloWorkflow.run,
            "Temporal",
            id=f"workflow-{uuid.uuid4()}",
            task_queue=worker.task_queue,
        )
        assert result == "Hello, Temporal!"
    # Confirm first activation and last non-eviction-reply completion
    assert (
        runner._pairs[0][0].jobs[0].initialize_workflow.workflow_type == "HelloWorkflow"
    )
    assert (
        runner._pairs[-2][-1]
        .successful.commands[0]
        .complete_workflow_execution.result.data
        == b'"Hello, Temporal!"'
    )


@workflow.defn
class ContinueAsNewWorkflow:
    @workflow.run
    async def run(self, past_run_ids: List[str]) -> List[str]:
        # Check memo and retry policy
        assert workflow.memo_value("past_run_id_count") == len(past_run_ids)
        retry_policy = workflow.info().retry_policy
        assert retry_policy and retry_policy.maximum_attempts == 1000 + len(
            past_run_ids
        )

        if len(past_run_ids) == 5:
            return past_run_ids
        info = workflow.info()
        if info.continued_run_id:
            past_run_ids.append(info.continued_run_id)
        workflow.continue_as_new(
            past_run_ids,
            # Add memo and retry policy to check
            memo={"past_run_id_count": len(past_run_ids)},
            retry_policy=RetryPolicy(maximum_attempts=1000 + len(past_run_ids)),
        )


async def test_workflow_continue_as_new(client: Client, env: WorkflowEnvironment):
    # TODO(cretz): Fix
    if env.supports_time_skipping:
        pytest.skip(
            "Java test server: https://github.com/temporalio/sdk-java/issues/1424"
        )
    async with new_worker(client, ContinueAsNewWorkflow) as worker:
        handle = await client.start_workflow(
            ContinueAsNewWorkflow.run,
            cast(List[str], []),
            id=f"workflow-{uuid.uuid4()}",
            task_queue=worker.task_queue,
            memo={"past_run_id_count": 0},
            retry_policy=RetryPolicy(maximum_attempts=1000),
        )
        result = await handle.result()
        assert len(result) == 5
        assert result[0] == handle.first_execution_run_id


sa_prefix = "python_test_"


def search_attributes_to_serializable(
    attrs: Union[SearchAttributes, TypedSearchAttributes],
) -> Mapping[str, Any]:
    if isinstance(attrs, TypedSearchAttributes):
        return {
            p.key.name: str(p.value) for p in attrs if p.key.name.startswith(sa_prefix)
        }
    return {
        # Ignore ones without our prefix
        k: [str(v) if isinstance(v, datetime) else v for v in vals]
        for k, vals in attrs.items()
        if k.startswith(sa_prefix)
    }


@workflow.defn
class SearchAttributeWorkflow:
    text_attribute = SearchAttributeKey.for_text(f"{sa_prefix}text")
    keyword_attribute = SearchAttributeKey.for_keyword(f"{sa_prefix}keyword")
    keyword_list_attribute = SearchAttributeKey.for_keyword_list(
        f"{sa_prefix}keyword_list"
    )
    int_attribute = SearchAttributeKey.for_int(f"{sa_prefix}int")
    float_attribute = SearchAttributeKey.for_float(f"{sa_prefix}double")
    bool_attribute = SearchAttributeKey.for_bool(f"{sa_prefix}bool")
    datetime_attribute = SearchAttributeKey.for_datetime(f"{sa_prefix}datetime")

    @workflow.run
    async def run(self) -> None:
        # Wait forever
        await asyncio.Future()

    @workflow.query
    def get_search_attributes_untyped(self) -> Mapping[str, Any]:
        return search_attributes_to_serializable(workflow.info().search_attributes)

    @workflow.query
    def get_search_attributes_typed(self) -> Mapping[str, Any]:
        return search_attributes_to_serializable(
            workflow.info().typed_search_attributes
        )

    @workflow.signal
    def do_search_attribute_update_untyped(self) -> None:
        empty_float_list: List[float] = []
        workflow.upsert_search_attributes(
            {
                SearchAttributeWorkflow.text_attribute.name: ["text2"],
                # We intentionally leave keyword off to confirm it still comes
                # back but replace keyword list
                SearchAttributeWorkflow.keyword_list_attribute.name: [
                    "keywordlist3",
                    "keywordlist4",
                ],
                SearchAttributeWorkflow.int_attribute.name: [456],
                # Empty list to confirm removed
                SearchAttributeWorkflow.float_attribute.name: empty_float_list,
                SearchAttributeWorkflow.bool_attribute.name: [False],
                SearchAttributeWorkflow.datetime_attribute.name: [
                    datetime(2003, 4, 5, 6, 7, 8, tzinfo=timezone(timedelta(hours=9)))
                ],
            }
        )

    @workflow.signal
    def do_search_attribute_update_typed(self) -> None:
        # Matches do_search_attribute_update_untyped
        workflow.upsert_search_attributes(
            [
                SearchAttributeWorkflow.text_attribute.value_set("text2"),
                SearchAttributeWorkflow.keyword_list_attribute.value_set(
                    ["keywordlist3", "keywordlist4"]
                ),
                SearchAttributeWorkflow.int_attribute.value_set(456),
                SearchAttributeWorkflow.float_attribute.value_unset(),
                SearchAttributeWorkflow.bool_attribute.value_set(False),
                SearchAttributeWorkflow.datetime_attribute.value_set(
                    datetime(2003, 4, 5, 6, 7, 8, tzinfo=timezone(timedelta(hours=9)))
                ),
            ]
        )


async def test_workflow_search_attributes(client: Client, env_type: str):
    if env_type != "local":
        pytest.skip("Only testing search attributes on local which disables cache")
    await ensure_search_attributes_present(
        client,
        SearchAttributeWorkflow.text_attribute,
        SearchAttributeWorkflow.keyword_attribute,
        SearchAttributeWorkflow.keyword_list_attribute,
        SearchAttributeWorkflow.int_attribute,
        SearchAttributeWorkflow.float_attribute,
        SearchAttributeWorkflow.bool_attribute,
        SearchAttributeWorkflow.datetime_attribute,
    )

    initial_attrs_untyped: SearchAttributes = {
        SearchAttributeWorkflow.text_attribute.name: ["text1"],
        SearchAttributeWorkflow.keyword_attribute.name: ["keyword1"],
        SearchAttributeWorkflow.keyword_list_attribute.name: [
            "keywordlist1",
            "keywordlist2",
        ],
        SearchAttributeWorkflow.int_attribute.name: [123],
        SearchAttributeWorkflow.float_attribute.name: [456.78],
        SearchAttributeWorkflow.bool_attribute.name: [True],
        SearchAttributeWorkflow.datetime_attribute.name: [
            datetime(2001, 2, 3, 4, 5, 6, tzinfo=timezone.utc)
        ],
    }
    initial_attrs_typed = TypedSearchAttributes(
        [
            SearchAttributePair(SearchAttributeWorkflow.text_attribute, "text1"),
            SearchAttributePair(SearchAttributeWorkflow.keyword_attribute, "keyword1"),
            SearchAttributePair(
                SearchAttributeWorkflow.keyword_list_attribute,
                ["keywordlist1", "keywordlist2"],
            ),
            SearchAttributePair(SearchAttributeWorkflow.int_attribute, 123),
            SearchAttributePair(SearchAttributeWorkflow.float_attribute, 456.78),
            SearchAttributePair(SearchAttributeWorkflow.bool_attribute, True),
            SearchAttributePair(
                SearchAttributeWorkflow.datetime_attribute,
                datetime(2001, 2, 3, 4, 5, 6, tzinfo=timezone.utc),
            ),
        ]
    )
    updated_attrs_untyped: Dict[str, SearchAttributeValues] = {
        SearchAttributeWorkflow.text_attribute.name: ["text2"],
        SearchAttributeWorkflow.keyword_attribute.name: ["keyword1"],
        SearchAttributeWorkflow.keyword_list_attribute.name: [
            "keywordlist3",
            "keywordlist4",
        ],
        SearchAttributeWorkflow.int_attribute.name: [456],
        SearchAttributeWorkflow.float_attribute.name: cast(List[float], []),
        SearchAttributeWorkflow.bool_attribute.name: [False],
        SearchAttributeWorkflow.datetime_attribute.name: [
            datetime(2003, 4, 5, 6, 7, 8, tzinfo=timezone(timedelta(hours=9)))
        ],
    }
    updated_attrs_untyped_from_server: Dict[str, SearchAttributeValues] = {
        SearchAttributeWorkflow.text_attribute.name: ["text2"],
        SearchAttributeWorkflow.keyword_attribute.name: ["keyword1"],
        SearchAttributeWorkflow.keyword_list_attribute.name: [
            "keywordlist3",
            "keywordlist4",
        ],
        SearchAttributeWorkflow.int_attribute.name: [456],
        # No float value
        SearchAttributeWorkflow.bool_attribute.name: [False],
        SearchAttributeWorkflow.datetime_attribute.name: [
            datetime(2003, 4, 5, 6, 7, 8, tzinfo=timezone(timedelta(hours=9)))
        ],
    }
    updated_attrs_typed = TypedSearchAttributes(
        [
            SearchAttributePair(SearchAttributeWorkflow.text_attribute, "text2"),
            SearchAttributePair(SearchAttributeWorkflow.keyword_attribute, "keyword1"),
            SearchAttributePair(
                SearchAttributeWorkflow.keyword_list_attribute,
                ["keywordlist3", "keywordlist4"],
            ),
            SearchAttributePair(SearchAttributeWorkflow.int_attribute, 456),
            SearchAttributePair(SearchAttributeWorkflow.bool_attribute, False),
            SearchAttributePair(
                SearchAttributeWorkflow.datetime_attribute,
                datetime(2003, 4, 5, 6, 7, 8, tzinfo=timezone(timedelta(hours=9))),
            ),
        ]
    )

    async def describe_attributes_untyped(handle: WorkflowHandle) -> SearchAttributes:
        # Remove any not our prefix
        return {
            k: v
            for k, v in (await handle.describe()).search_attributes.items()
            if k.startswith(sa_prefix)
        }

    async def describe_attributes_typed(
        handle: WorkflowHandle,
    ) -> TypedSearchAttributes:
        # Remove any not our prefix
        attrs = (await handle.describe()).typed_search_attributes
        return dataclasses.replace(
            attrs,
            search_attributes=[p for p in attrs if p.key.name.startswith(sa_prefix)],
        )

    # Mutate with untyped mutators (but check untyped/typed)
    async with new_worker(client, SearchAttributeWorkflow) as worker:
        handle = await client.start_workflow(
            SearchAttributeWorkflow.run,
            id=f"workflow-{uuid.uuid4()}",
            task_queue=worker.task_queue,
            search_attributes=initial_attrs_untyped,
        )

        # Check query/describe
        assert search_attributes_to_serializable(
            initial_attrs_untyped
        ) == await handle.query(SearchAttributeWorkflow.get_search_attributes_untyped)
        assert initial_attrs_untyped == await describe_attributes_untyped(handle)
        assert search_attributes_to_serializable(
            initial_attrs_typed
        ) == await handle.query(SearchAttributeWorkflow.get_search_attributes_typed)
        assert initial_attrs_typed == await describe_attributes_typed(handle)

        # Update and check query/describe
        await handle.signal(SearchAttributeWorkflow.do_search_attribute_update_untyped)
        assert search_attributes_to_serializable(
            updated_attrs_untyped
        ) == await handle.query(SearchAttributeWorkflow.get_search_attributes_untyped)
        assert updated_attrs_untyped_from_server == await describe_attributes_untyped(
            handle
        )
        assert search_attributes_to_serializable(
            updated_attrs_typed
        ) == await handle.query(SearchAttributeWorkflow.get_search_attributes_typed)
        assert updated_attrs_typed == await describe_attributes_typed(handle)

    # Mutate with typed mutators (but check untyped/typed)
    async with new_worker(client, SearchAttributeWorkflow) as worker:
        handle = await client.start_workflow(
            SearchAttributeWorkflow.run,
            id=f"workflow-{uuid.uuid4()}",
            task_queue=worker.task_queue,
            search_attributes=initial_attrs_typed,
        )

        # Check query/describe
        assert search_attributes_to_serializable(
            initial_attrs_untyped
        ) == await handle.query(SearchAttributeWorkflow.get_search_attributes_untyped)
        assert initial_attrs_untyped == await describe_attributes_untyped(handle)
        assert search_attributes_to_serializable(
            initial_attrs_typed
        ) == await handle.query(SearchAttributeWorkflow.get_search_attributes_typed)
        assert initial_attrs_typed == await describe_attributes_typed(handle)

        # Update and check query/describe
        await handle.signal(SearchAttributeWorkflow.do_search_attribute_update_typed)
        assert search_attributes_to_serializable(
            updated_attrs_untyped
        ) == await handle.query(SearchAttributeWorkflow.get_search_attributes_untyped)
        assert updated_attrs_untyped_from_server == await describe_attributes_untyped(
            handle
        )
        assert search_attributes_to_serializable(
            updated_attrs_typed
        ) == await handle.query(SearchAttributeWorkflow.get_search_attributes_typed)
        assert updated_attrs_typed == await describe_attributes_typed(handle)


@workflow.defn
class NoSearchAttributesWorkflow:
    @workflow.run
    async def run(self) -> None:
        workflow.upsert_search_attributes(
            [
                SearchAttributeWorkflow.text_attribute.value_set("text2"),
            ]
        )
        # All we need to do is complete


async def test_workflow_no_initial_search_attributes(client: Client, env_type: str):
    if env_type != "local":
        pytest.skip("Only testing search attributes on local which disables cache")
    await ensure_search_attributes_present(
        client,
        SearchAttributeWorkflow.text_attribute,
    )
    async with new_worker(client, NoSearchAttributesWorkflow) as worker:
        handle = await client.start_workflow(
            NoSearchAttributesWorkflow.run,
            id=f"workflow-{uuid.uuid4()}",
            task_queue=worker.task_queue,
            # importantly, no initial search attributes
        )
        await handle.result()


@workflow.defn
class LoggingWorkflow:
    def __init__(self) -> None:
        self._last_signal = "<none>"

    @workflow.run
    async def run(self) -> None:
        await workflow.wait_condition(lambda: self._last_signal == "finish")

    @workflow.signal
    def my_signal(self, value: str) -> None:
        self._last_signal = value
        workflow.logger.info(f"Signal: {value}")

    @workflow.update
    def my_update(self, value: str) -> None:
        workflow.logger.info(f"Update: {value}")

    @workflow.query
    def last_signal(self) -> str:
        return self._last_signal


class LogCapturer:
    def __init__(self) -> None:
        self.log_queue: queue.Queue[logging.LogRecord] = queue.Queue()

    @contextmanager
    def logs_captured(self, *loggers: logging.Logger):
        handler = logging.handlers.QueueHandler(self.log_queue)

        prev_levels = [l.level for l in loggers]
        for l in loggers:
            l.setLevel(logging.INFO)
            l.addHandler(handler)
        try:
            yield self
        finally:
            for i, l in enumerate(loggers):
                l.removeHandler(handler)
                l.setLevel(prev_levels[i])

    def find_log(self, starts_with: str) -> Optional[logging.LogRecord]:
        for record in cast(List[logging.LogRecord], self.log_queue.queue):
            if record.message.startswith(starts_with):
                return record
        return None


async def test_workflow_logging(client: Client, env: WorkflowEnvironment):
    workflow.logger.full_workflow_info_on_extra = True
    with LogCapturer().logs_captured(
        workflow.logger.base_logger, activity.logger.base_logger
    ) as capturer:
        # Log two signals and kill worker before completing. Need to disable
        # workflow cache since we restart the worker and don't want to pay the
        # sticky queue penalty.
        async with new_worker(
            client, LoggingWorkflow, max_cached_workflows=0
        ) as worker:
            handle = await client.start_workflow(
                LoggingWorkflow.run,
                id=f"workflow-{uuid.uuid4()}",
                task_queue=worker.task_queue,
            )
            # Send some signals and updates
            await handle.signal(LoggingWorkflow.my_signal, "signal 1")
            await handle.signal(LoggingWorkflow.my_signal, "signal 2")
            await handle.execute_update(
                LoggingWorkflow.my_update, "update 1", id="update-1"
            )
            await handle.execute_update(
                LoggingWorkflow.my_update, "update 2", id="update-2"
            )
            assert "signal 2" == await handle.query(LoggingWorkflow.last_signal)

        # Confirm logs were produced
        assert capturer.find_log("Signal: signal 1 ({'attempt':")
        assert capturer.find_log("Signal: signal 2")
        assert capturer.find_log("Update: update 1")
        assert capturer.find_log("Update: update 2")
        assert not capturer.find_log("Signal: signal 3")
        # Also make sure it has some workflow info and correct funcName
        record = capturer.find_log("Signal: signal 1")
        assert (
            record
            and record.__dict__["temporal_workflow"]["workflow_type"]
            == "LoggingWorkflow"
            and record.funcName == "my_signal"
        )
        # Since we enabled full info, make sure it's there
        assert isinstance(record.__dict__["workflow_info"], workflow.Info)
        # Check the log emitted by the update execution.
        record = capturer.find_log("Update: update 1")
        assert (
            record
            and record.__dict__["temporal_workflow"]["update_id"] == "update-1"
            and record.__dict__["temporal_workflow"]["update_name"] == "my_update"
            and "'update_id': 'update-1'" in record.message
            and "'update_name': 'my_update'" in record.message
        )

        # Clear queue and start a new one with more signals
        capturer.log_queue.queue.clear()
        async with new_worker(
            client,
            LoggingWorkflow,
            task_queue=worker.task_queue,
            max_cached_workflows=0,
        ) as worker:
            # Send signals and updates
            await handle.signal(LoggingWorkflow.my_signal, "signal 3")
            await handle.signal(LoggingWorkflow.my_signal, "finish")
            await handle.result()

        # Confirm replayed logs are not present but new ones are
        assert not capturer.find_log("Signal: signal 1")
        assert not capturer.find_log("Signal: signal 2")
        assert capturer.find_log("Signal: signal 3")
        assert capturer.find_log("Signal: finish")


@activity.defn
async def task_fail_once_activity() -> None:
    if activity.info().attempt == 1:
        raise RuntimeError("Intentional activity task failure")


task_fail_once_workflow_has_failed = False


@workflow.defn(sandboxed=False)
class TaskFailOnceWorkflow:
    @workflow.run
    async def run(self) -> None:
        # Fail on first attempt
        global task_fail_once_workflow_has_failed
        if not task_fail_once_workflow_has_failed:
            task_fail_once_workflow_has_failed = True
            raise RuntimeError("Intentional workflow task failure")

        # Execute activity that will fail once
        await workflow.execute_activity(
            task_fail_once_activity,
            start_to_close_timeout=timedelta(seconds=30),
            retry_policy=RetryPolicy(
                initial_interval=timedelta(milliseconds=1),
                backoff_coefficient=1.0,
                maximum_attempts=2,
            ),
        )


async def test_workflow_logging_task_fail(client: Client):
    with LogCapturer().logs_captured(
        activity.logger.base_logger, temporalio.worker._workflow_instance.logger
    ) as capturer:
        async with new_worker(
            client, TaskFailOnceWorkflow, activities=[task_fail_once_activity]
        ) as worker:
            await client.execute_workflow(
                TaskFailOnceWorkflow.run,
                id=f"workflow-{uuid.uuid4()}",
                task_queue=worker.task_queue,
            )

        wf_task_record = capturer.find_log("Failed activation on workflow")
        assert wf_task_record
        assert "Intentional workflow task failure" in wf_task_record.message
        assert (
            getattr(wf_task_record, "temporal_workflow")["workflow_type"]
            == "TaskFailOnceWorkflow"
        )

        act_task_record = capturer.find_log("Completing activity as failed")
        assert act_task_record
        assert "Intentional activity task failure" in act_task_record.message
        assert (
            getattr(act_task_record, "temporal_activity")["activity_type"]
            == "task_fail_once_activity"
        )


@workflow.defn
class StackTraceWorkflow:
    def __init__(self) -> None:
        self._status = "created"

    @workflow.run
    async def run(self) -> None:
        # Start several tasks
        awaitables = [
            asyncio.sleep(1000),
            workflow.execute_activity(
                wait_cancel, schedule_to_close_timeout=timedelta(seconds=1000)
            ),
            workflow.execute_child_workflow(
                LongSleepWorkflow.run, id=f"{workflow.info().workflow_id}_child"
            ),
            self.never_completing_coroutine(),
        ]
        await workflow.wait([asyncio.create_task(v) for v in awaitables])

    async def never_completing_coroutine(self) -> None:
        self._status = "waiting"
        await workflow.wait_condition(lambda: False)

    @workflow.query
    def status(self) -> str:
        return self._status


async def test_workflow_stack_trace(client: Client):
    async with new_worker(
        client, StackTraceWorkflow, LongSleepWorkflow, activities=[wait_cancel]
    ) as worker:
        handle = await client.start_workflow(
            StackTraceWorkflow.run,
            id=f"workflow-{uuid.uuid4()}",
            task_queue=worker.task_queue,
        )

        # Wait until waiting
        async def status() -> str:
            return await handle.query(StackTraceWorkflow.status)

        await assert_eq_eventually("waiting", status)

        # Send stack trace query
        trace = await handle.query("__stack_trace")
        # TODO(cretz): Do more specific checks once we clean up traces
        assert "never_completing_coroutine" in trace


async def test_workflow_enhanced_stack_trace(client: Client):
    """Expected format of __enhanced_stack_trace:

    EnhancedStackTrace : {

        sdk (StackTraceSDKInfo) : {
            name: string,
            version: string
        },

        sources (map<string, StackTraceFileSlice>) : {
            filename: (StackTraceFileSlice) {
                line_offset: int,
                content: string
            },
            ...
        },

        stacks (StackTrace[]) : [
            (StackTraceFileLocation) {
                file_path: string,
                line: int,
                column: int,
                function_name: string,
                internal_code: bool
            },
            ...
        ]
    }

    More details available in API repository: temporal/api/sdk/v1/enhanced_stack_trace.proto
    """

    async with new_worker(
        client, StackTraceWorkflow, LongSleepWorkflow, activities=[wait_cancel]
    ) as worker:
        handle = await client.start_workflow(
            StackTraceWorkflow.run,
            id=f"workflow-{uuid.uuid4()}",
            task_queue=worker.task_queue,
        )

        # Wait until waiting
        async def status() -> str:
            return await handle.query(StackTraceWorkflow.status)

        await assert_eq_eventually("waiting", status)

        # Send stack trace query
        trace = await handle.query("__enhanced_stack_trace")

        assert type(trace) == EnhancedStackTrace

        assert "never_completing_coroutine" in [
            loc.function_name for stack in trace.stacks for loc in stack.locations
        ]

        # first line of never_completing_coroutine
        cur_source = None
        for source in trace.sources.keys():
            if source.endswith("test_workflow.py"):
                cur_source = source

        # make sure the source exists
        assert cur_source is not None

        # make sure the line is present in the source
        assert 'self._status = "waiting"' in trace.sources[cur_source].content
        assert trace.sdk.version == __version__


async def test_workflow_external_enhanced_stack_trace(client: Client):
    async with new_worker(
        client,
        ExternalStackTraceWorkflow,
        activities=[external_wait_cancel],
    ) as worker:
        handle = await client.start_workflow(
            ExternalStackTraceWorkflow.run,
            id=f"workflow-{uuid.uuid4()}",
            task_queue=worker.task_queue,
        )

        async def status() -> str:
            return await handle.query(ExternalStackTraceWorkflow.status)

        await assert_eq_eventually("waiting", status)

        trace = await handle.query("__enhanced_stack_trace")

        # test that a coroutine only has the source as its stack

        assert type(trace) == EnhancedStackTrace

        assert "never_completing_coroutine" in [
            loc.function_name for stack in trace.stacks for loc in stack.locations
        ]

        fn = None
        for source in trace.sources.keys():
            if source.endswith("external_coroutine.py"):
                fn = source

        assert fn is not None
        assert (
            'status[0] = "waiting"  # external coroutine test'
            in trace.sources[fn].content
        )
        assert trace.sdk.version == __version__


@dataclass
class MyDataClass:
    field1: str

    def assert_expected(self) -> None:
        # Part of the assertion is that this is the right type, which is
        # confirmed just by calling the method. We also check the field.
        assert self.field1 == "some value"


@activity.defn
async def data_class_typed_activity(param: MyDataClass) -> MyDataClass:
    param.assert_expected()
    return param


@runtime_checkable
@workflow.defn(name="DataClassTypedWorkflow")
class DataClassTypedWorkflowProto(Protocol):
    @workflow.run
    async def run(self, arg: MyDataClass) -> MyDataClass: ...

    @workflow.signal
    def signal_sync(self, param: MyDataClass) -> None: ...

    @workflow.query
    def query_sync(self, param: MyDataClass) -> MyDataClass: ...

    @workflow.signal
    def complete(self) -> None: ...


@workflow.defn(name="DataClassTypedWorkflow")
class DataClassTypedWorkflowAbstract(ABC):
    @workflow.run
    @abstractmethod
    async def run(self, arg: MyDataClass) -> MyDataClass: ...

    @workflow.signal
    @abstractmethod
    def signal_sync(self, param: MyDataClass) -> None: ...

    @workflow.query
    @abstractmethod
    def query_sync(self, param: MyDataClass) -> MyDataClass: ...

    @workflow.signal
    @abstractmethod
    def complete(self) -> None: ...


@workflow.defn
class DataClassTypedWorkflow(DataClassTypedWorkflowAbstract):
    def __init__(self) -> None:
        self._should_complete = asyncio.Event()

    @workflow.run
    async def run(self, param: MyDataClass) -> MyDataClass:
        param.assert_expected()
        # Only do activities and child workflows on top level
        if not workflow.info().parent:
            param = await workflow.execute_activity(
                data_class_typed_activity,
                param,
                start_to_close_timeout=timedelta(seconds=30),
            )
            param.assert_expected()
            param = await workflow.execute_local_activity(
                data_class_typed_activity,
                param,
                start_to_close_timeout=timedelta(seconds=30),
            )
            param.assert_expected()
            child_handle = await workflow.start_child_workflow(
                DataClassTypedWorkflow.run,
                param,
                id=f"{workflow.info().workflow_id}_child",
            )
            await child_handle.signal(DataClassTypedWorkflow.signal_sync, param)
            await child_handle.signal(DataClassTypedWorkflow.signal_async, param)
            await child_handle.signal(DataClassTypedWorkflow.complete)
            param = await child_handle
            param.assert_expected()
        await self._should_complete.wait()
        return param

    @workflow.signal
    def signal_sync(self, param: MyDataClass) -> None:
        param.assert_expected()

    @workflow.signal
    async def signal_async(self, param: MyDataClass) -> None:
        param.assert_expected()

    @workflow.query
    def query_sync(self, param: MyDataClass) -> MyDataClass:
        param.assert_expected()
        return param

    @workflow.query
    async def query_async(self, param: MyDataClass) -> MyDataClass:
        return param

    @workflow.signal
    def complete(self) -> None:
        self._should_complete.set()


async def test_workflow_dataclass_typed(client: Client, env: WorkflowEnvironment):
    # TODO(cretz): Fix
    if env.supports_time_skipping:
        pytest.skip(
            "Java test server: https://github.com/temporalio/sdk-core/issues/390"
        )
    async with new_worker(
        client, DataClassTypedWorkflow, activities=[data_class_typed_activity]
    ) as worker:
        val = MyDataClass(field1="some value")
        handle = await client.start_workflow(
            DataClassTypedWorkflow.run,
            val,
            id=f"workflow-{uuid.uuid4()}",
            task_queue=worker.task_queue,
        )
        await handle.signal(DataClassTypedWorkflow.signal_sync, val)
        await handle.signal(DataClassTypedWorkflow.signal_async, val)
        (await handle.query(DataClassTypedWorkflow.query_sync, val)).assert_expected()
        # TODO(cretz): Why does MyPy need this annotated?
        query_result: MyDataClass = await handle.query(
            DataClassTypedWorkflow.query_async, val
        )
        query_result.assert_expected()
        await handle.signal(DataClassTypedWorkflow.complete)
        (await handle.result()).assert_expected()


async def test_workflow_separate_protocol(client: Client):
    # This test is to confirm that protocols can be used as "interfaces" for
    # when the workflow impl is absent
    async with new_worker(
        client, DataClassTypedWorkflow, activities=[data_class_typed_activity]
    ) as worker:
        assert isinstance(DataClassTypedWorkflow(), DataClassTypedWorkflowProto)
        val = MyDataClass(field1="some value")
        handle = await client.start_workflow(
            DataClassTypedWorkflowProto.run,
            val,
            id=f"workflow-{uuid.uuid4()}",
            task_queue=worker.task_queue,
        )
        await handle.signal(DataClassTypedWorkflowProto.signal_sync, val)
        (
            await handle.query(DataClassTypedWorkflowProto.query_sync, val)
        ).assert_expected()
        await handle.signal(DataClassTypedWorkflowProto.complete)
        (await handle.result()).assert_expected()


async def test_workflow_separate_abstract(client: Client):
    # This test is to confirm that abstract classes can be used as "interfaces"
    # for when the workflow impl is absent
    async with new_worker(
        client, DataClassTypedWorkflow, activities=[data_class_typed_activity]
    ) as worker:
        assert issubclass(DataClassTypedWorkflow, DataClassTypedWorkflowAbstract)
        val = MyDataClass(field1="some value")
        handle = await client.start_workflow(
            DataClassTypedWorkflowAbstract.run,
            val,
            id=f"workflow-{uuid.uuid4()}",
            task_queue=worker.task_queue,
        )
        await handle.signal(DataClassTypedWorkflowAbstract.signal_sync, val)
        (
            await handle.query(DataClassTypedWorkflowAbstract.query_sync, val)
        ).assert_expected()
        await handle.signal(DataClassTypedWorkflowAbstract.complete)
        (await handle.result()).assert_expected()


async def test_workflow_already_started(client: Client, env: WorkflowEnvironment):
    # TODO(cretz): Fix
    if env.supports_time_skipping:
        pytest.skip(
            "Java test server: https://github.com/temporalio/sdk-java/issues/1220"
        )
    async with new_worker(client, LongSleepWorkflow) as worker:
        id = f"workflow-{uuid.uuid4()}"
        # Try to start it twice
        await client.start_workflow(
            LongSleepWorkflow.run,
            id=id,
            task_queue=worker.task_queue,
        )
        with pytest.raises(WorkflowAlreadyStartedError):
            await client.start_workflow(
                LongSleepWorkflow.run,
                id=id,
                task_queue=worker.task_queue,
            )


@workflow.defn
class ChildAlreadyStartedWorkflow:
    @workflow.run
    async def run(self) -> None:
        # Try to start it twice
        id = f"{workflow.info().workflow_id}_child"
        await workflow.start_child_workflow(LongSleepWorkflow.run, id=id)
        try:
            await workflow.start_child_workflow(LongSleepWorkflow.run, id=id)
        except WorkflowAlreadyStartedError:
            raise ApplicationError("Already started")


async def test_workflow_child_already_started(client: Client, env: WorkflowEnvironment):
    # TODO(cretz): Fix
    if env.supports_time_skipping:
        pytest.skip(
            "Java test server: https://github.com/temporalio/sdk-java/issues/1220"
        )
    async with new_worker(
        client, ChildAlreadyStartedWorkflow, LongSleepWorkflow
    ) as worker:
        with pytest.raises(WorkflowFailureError) as err:
            await client.execute_workflow(
                ChildAlreadyStartedWorkflow.run,
                id=f"workflow-{uuid.uuid4()}",
                task_queue=worker.task_queue,
            )
        assert isinstance(err.value.cause, ApplicationError)
        assert err.value.cause.message == "Already started"


@workflow.defn
class TypedConfigWorkflow:
    @workflow.run
    async def run(self) -> None:
        retry_policy = RetryPolicy(initial_interval=timedelta(milliseconds=1))
        # Activity
        activity_config = workflow.ActivityConfig(
            retry_policy=retry_policy,
            schedule_to_close_timeout=timedelta(seconds=5),
        )
        result = await workflow.execute_activity(
            fail_until_attempt_activity, 2, **activity_config
        )
        assert result == "attempt: 2"
        # Local activity
        local_activity_config = workflow.LocalActivityConfig(
            retry_policy=retry_policy,
            schedule_to_close_timeout=timedelta(seconds=5),
        )
        result = await workflow.execute_local_activity(
            fail_until_attempt_activity, 2, **local_activity_config
        )
        assert result == "attempt: 2"
        # Child workflow
        child_config = workflow.ChildWorkflowConfig(
            id=f"{workflow.info().workflow_id}_child",
            retry_policy=retry_policy,
        )
        result = await workflow.execute_child_workflow(
            FailUntilAttemptWorkflow.run, 2, **child_config
        )
        assert result == "attempt: 2"


async def test_workflow_typed_config(client: Client):
    async with new_worker(
        client,
        TypedConfigWorkflow,
        FailUntilAttemptWorkflow,
        activities=[fail_until_attempt_activity],
    ) as worker:
        await client.execute_workflow(
            TypedConfigWorkflow.run,
            id=f"workflow-{uuid.uuid4()}",
            task_queue=worker.task_queue,
        )


@activity.defn
async def fail_until_attempt_activity(until_attempt: int) -> str:
    if activity.info().attempt < until_attempt:
        raise ApplicationError("Attempt too low")
    return f"attempt: {activity.info().attempt}"


@workflow.defn
class FailUntilAttemptWorkflow:
    @workflow.run
    async def run(self, until_attempt: int) -> str:
        if workflow.info().attempt < until_attempt:
            raise ApplicationError("Attempt too low")
        return f"attempt: {workflow.info().attempt}"


@workflow.defn
class LocalActivityBackoffWorkflow:
    @workflow.run
    async def run(self) -> None:
        await workflow.execute_local_activity(
            fail_until_attempt_activity,
            2,
            start_to_close_timeout=timedelta(minutes=1),
            local_retry_threshold=timedelta(seconds=1),
            retry_policy=RetryPolicy(
                maximum_attempts=2, initial_interval=timedelta(seconds=2)
            ),
        )


async def test_workflow_local_activity_backoff(client: Client):
    workflow_id = f"workflow-{uuid.uuid4()}"
    async with new_worker(
        client, LocalActivityBackoffWorkflow, activities=[fail_until_attempt_activity]
    ) as worker:
        await client.execute_workflow(
            LocalActivityBackoffWorkflow.run,
            id=workflow_id,
            task_queue=worker.task_queue,
            task_timeout=timedelta(seconds=3),
        )
    # Check history
    resp = await client.workflow_service.get_workflow_execution_history(
        GetWorkflowExecutionHistoryRequest(
            namespace=client.namespace,
            execution=WorkflowExecution(workflow_id=workflow_id),
        )
    )
    assert 1 == sum(
        1
        for e in resp.history.events
        if e.event_type is EventType.EVENT_TYPE_TIMER_FIRED
    )
    assert 2 == sum(
        1
        for e in resp.history.events
        if e.event_type is EventType.EVENT_TYPE_MARKER_RECORDED
    )


deadlock_thread_event = threading.Event()


# We cannot sandbox this because we are intentionally non-deterministic when we
# set the global threading event
@workflow.defn(sandboxed=False)
class DeadlockedWorkflow:
    @workflow.run
    async def run(self) -> None:
        # Block on threading event
        deadlock_thread_event.wait()


async def test_workflow_deadlock(client: Client):
    # Disable safe eviction so the worker can complete
    async with new_worker(
        client, DeadlockedWorkflow, disable_safe_workflow_eviction=True
    ) as worker:
        if worker._workflow_worker:
            worker._workflow_worker._deadlock_timeout_seconds = 1
        deadlock_thread_event.clear()
        handle = await client.start_workflow(
            DeadlockedWorkflow.run,
            id=f"workflow-{uuid.uuid4()}",
            task_queue=worker.task_queue,
        )

        async def last_history_task_failure() -> str:
            resp = await client.workflow_service.get_workflow_execution_history(
                GetWorkflowExecutionHistoryRequest(
                    namespace=client.namespace,
                    execution=WorkflowExecution(workflow_id=handle.id),
                ),
            )
            for event in reversed(resp.history.events):
                if event.event_type == EventType.EVENT_TYPE_WORKFLOW_TASK_FAILED:
                    return event.workflow_task_failed_event_attributes.failure.message
            return "<no failure>"

        try:
            await assert_eq_eventually(
                "[TMPRL1101] Potential deadlock detected: workflow didn't yield within 1 second(s).",
                last_history_task_failure,
                timeout=timedelta(seconds=5),
                interval=timedelta(seconds=1),
            )
        finally:
            deadlock_thread_event.set()


@workflow.defn
class EvictionDeadlockWorkflow:
    def __init__(self) -> None:
        self.val = 1

    async def wait_until_positive(self):
        while True:
            await workflow.wait_condition(lambda: self.val > 0)
            self.val = -self.val

    async def wait_until_negative(self):
        while True:
            await workflow.wait_condition(lambda: self.val < 0)
            self.val = -self.val

    @workflow.run
    async def run(self):
        await asyncio.gather(self.wait_until_negative(), self.wait_until_positive())


async def test_workflow_eviction_deadlock(client: Client):
    # We are running the worker, but we can't ever shut it down on eviction
    # error so we send shutdown in the background and leave this worker dangling
    worker = new_worker(client, EvictionDeadlockWorkflow)
    if worker._workflow_worker:
        worker._workflow_worker._deadlock_timeout_seconds = 1
    worker_task = asyncio.create_task(worker.run())

    # Run workflow that deadlocks
    handle = await client.start_workflow(
        EvictionDeadlockWorkflow.run,
        id=f"workflow-{uuid.uuid4()}",
        task_queue=worker.task_queue,
    )

    async def last_history_task_failure() -> str:
        resp = await client.workflow_service.get_workflow_execution_history(
            GetWorkflowExecutionHistoryRequest(
                namespace=client.namespace,
                execution=WorkflowExecution(workflow_id=handle.id),
            ),
        )
        for event in reversed(resp.history.events):
            if event.event_type == EventType.EVENT_TYPE_WORKFLOW_TASK_FAILED:
                return event.workflow_task_failed_event_attributes.failure.message
        return "<no failure>"

    await assert_eq_eventually(
        "[TMPRL1101] Potential deadlock detected: workflow didn't yield within 1 second(s).",
        last_history_task_failure,
        timeout=timedelta(seconds=5),
        interval=timedelta(seconds=1),
    )

    # Send cancel but don't wait
    worker_task.cancel()


class PatchWorkflowBase:
    def __init__(self) -> None:
        self._result = "<unset>"

    @workflow.query
    def result(self) -> str:
        return self._result


@workflow.defn(name="patch-workflow")
class PrePatchWorkflow(PatchWorkflowBase):
    @workflow.run
    async def run(self) -> None:
        self._result = "pre-patch"


@workflow.defn(name="patch-workflow")
class PatchWorkflow(PatchWorkflowBase):
    @workflow.run
    async def run(self) -> None:
        if workflow.patched("my-patch"):
            self._result = "post-patch"
        else:
            self._result = "pre-patch"


@workflow.defn(name="patch-workflow")
class DeprecatePatchWorkflow(PatchWorkflowBase):
    @workflow.run
    async def run(self) -> None:
        workflow.deprecate_patch("my-patch")
        self._result = "post-patch"


@workflow.defn(name="patch-workflow")
class PostPatchWorkflow(PatchWorkflowBase):
    @workflow.run
    async def run(self) -> None:
        self._result = "post-patch"


async def test_workflow_patch(client: Client):
    workflow_run = PrePatchWorkflow.run
    task_queue = str(uuid.uuid4())

    async def execute() -> WorkflowHandle:
        handle = await client.start_workflow(
            workflow_run, id=f"workflow-{uuid.uuid4()}", task_queue=task_queue
        )
        await handle.result()
        return handle

    async def query_result(handle: WorkflowHandle) -> str:
        return await handle.query(PatchWorkflowBase.result)

    # Run a simple pre-patch workflow. Need to disable workflow cache since we
    # restart the worker and don't want to pay the sticky queue penalty.
    async with new_worker(
        client, PrePatchWorkflow, task_queue=task_queue, max_cached_workflows=0
    ):
        pre_patch_handle = await execute()
        assert "pre-patch" == await query_result(pre_patch_handle)

    # Confirm patched workflow gives old result for pre-patched but new result
    # for patched
    async with new_worker(
        client, PatchWorkflow, task_queue=task_queue, max_cached_workflows=0
    ):
        patch_handle = await execute()
        assert "post-patch" == await query_result(patch_handle)
        assert "pre-patch" == await query_result(pre_patch_handle)

    # Confirm what works during deprecated
    async with new_worker(
        client, DeprecatePatchWorkflow, task_queue=task_queue, max_cached_workflows=0
    ):
        deprecate_patch_handle = await execute()
        assert "post-patch" == await query_result(deprecate_patch_handle)
        assert "post-patch" == await query_result(patch_handle)

    # Confirm what works when deprecation gone
    async with new_worker(
        client, PostPatchWorkflow, task_queue=task_queue, max_cached_workflows=0
    ):
        post_patch_handle = await execute()
        assert "post-patch" == await query_result(post_patch_handle)
        assert "post-patch" == await query_result(deprecate_patch_handle)
        # TODO(cretz): This causes a non-determinism failure due to having the
        # patch marker, but we don't have an easy way to test it
        # await query_result(patch_handle)


@workflow.defn(name="patch-memoized")
class PatchMemoizedWorkflowUnpatched:
    def __init__(self, *, should_patch: bool = False) -> None:
        self.should_patch = should_patch
        self._waiting_signal = True

    @workflow.run
    async def run(self) -> List[str]:
        results: List[str] = []
        if self.should_patch and workflow.patched("some-patch"):
            results.append("pre-patch")
        self._waiting_signal = True
        await workflow.wait_condition(lambda: not self._waiting_signal)
        results.append("some-value")
        if self.should_patch and workflow.patched("some-patch"):
            results.append("post-patch")
        return results

    @workflow.signal
    def signal(self) -> None:
        self._waiting_signal = False

    @workflow.query
    def waiting_signal(self) -> bool:
        return self._waiting_signal


@workflow.defn(name="patch-memoized")
class PatchMemoizedWorkflowPatched(PatchMemoizedWorkflowUnpatched):
    def __init__(self) -> None:
        super().__init__(should_patch=True)

    @workflow.run
    async def run(self) -> List[str]:
        return await super().run()


async def test_workflow_patch_memoized(client: Client):
    # Start a worker with the workflow unpatched and wait until halfway through.
    # Need to disable workflow cache since we restart the worker and don't want
    # to pay the sticky queue penalty.
    task_queue = f"tq-{uuid.uuid4()}"
    async with Worker(
        client,
        task_queue=task_queue,
        workflows=[PatchMemoizedWorkflowUnpatched],
        max_cached_workflows=0,
    ):
        pre_patch_handle = await client.start_workflow(
            PatchMemoizedWorkflowUnpatched.run,
            id=f"workflow-{uuid.uuid4()}",
            task_queue=task_queue,
        )

        # Need to wait until it has gotten halfway through
        async def waiting_signal() -> bool:
            return await pre_patch_handle.query(
                PatchMemoizedWorkflowUnpatched.waiting_signal
            )

        await assert_eq_eventually(True, waiting_signal)

    # Now start the worker again, but this time with a patched workflow
    async with Worker(
        client,
        task_queue=task_queue,
        workflows=[PatchMemoizedWorkflowPatched],
        max_cached_workflows=0,
    ):
        # Start a new workflow post patch
        post_patch_handle = await client.start_workflow(
            PatchMemoizedWorkflowPatched.run,
            id=f"workflow-{uuid.uuid4()}",
            task_queue=task_queue,
        )

        # Send signal to both and check results
        await pre_patch_handle.signal(PatchMemoizedWorkflowPatched.signal)
        await post_patch_handle.signal(PatchMemoizedWorkflowPatched.signal)

        # Confirm expected values
        assert ["some-value"] == await pre_patch_handle.result()
        assert [
            "pre-patch",
            "some-value",
            "post-patch",
        ] == await post_patch_handle.result()


@workflow.defn
class UUIDWorkflow:
    def __init__(self) -> None:
        self._result = "<unset>"

    @workflow.run
    async def run(self) -> None:
        self._result = str(workflow.uuid4())

    @workflow.query
    def result(self) -> str:
        return self._result


async def test_workflow_uuid(client: Client):
    task_queue = str(uuid.uuid4())
    async with new_worker(
        client, UUIDWorkflow, task_queue=task_queue, max_cached_workflows=0
    ):
        # Get two handle UUID results. Need to disable workflow cache since we
        # restart the worker and don't want to pay the sticky queue penalty.
        handle1 = await client.start_workflow(
            UUIDWorkflow.run, id=f"workflow-{uuid.uuid4()}", task_queue=task_queue
        )
        await handle1.result()
        handle1_query_result = await handle1.query(UUIDWorkflow.result)

        handle2 = await client.start_workflow(
            UUIDWorkflow.run,
            id=f"workflow-{uuid.uuid4()}",
            task_queue=task_queue,
        )
        await handle2.result()
        handle2_query_result = await handle2.query(UUIDWorkflow.result)

        # Confirm they aren't equal to each other but they are equal to retries
        # of the same query
        assert handle1_query_result != handle2_query_result
        assert handle1_query_result == await handle1.query(UUIDWorkflow.result)
        assert handle2_query_result == await handle2.query(UUIDWorkflow.result)

    # Now confirm those results are the same even on a new worker
    async with new_worker(
        client, UUIDWorkflow, task_queue=task_queue, max_cached_workflows=0
    ):
        assert handle1_query_result == await handle1.query(UUIDWorkflow.result)
        assert handle2_query_result == await handle2.query(UUIDWorkflow.result)


@activity.defn(name="custom-name")
class CallableClassActivity:
    def __init__(self, orig_field1: str) -> None:
        self.orig_field1 = orig_field1

    async def __call__(self, to_add: MyDataClass) -> MyDataClass:
        return MyDataClass(field1=self.orig_field1 + to_add.field1)


@workflow.defn
class ActivityCallableClassWorkflow:
    @workflow.run
    async def run(self, to_add: MyDataClass) -> MyDataClass:
        result = await workflow.execute_activity_class(
            CallableClassActivity, to_add, start_to_close_timeout=timedelta(seconds=30)
        )
        assert isinstance(result, MyDataClass)
        return result


async def test_workflow_activity_callable_class(client: Client):
    activity_instance = CallableClassActivity("in worker")
    async with new_worker(
        client, ActivityCallableClassWorkflow, activities=[activity_instance]
    ) as worker:
        result = await client.execute_workflow(
            ActivityCallableClassWorkflow.run,
            MyDataClass(field1=", workflow param"),
            id=f"workflow-{uuid.uuid4()}",
            task_queue=worker.task_queue,
        )
        assert result == MyDataClass(field1="in worker, workflow param")


async def test_workflow_activity_callable_class_bad_register(client: Client):
    # Try to register the class instead of the instance
    with pytest.raises(TypeError) as err:
        new_worker(
            client, ActivityCallableClassWorkflow, activities=[CallableClassActivity]
        )
    assert "is a class instead of an instance" in str(err.value)


class MethodActivity:
    def __init__(self, orig_field1: str) -> None:
        self.orig_field1 = orig_field1

    @activity.defn(name="custom-name")
    async def add(self, to_add: MyDataClass) -> MyDataClass:
        return MyDataClass(field1=self.orig_field1 + to_add.field1)

    @activity.defn
    async def add_multi(self, source: MyDataClass, to_add: str) -> MyDataClass:
        return MyDataClass(field1=source.field1 + to_add)


@workflow.defn
class ActivityMethodWorkflow:
    @workflow.run
    async def run(self, to_add: MyDataClass) -> MyDataClass:
        ret = await workflow.execute_activity_method(
            MethodActivity.add, to_add, start_to_close_timeout=timedelta(seconds=30)
        )
        return await workflow.execute_activity_method(
            MethodActivity.add_multi,
            args=[ret, ", in workflow"],
            start_to_close_timeout=timedelta(seconds=30),
        )


async def test_workflow_activity_method(client: Client):
    activity_instance = MethodActivity("in worker")
    async with new_worker(
        client,
        ActivityMethodWorkflow,
        activities=[activity_instance.add, activity_instance.add_multi],
    ) as worker:
        result = await client.execute_workflow(
            ActivityMethodWorkflow.run,
            MyDataClass(field1=", workflow param"),
            id=f"workflow-{uuid.uuid4()}",
            task_queue=worker.task_queue,
        )
        assert result == MyDataClass(field1="in worker, workflow param, in workflow")


@workflow.defn
class WaitConditionTimeoutWorkflow:
    def __init__(self) -> None:
        self._done = False
        self._waiting = False

    @workflow.run
    async def run(self) -> None:
        # Force timeout, ignore, wait again
        try:
            await workflow.wait_condition(
                lambda: self._done, timeout=0.01, timeout_summary="hi!"
            )
            raise RuntimeError("Expected timeout")
        except asyncio.TimeoutError:
            pass
        self._waiting = True
        await workflow.wait_condition(lambda: self._done)

    @workflow.signal
    def done(self) -> None:
        self._done = True

    @workflow.query
    def waiting(self) -> bool:
        return self._waiting


async def test_workflow_wait_condition_timeout(client: Client):
    async with new_worker(
        client,
        WaitConditionTimeoutWorkflow,
    ) as worker:
        handle = await client.start_workflow(
            WaitConditionTimeoutWorkflow.run,
            id=f"workflow-{uuid.uuid4()}",
            task_queue=worker.task_queue,
        )

        # Wait until it's waiting, then send the signal
        async def waiting() -> bool:
            return await handle.query(WaitConditionTimeoutWorkflow.waiting)

        await assert_eq_eventually(True, waiting)
        await handle.signal(WaitConditionTimeoutWorkflow.done)
        # Wait for result which should succeed
        await handle.result()


@workflow.defn
class HelloWorkflowWithQuery:
    @workflow.run
    async def run(self, name: str) -> str:
        return f"Hello, {name}!"

    @workflow.query
    def some_query(self) -> str:
        return "some value"


async def test_workflow_query_rpc_timeout(client: Client):
    # Run workflow under worker and confirm query works
    async with new_worker(
        client,
        HelloWorkflowWithQuery,
    ) as worker:
        handle = await client.start_workflow(
            HelloWorkflowWithQuery.run,
            "Temporal",
            id=f"workflow-{uuid.uuid4()}",
            task_queue=worker.task_queue,
        )
        assert "Hello, Temporal!" == await handle.result()
        assert "some value" == await handle.query(HelloWorkflowWithQuery.some_query)

    # Now with the worker stopped, issue a query with a one second timeout
    with pytest.raises(RPCError) as err:
        await handle.query(
            HelloWorkflowWithQuery.some_query, rpc_timeout=timedelta(seconds=1)
        )
    assert (
        err.value.status == RPCStatusCode.CANCELLED
        and "timeout" in str(err.value).lower()
    ) or err.value.status == RPCStatusCode.DEADLINE_EXCEEDED


@dataclass
class TypedHandleResponse:
    field1: str


@workflow.defn
class TypedHandleWorkflow:
    @workflow.run
    async def run(self) -> TypedHandleResponse:
        return TypedHandleResponse(field1="foo")


async def test_workflow_typed_handle(client: Client):
    async with new_worker(client, TypedHandleWorkflow) as worker:
        # Run the workflow then get a typed handle for it and confirm response
        # type is as expected
        id = f"workflow-{uuid.uuid4()}"
        await client.execute_workflow(
            TypedHandleWorkflow.run, id=id, task_queue=worker.task_queue
        )
        handle_result: TypedHandleResponse = await client.get_workflow_handle_for(
            TypedHandleWorkflow.run,  # type: ignore[arg-type]
            id,
        ).result()
        assert isinstance(handle_result, TypedHandleResponse)


@dataclass
class MemoValue:
    field1: str


@workflow.defn
class MemoWorkflow:
    @workflow.run
    async def run(self, run_child: bool) -> None:
        expected_memo = {
            "dict_memo": {"field1": "dict"},
            "dataclass_memo": {"field1": "data"},
            "changed_memo": {"field1": "old value"},
            "removed_memo": {"field1": "removed"},
        }

        # Test getting all memos (child)
        # Alternating order of operations between parent and child workflow for more coverage
        if run_child:
            assert workflow.memo() == expected_memo

        # Test getting single memo with and without type hint
        assert workflow.memo_value("dict_memo", type_hint=MemoValue) == MemoValue(
            field1="dict"
        )
        assert workflow.memo_value("dict_memo") == {"field1": "dict"}
        assert workflow.memo_value("dataclass_memo", type_hint=MemoValue) == MemoValue(
            field1="data"
        )
        assert workflow.memo_value("dataclass_memo") == {"field1": "data"}

        # Test getting all memos (parent)
        if not run_child:
            assert workflow.memo() == expected_memo

        # Test missing value handling
        with pytest.raises(KeyError):
            workflow.memo_value("absent_memo", type_hint=MemoValue)
        with pytest.raises(KeyError):
            workflow.memo_value("absent_memo")

        # Test default value handling
        assert (
            workflow.memo_value("absent_memo", "default value", type_hint=MemoValue)
            == "default value"
        )
        assert workflow.memo_value("absent_memo", "default value") == "default value"
        assert workflow.memo_value(
            "dict_memo", "default value", type_hint=MemoValue
        ) == MemoValue(field1="dict")
        assert workflow.memo_value("dict_memo", "default value") == {"field1": "dict"}

        # Saving original memo to pass to child workflow
        old_memo = dict(workflow.memo())

        # Test upsert
        assert workflow.memo_value("changed_memo", type_hint=MemoValue) == MemoValue(
            field1="old value"
        )
        assert workflow.memo_value("removed_memo", type_hint=MemoValue) == MemoValue(
            field1="removed"
        )
        with pytest.raises(KeyError):
            workflow.memo_value("added_memo", type_hint=MemoValue)

        workflow.upsert_memo(
            {
                "changed_memo": MemoValue(field1="new value"),
                "added_memo": MemoValue(field1="added"),
                "removed_memo": None,
            }
        )

        assert workflow.memo_value("changed_memo", type_hint=MemoValue) == MemoValue(
            field1="new value"
        )
        assert workflow.memo_value("added_memo", type_hint=MemoValue) == MemoValue(
            field1="added"
        )
        with pytest.raises(KeyError):
            workflow.memo_value("removed_memo", type_hint=MemoValue)

        # Run second time as child workflow
        if run_child:
            await workflow.execute_child_workflow(
                MemoWorkflow.run, False, memo=old_memo
            )


async def test_workflow_memo(client: Client):
    async with new_worker(client, MemoWorkflow) as worker:
        # Run workflow
        handle = await client.start_workflow(
            MemoWorkflow.run,
            True,
            id=f"workflow-{uuid.uuid4()}",
            task_queue=worker.task_queue,
            memo={
                "dict_memo": {"field1": "dict"},
                "dataclass_memo": MemoValue(field1="data"),
                "changed_memo": MemoValue(field1="old value"),
                "removed_memo": MemoValue(field1="removed"),
            },
        )
        await handle.result()
        desc = await handle.describe()
        # Check untyped memo
        assert (await desc.memo()) == {
            "dict_memo": {"field1": "dict"},
            "dataclass_memo": {"field1": "data"},
            "changed_memo": {"field1": "new value"},
            "added_memo": {"field1": "added"},
        }
        # Check typed memo
        assert (
            await desc.memo_value("dataclass_memo", type_hint=MemoValue)
        ) == MemoValue(field1="data")
        # Check default
        assert (
            await desc.memo_value("absent_memo", "default value")
        ) == "default value"
        # Check key error
        with pytest.raises(KeyError):
            await desc.memo_value("absent_memo")


@workflow.defn
class QueryAffectConditionWorkflow:
    def __init__(self) -> None:
        self.seen_query = False

    @workflow.run
    async def run(self) -> None:
        def condition_never_after_query():
            assert not self.seen_query
            return False

        while True:
            await workflow.wait_condition(condition_never_after_query)

    @workflow.query
    def check_condition(self) -> bool:
        # This is a bad thing, to mutate a workflow during a query, this is just
        # for this test
        self.seen_query = True
        return True


async def test_workflow_query_does_not_run_condition(client: Client):
    async with new_worker(client, QueryAffectConditionWorkflow) as worker:
        handle = await client.start_workflow(
            QueryAffectConditionWorkflow.run,
            id=f"workflow-{uuid.uuid4()}",
            task_queue=worker.task_queue,
        )
        assert await handle.query(QueryAffectConditionWorkflow.check_condition)


@workflow.defn
class CancelSignalAndTimerFiredInSameTaskWorkflow:
    @workflow.run
    async def run(self) -> None:
        # Start a 1 hour timer
        self.timer_task = asyncio.create_task(asyncio.sleep(60 * 60))
        # Wait on it
        try:
            await self.timer_task
            assert False
        except asyncio.CancelledError:
            pass

    @workflow.signal
    def cancel_timer(self) -> None:
        self.timer_task.cancel()


async def test_workflow_cancel_signal_and_timer_fired_in_same_task(
    client: Client, env: WorkflowEnvironment
):
    # This test only works when we support time skipping
    if not env.supports_time_skipping:
        pytest.skip("Need to skip time to validate this test")

    # TODO(cretz): There is a bug in the Java test server, probably
    # https://github.com/temporalio/sdk-java/issues/1138 where the first
    # unlock-and-sleep hangs when running this test after
    # test_workflow_cancel_activity. So we create a new test environment here.
    async with await WorkflowEnvironment.start_time_skipping() as env:
        # Start worker for 30 mins. Need to disable workflow cache since we
        # restart the worker and don't want to pay the sticky queue penalty.
        async with new_worker(
            client, CancelSignalAndTimerFiredInSameTaskWorkflow, max_cached_workflows=0
        ) as worker:
            task_queue = worker.task_queue
            handle = await client.start_workflow(
                CancelSignalAndTimerFiredInSameTaskWorkflow.run,
                id=f"workflow-{uuid.uuid4()}",
                task_queue=task_queue,
            )
            # Wait 30 mins so the worker is waiting on timer
            await env.sleep(30 * 60)

        # Listen to handler result in background so the auto-skipping works
        result_task = asyncio.create_task(handle.result())

        # Now that worker is stopped, send a signal and wait another hour to pass
        # the timer
        await handle.signal(CancelSignalAndTimerFiredInSameTaskWorkflow.cancel_timer)
        await env.sleep(60 * 60)

        # Start worker again and wait for workflow completion
        async with new_worker(
            client,
            CancelSignalAndTimerFiredInSameTaskWorkflow,
            task_queue=task_queue,
            max_cached_workflows=0,
        ):
            # This used to not complete because a signal cancelling the timer was
            # not respected by the timer fire
            await result_task


class MyCustomError(ApplicationError):
    def __init__(self, message: str) -> None:
        super().__init__(message, type="MyCustomError", non_retryable=True)


@activity.defn
async def custom_error_activity() -> NoReturn:
    raise MyCustomError("activity error!")


@workflow.defn
class CustomErrorWorkflow:
    @workflow.run
    async def run(self) -> NoReturn:
        try:
            await workflow.execute_activity(
                custom_error_activity, schedule_to_close_timeout=timedelta(seconds=30)
            )
        except ActivityError:
            raise MyCustomError("workflow error!")


class CustomFailureConverter(DefaultFailureConverterWithEncodedAttributes):
    # We'll override from failure to convert back to our type
    def from_failure(
        self, failure: Failure, payload_converter: PayloadConverter
    ) -> BaseException:
        err = super().from_failure(failure, payload_converter)
        if isinstance(err, ApplicationError) and err.type == "MyCustomError":
            my_err = MyCustomError(err.message)
            my_err.__cause__ = err.__cause__
            err = my_err
        return err


async def test_workflow_custom_failure_converter(client: Client):
    # Clone the client but change the data converter to use our failure
    # converter
    config = client.config()
    config["data_converter"] = dataclasses.replace(
        config["data_converter"],
        failure_converter_class=CustomFailureConverter,
    )
    client = Client(**config)

    # Run workflow and confirm error
    async with new_worker(
        client, CustomErrorWorkflow, activities=[custom_error_activity]
    ) as worker:
        handle = await client.start_workflow(
            CustomErrorWorkflow.run,
            id=f"workflow-{uuid.uuid4()}",
            task_queue=worker.task_queue,
        )
        with pytest.raises(WorkflowFailureError) as err:
            await handle.result()

    # Check error is as expected
    assert isinstance(err.value.cause, MyCustomError)
    assert err.value.cause.message == "workflow error!"
    assert isinstance(err.value.cause.cause, ActivityError)
    assert isinstance(err.value.cause.cause.cause, MyCustomError)
    assert err.value.cause.cause.cause.message == "activity error!"
    assert err.value.cause.cause.cause.cause is None

    # Check in history it is encoded
    failure = (
        (await handle.fetch_history())
        .events[-1]
        .workflow_execution_failed_event_attributes.failure
    )
    assert failure.application_failure_info.type == "MyCustomError"
    while True:
        assert failure.message == "Encoded failure"
        assert failure.stack_trace == ""
        attrs: Dict[str, Any] = PayloadConverter.default.from_payloads(
            [failure.encoded_attributes]
        )[0]
        assert "message" in attrs
        assert "stack_trace" in attrs
        if not failure.HasField("cause"):
            break
        failure = failure.cause


@dataclass
class OptionalParam:
    some_string: str


@workflow.defn
class OptionalParamWorkflow:
    @workflow.run
    async def run(
        self, some_param: Optional[OptionalParam] = OptionalParam(some_string="default")
    ) -> Optional[OptionalParam]:
        assert some_param is None or (
            isinstance(some_param, OptionalParam)
            and some_param.some_string in ["default", "foo"]
        )
        return some_param


async def test_workflow_optional_param(client: Client):
    async with new_worker(client, OptionalParamWorkflow) as worker:
        # Don't send a parameter and confirm it is defaulted
        result1 = await client.execute_workflow(
            "OptionalParamWorkflow",
            id=f"workflow-{uuid.uuid4()}",
            task_queue=worker.task_queue,
            result_type=OptionalParam,
        )
        assert result1 == OptionalParam(some_string="default")
        # Send None explicitly
        result2 = await client.execute_workflow(
            OptionalParamWorkflow.run,
            None,
            id=f"workflow-{uuid.uuid4()}",
            task_queue=worker.task_queue,
        )
        assert result2 is None
        # Send param explicitly
        result3 = await client.execute_workflow(
            OptionalParamWorkflow.run,
            OptionalParam(some_string="foo"),
            id=f"workflow-{uuid.uuid4()}",
            task_queue=worker.task_queue,
        )
        assert result3 == OptionalParam(some_string="foo")


class ExceptionRaisingPayloadConverter(DefaultPayloadConverter):
    bad_outbound_str = "bad-outbound-payload-str"
    bad_inbound_str = "bad-inbound-payload-str"

    def to_payloads(self, values: Sequence[Any]) -> List[Payload]:
        if any(
            value == ExceptionRaisingPayloadConverter.bad_outbound_str
            for value in values
        ):
            raise ApplicationError("Intentional outbound converter failure")
        return super().to_payloads(values)

    def from_payloads(
        self, payloads: Sequence[Payload], type_hints: Optional[List] = None
    ) -> List[Any]:
        # Check if any payloads contain the bad data
        for payload in payloads:
            if (
                ExceptionRaisingPayloadConverter.bad_inbound_str.encode()
                in payload.data
            ):
                raise ApplicationError("Intentional inbound converter failure")
        return super().from_payloads(payloads, type_hints)


@workflow.defn
class ExceptionRaisingConverterWorkflow:
    @workflow.run
    async def run(self, some_param: str) -> str:
        return some_param


async def test_exception_raising_converter_param(client: Client):
    # Clone the client but change the data converter to use our converter
    config = client.config()
    config["data_converter"] = dataclasses.replace(
        config["data_converter"],
        payload_converter_class=ExceptionRaisingPayloadConverter,
    )
    client = Client(**config)

    # Run workflow and confirm error
    async with new_worker(client, ExceptionRaisingConverterWorkflow) as worker:
        with pytest.raises(WorkflowFailureError) as err:
            await client.execute_workflow(
                ExceptionRaisingConverterWorkflow.run,
                ExceptionRaisingPayloadConverter.bad_inbound_str,
                id=f"workflow-{uuid.uuid4()}",
                task_queue=worker.task_queue,
            )
        assert isinstance(err.value.cause, ApplicationError)
        assert "Intentional inbound converter failure" in str(err.value.cause)


@workflow.defn
class ActivityOutboundConversionFailureWorkflow:
    @workflow.run
    async def run(self) -> None:
        await workflow.execute_activity(
            "some-activity",
            ExceptionRaisingPayloadConverter.bad_outbound_str,
            start_to_close_timeout=timedelta(seconds=10),
        )


async def test_workflow_activity_outbound_conversion_failure(client: Client):
    # This test used to fail because we created commands _before_ we attempted
    # to convert the arguments thereby causing half-built commands to get sent
    # to the server.

    # Clone the client but change the data converter to use our converter
    config = client.config()
    config["data_converter"] = dataclasses.replace(
        config["data_converter"],
        payload_converter_class=ExceptionRaisingPayloadConverter,
    )
    client = Client(**config)
    async with new_worker(client, ActivityOutboundConversionFailureWorkflow) as worker:
        with pytest.raises(WorkflowFailureError) as err:
            await client.execute_workflow(
                ActivityOutboundConversionFailureWorkflow.run,
                id=f"wf-{uuid.uuid4()}",
                task_queue=worker.task_queue,
            )
        assert isinstance(err.value.cause, ApplicationError)
        assert "Intentional outbound converter failure" in str(err.value.cause)


@dataclass
class ManualResultType:
    some_string: str


@activity.defn
async def manual_result_type_activity() -> ManualResultType:
    return ManualResultType(some_string="from-activity")


@workflow.defn
class ManualResultTypeWorkflow:
    @workflow.run
    async def run(self) -> ManualResultType:
        # Only check activity and child if not a child ourselves
        if not workflow.info().parent:
            # Activity without result type and with
            res1 = await workflow.execute_activity(
                "manual_result_type_activity",
                schedule_to_close_timeout=timedelta(minutes=2),
            )
            assert res1 == {"some_string": "from-activity"}
            res2 = await workflow.execute_activity(
                "manual_result_type_activity",
                result_type=ManualResultType,
                schedule_to_close_timeout=timedelta(minutes=2),
            )
            assert res2 == ManualResultType(some_string="from-activity")
            # Child without result type and with
            res3 = await workflow.execute_child_workflow(
                "ManualResultTypeWorkflow",
            )
            assert res3 == {"some_string": "from-workflow"}
            res4 = await workflow.execute_child_workflow(
                "ManualResultTypeWorkflow",
                result_type=ManualResultType,
            )
            assert res4 == ManualResultType(some_string="from-workflow")
        return ManualResultType(some_string="from-workflow")

    @workflow.query
    def some_query(self) -> ManualResultType:
        return ManualResultType(some_string="from-query")


async def test_manual_result_type(client: Client):
    async with new_worker(
        client, ManualResultTypeWorkflow, activities=[manual_result_type_activity]
    ) as worker:
        # Workflow without result type and with
        res1 = await client.execute_workflow(
            "ManualResultTypeWorkflow",
            id=f"workflow-{uuid.uuid4()}",
            task_queue=worker.task_queue,
        )
        assert res1 == {"some_string": "from-workflow"}
        handle = await client.start_workflow(
            "ManualResultTypeWorkflow",
            id=f"workflow-{uuid.uuid4()}",
            task_queue=worker.task_queue,
            result_type=ManualResultType,
        )
        res2 = await handle.result()
        assert res2 == ManualResultType(some_string="from-workflow")
        # Query without result type and with
        res3 = await handle.query("some_query")
        assert res3 == {"some_string": "from-query"}
        res4 = await handle.query("some_query", result_type=ManualResultType)
        assert res4 == ManualResultType(some_string="from-query")


@activity.defn
async def wait_forever_activity() -> None:
    await asyncio.Future()


@workflow.defn
class WaitForeverWorkflow:
    @workflow.run
    async def run(self) -> None:
        await asyncio.Future()


@workflow.defn
class CacheEvictionTearDownWorkflow:
    def __init__(self) -> None:
        self._signal_count = 0

    @workflow.run
    async def run(self) -> None:
        # Start several things in background. This is just to show that eviction
        # can work even with these things running.
        tasks = [
            asyncio.create_task(
                workflow.execute_activity(
                    wait_forever_activity, start_to_close_timeout=timedelta(hours=1)
                )
            ),
            asyncio.create_task(
                workflow.execute_child_workflow(WaitForeverWorkflow.run)
            ),
            asyncio.create_task(asyncio.sleep(1000)),
            asyncio.shield(
                workflow.execute_activity(
                    wait_forever_activity, start_to_close_timeout=timedelta(hours=1)
                )
            ),
            asyncio.create_task(workflow.wait_condition(lambda: False)),
        ]
        gather_fut = asyncio.gather(*tasks, return_exceptions=True)
        # Let's also start something in the background that we never wait on
        asyncio.create_task(asyncio.sleep(1000))
        try:
            # Wait for signal count to reach 2
            await asyncio.sleep(0.01)
            await workflow.wait_condition(lambda: self._signal_count > 1)
        finally:
            # This finally, on eviction, is actually called but the command
            # should be ignored
            await asyncio.sleep(0.01)
            await workflow.wait_condition(lambda: self._signal_count > 2)
            # Cancel gather tasks and wait on them, but ignore the errors
            for task in tasks:
                task.cancel()
            await gather_fut

    @workflow.signal
    async def signal(self) -> None:
        self._signal_count += 1

    @workflow.query
    def signal_count(self) -> int:
        return self._signal_count


async def test_cache_eviction_tear_down(client: Client):
    # This test simulates forcing eviction. This used to raise GeneratorExit on
    # GC which triggered the finally which could run on any thread Python
    # chooses, but now we expect eviction to properly tear down tasks and
    # therefore we cancel them
    async with new_worker(
        client,
        CacheEvictionTearDownWorkflow,
        WaitForeverWorkflow,
        activities=[wait_forever_activity],
        max_cached_workflows=0,
    ) as worker:
        # Put a hook to catch unraisable exceptions
        old_hook = sys.unraisablehook
        hook_calls: List[Any] = []
        sys.unraisablehook = hook_calls.append
        try:
            handle = await client.start_workflow(
                CacheEvictionTearDownWorkflow.run,
                id=f"wf-{uuid.uuid4()}",
                task_queue=worker.task_queue,
            )

            async def signal_count() -> int:
                return await handle.query(CacheEvictionTearDownWorkflow.signal_count)

            # Confirm signal count as 0
            await assert_eq_eventually(0, signal_count)

            # Send signal and confirm it's at 1
            await handle.signal(CacheEvictionTearDownWorkflow.signal)
            await assert_eq_eventually(1, signal_count)

            await handle.signal(CacheEvictionTearDownWorkflow.signal)
            await assert_eq_eventually(2, signal_count)

            await handle.signal(CacheEvictionTearDownWorkflow.signal)
            await assert_eq_eventually(3, signal_count)

            await handle.result()
        finally:
            sys.unraisablehook = old_hook

        # Confirm no unraisable exceptions
        assert not hook_calls


@dataclass
class CapturedEvictionException:
    is_replaying: bool
    exception: BaseException


captured_eviction_exceptions: List[CapturedEvictionException] = []


@workflow.defn(sandboxed=False)
class EvictionCaptureExceptionWorkflow:
    @workflow.run
    async def run(self) -> None:
        # Going to sleep so we can force eviction
        try:
            await asyncio.sleep(0.01)
        except BaseException as err:
            captured_eviction_exceptions.append(
                CapturedEvictionException(
                    is_replaying=workflow.unsafe.is_replaying(), exception=err
                )
            )


async def test_workflow_eviction_exception(client: Client):
    assert not captured_eviction_exceptions

    # Run workflow with no cache (forces eviction every step)
    async with new_worker(
        client, EvictionCaptureExceptionWorkflow, max_cached_workflows=0
    ) as worker:
        await client.execute_workflow(
            EvictionCaptureExceptionWorkflow.run,
            id=f"workflow-{uuid.uuid4()}",
            task_queue=worker.task_queue,
        )

    # Confirm expected eviction replaying state and exception type
    assert len(captured_eviction_exceptions) == 1
    assert captured_eviction_exceptions[0].is_replaying
    assert (
        type(captured_eviction_exceptions[0].exception).__name__
        == "_WorkflowBeingEvictedError"
    )


@dataclass
class DynamicWorkflowValue:
    some_string: str


@workflow.defn(dynamic=True)
class DynamicWorkflow:
    @workflow.run
    async def run(self, args: Sequence[RawValue]) -> DynamicWorkflowValue:
        assert len(args) == 2
        arg1 = workflow.payload_converter().from_payload(
            args[0].payload, DynamicWorkflowValue
        )
        assert isinstance(arg1, DynamicWorkflowValue)
        arg2 = workflow.payload_converter().from_payload(
            args[1].payload, DynamicWorkflowValue
        )
        assert isinstance(arg1, DynamicWorkflowValue)
        return DynamicWorkflowValue(
            f"{workflow.info().workflow_type} - {arg1.some_string} - {arg2.some_string}"
        )


async def test_workflow_dynamic(client: Client):
    async with new_worker(client, DynamicWorkflow) as worker:
        result = await client.execute_workflow(
            "some-workflow",
            args=[DynamicWorkflowValue("val1"), DynamicWorkflowValue("val2")],
            id=f"wf-{uuid.uuid4()}",
            task_queue=worker.task_queue,
            result_type=DynamicWorkflowValue,
        )
        assert isinstance(result, DynamicWorkflowValue)
        assert result == DynamicWorkflowValue("some-workflow - val1 - val2")


@workflow.defn
class QueriesDoingBadThingsWorkflow:
    @workflow.run
    async def run(self) -> None:
        await workflow.wait_condition(lambda: False)

    @workflow.query
    async def bad_query(self, bad_thing: str) -> str:
        if bad_thing == "wait_condition":
            await workflow.wait_condition(lambda: True)
        elif bad_thing == "continue_as_new":
            workflow.continue_as_new()
        elif bad_thing == "upsert_search_attribute":
            workflow.upsert_search_attributes({"foo": ["bar"]})
        elif bad_thing == "start_activity":
            workflow.start_activity(
                "some-activity", start_to_close_timeout=timedelta(minutes=10)
            )
        elif bad_thing == "start_child_workflow":
            await workflow.start_child_workflow("some-workflow")
        elif bad_thing == "random":
            workflow.random().random()
        elif bad_thing == "set_query_handler":
            workflow.set_query_handler("some-handler", lambda: "whatever")
        elif bad_thing == "patch":
            workflow.patched("some-patch")
        elif bad_thing == "signal_external_handle":
            await workflow.get_external_workflow_handle("some-id").signal("some-signal")
        return "should never get here"


async def test_workflow_queries_doing_bad_things(client: Client):
    async with new_worker(client, QueriesDoingBadThingsWorkflow) as worker:
        handle = await client.start_workflow(
            QueriesDoingBadThingsWorkflow.run,
            id=f"wf-{uuid.uuid4()}",
            task_queue=worker.task_queue,
        )

        async def assert_bad_query(bad_thing: str) -> None:
            with pytest.raises(WorkflowQueryFailedError) as err:
                _ = await handle.query(
                    QueriesDoingBadThingsWorkflow.bad_query, bad_thing
                )
            assert "While in read-only function, action attempted" in str(err)

        await assert_bad_query("wait_condition")
        await assert_bad_query("continue_as_new")
        await assert_bad_query("upsert_search_attribute")
        await assert_bad_query("start_activity")
        await assert_bad_query("start_child_workflow")
        await assert_bad_query("random")
        await assert_bad_query("set_query_handler")
        await assert_bad_query("patch")
        await assert_bad_query("signal_external_handle")


# typing.Self only in 3.11+
if sys.version_info >= (3, 11):

    @dataclass
    class AnnotatedWithSelfParam:
        some_str: str

    @workflow.defn
    class WorkflowAnnotatedWithSelf:
        @workflow.run
        async def run(self: typing.Self, some_arg: AnnotatedWithSelfParam) -> str:
            assert isinstance(some_arg, AnnotatedWithSelfParam)
            return some_arg.some_str

    async def test_workflow_annotated_with_self(client: Client):
        async with new_worker(client, WorkflowAnnotatedWithSelf) as worker:
            assert "foo" == await client.execute_workflow(
                WorkflowAnnotatedWithSelf.run,
                AnnotatedWithSelfParam(some_str="foo"),
                id=f"wf-{uuid.uuid4()}",
                task_queue=worker.task_queue,
            )


@activity.defn
async def custom_metrics_activity() -> None:
    counter = activity.metric_meter().create_counter(
        "my-activity-counter", "my-activity-description", "my-activity-unit"
    )
    counter.add(12)
    counter.add(34, {"my-activity-extra-attr": 12.34})


@workflow.defn
class CustomMetricsWorkflow:
    @workflow.run
    async def run(self) -> None:
        await workflow.execute_activity(
            custom_metrics_activity, schedule_to_close_timeout=timedelta(seconds=30)
        )

        histogram = workflow.metric_meter().create_histogram(
            "my-workflow-histogram", "my-workflow-description", "my-workflow-unit"
        )
        histogram.record(56)
        histogram.with_additional_attributes({"my-workflow-extra-attr": 1234}).record(
            78
        )


async def test_workflow_custom_metrics(client: Client):
    # Run worker with default runtime which is noop meter just to confirm it
    # doesn't fail
    async with new_worker(
        client, CustomMetricsWorkflow, activities=[custom_metrics_activity]
    ) as worker:
        await client.execute_workflow(
            CustomMetricsWorkflow.run,
            id=f"wf-{uuid.uuid4()}",
            task_queue=worker.task_queue,
        )

    # Create new runtime with Prom server
    prom_addr = f"127.0.0.1:{find_free_port()}"
    runtime = Runtime(
        telemetry=TelemetryConfig(
            metrics=PrometheusConfig(bind_address=prom_addr), metric_prefix="foo_"
        )
    )

    # Confirm meter fails with bad attribute type
    with pytest.raises(TypeError) as err:
        runtime.metric_meter.with_additional_attributes({"some_attr": None})  # type: ignore
    assert str(err.value).startswith("Invalid value type for key")

    # New client with the runtime
    client = await Client.connect(
        client.service_client.config.target_host,
        namespace=client.namespace,
        runtime=runtime,
    )

    async with new_worker(
        client, CustomMetricsWorkflow, activities=[custom_metrics_activity]
    ) as worker:
        # Record a gauge at runtime level
        gauge = runtime.metric_meter.with_additional_attributes(
            {"my-runtime-extra-attr1": "val1", "my-runtime-extra-attr2": True}
        ).create_gauge("my-runtime-gauge", "my-runtime-description")
        gauge.set(90)

        # Run workflow
        await client.execute_workflow(
            CustomMetricsWorkflow.run,
            id=f"wf-{uuid.uuid4()}",
            task_queue=worker.task_queue,
        )

        # Get Prom dump
        with urlopen(url=f"http://{prom_addr}/metrics") as f:
            prom_str: str = f.read().decode("utf-8")
            prom_lines = prom_str.splitlines()

        # Intentionally naive metric checker
        def matches_metric_line(
            line: str, name: str, at_least_labels: Mapping[str, str], value: int
        ) -> bool:
            # Must have metric name
            if not line.startswith(name + "{"):
                return False
            # Must have labels (don't escape for this test)
            for k, v in at_least_labels.items():
                if f'{k}="{v}"' not in line:
                    return False
            return line.endswith(f" {value}")

        def assert_metric_exists(
            name: str, at_least_labels: Mapping[str, str], value: int
        ) -> None:
            assert any(
                matches_metric_line(line, name, at_least_labels, value)
                for line in prom_lines
            )

        def assert_description_exists(name: str, description: str) -> None:
            assert f"# HELP {name} {description}" in prom_lines

        # Check some metrics are as we expect
        assert_description_exists("my_runtime_gauge", "my-runtime-description")
        assert_metric_exists(
            "my_runtime_gauge",
            {
                "my_runtime_extra_attr1": "val1",
                "my_runtime_extra_attr2": "true",
                # Also confirm global service name label
                "service_name": "temporal-core-sdk",
            },
            90,
        )
        assert_description_exists("my_workflow_histogram", "my-workflow-description")
        assert_metric_exists("my_workflow_histogram_sum", {}, 56)
        assert_metric_exists(
            "my_workflow_histogram_sum",
            {
                "my_workflow_extra_attr": "1234",
                # Also confirm some workflow labels
                "namespace": client.namespace,
                "task_queue": worker.task_queue,
                "workflow_type": "CustomMetricsWorkflow",
            },
            78,
        )
        assert_description_exists("my_activity_counter", "my-activity-description")
        assert_metric_exists("my_activity_counter", {}, 12)
        assert_metric_exists(
            "my_activity_counter",
            {
                "my_activity_extra_attr": "12.34",
                # Also confirm some activity labels
                "namespace": client.namespace,
                "task_queue": worker.task_queue,
                "activity_type": "custom_metrics_activity",
            },
            34,
        )
        # Also check Temporal metric got its prefix
        assert_metric_exists(
            "foo_workflow_completed", {"workflow_type": "CustomMetricsWorkflow"}, 1
        )


async def test_workflow_buffered_metrics(client: Client):
    # Create runtime with metric buffer
    buffer = MetricBuffer(10000)
    runtime = Runtime(
        telemetry=TelemetryConfig(metrics=buffer, metric_prefix="some_prefix_")
    )

    # Confirm no updates yet
    assert not buffer.retrieve_updates()

    # Create a counter and make one with more attrs
    runtime_counter = runtime.metric_meter.create_counter(
        "runtime-counter", "runtime-counter-desc", "runtime-counter-unit"
    )
    runtime_counter_with_attrs = runtime_counter.with_additional_attributes(
        {"foo": "bar", "baz": 123}
    )

    # Send adds to both
    runtime_counter.add(100)
    runtime_counter_with_attrs.add(200)

    # Get updates and check their values
    runtime_updates1 = buffer.retrieve_updates()
    assert len(runtime_updates1) == 2
    # Check that the metric fields are right
    assert runtime_updates1[0].metric.name == "runtime-counter"
    assert runtime_updates1[0].metric.description == "runtime-counter-desc"
    assert runtime_updates1[0].metric.unit == "runtime-counter-unit"
    assert runtime_updates1[0].metric.kind == BUFFERED_METRIC_KIND_COUNTER
    # Check that the metric is the exact same object all the way from Rust
    assert id(runtime_updates1[0].metric) == id(runtime_updates1[1].metric)
    # Check the values and attributes
    assert runtime_updates1[0].value == 100
    assert runtime_updates1[0].attributes == {"service_name": "temporal-core-sdk"}
    assert runtime_updates1[1].value == 200
    assert runtime_updates1[1].attributes == {
        "service_name": "temporal-core-sdk",
        "foo": "bar",
        "baz": 123,
    }

    # Confirm no more updates
    assert not buffer.retrieve_updates()

    # Send some more adds and check
    runtime_counter.add(300)
    runtime_counter_with_attrs.add(400)
    runtime_updates2 = buffer.retrieve_updates()
    assert len(runtime_updates2)
    # Check that metrics are the same exact object as before
    assert id(runtime_updates1[0].metric) == id(runtime_updates2[0].metric)
    assert id(runtime_updates1[1].metric) == id(runtime_updates2[1].metric)
    # Check that even the attribute dictionaries are exact same objects as before
    assert id(runtime_updates1[0].attributes) == id(runtime_updates2[0].attributes)
    assert id(runtime_updates1[1].attributes) == id(runtime_updates2[1].attributes)
    # Check values
    assert runtime_updates2[0].value == 300
    assert runtime_updates2[1].value == 400

    # Create a new client on the runtime and execute the custom metric workflow
    client = await Client.connect(
        client.service_client.config.target_host,
        namespace=client.namespace,
        runtime=runtime,
    )
    async with new_worker(
        client, CustomMetricsWorkflow, activities=[custom_metrics_activity]
    ) as worker:
        await client.execute_workflow(
            CustomMetricsWorkflow.run,
            id=f"wf-{uuid.uuid4()}",
            task_queue=worker.task_queue,
        )

    # Drain updates and confirm updates exist as expected
    updates = buffer.retrieve_updates()
    # Workflow update histogram, with some extra sanity checks
    assert any(
        update.metric.name == "my-workflow-histogram"
        and update.metric.description == "my-workflow-description"
        and update.metric.unit == "my-workflow-unit"
        and update.metric.kind == BUFFERED_METRIC_KIND_HISTOGRAM
        and update.attributes["namespace"] == client.namespace
        and update.attributes["task_queue"] == worker.task_queue
        and update.attributes["workflow_type"] == "CustomMetricsWorkflow"
        and "my-workflow-extra-attr" not in update.attributes
        and update.value == 56
        for update in updates
    )
    assert any(
        update.metric.name == "my-workflow-histogram"
        and update.attributes.get("my-workflow-extra-attr") == 1234
        and update.value == 78
        for update in updates
    )
    # Check activity counter too
    assert any(
        update.metric.name == "my-activity-counter"
        and update.metric.description == "my-activity-description"
        and update.metric.unit == "my-activity-unit"
        and update.metric.kind == BUFFERED_METRIC_KIND_COUNTER
        and update.attributes["namespace"] == client.namespace
        and update.attributes["task_queue"] == worker.task_queue
        and update.attributes["activity_type"] == "custom_metrics_activity"
        and "my-activity-extra-attr" not in update.attributes
        and update.value == 12
        for update in updates
    )
    assert any(
        update.metric.name == "my-activity-counter"
        and update.attributes.get("my-activity-extra-attr") == 12.34
        and update.value == 34
        for update in updates
    )
    # Check for a Temporal metric too
    assert any(
        update.metric.name == "some_prefix_workflow_completed"
        and update.attributes["workflow_type"] == "CustomMetricsWorkflow"
        and update.value == 1
        for update in updates
    )


async def test_workflow_metrics_other_types(client: Client):
    async def do_stuff(buffer: MetricBuffer) -> None:
        runtime = Runtime(telemetry=TelemetryConfig(metrics=buffer))
        new_client = await Client.connect(
            client.service_client.config.target_host,
            namespace=client.namespace,
            runtime=runtime,
        )
        async with new_worker(new_client, HelloWorkflow) as worker:
            await new_client.execute_workflow(
                HelloWorkflow.run,
                "Temporal",
                id=f"wf-{uuid.uuid4()}",
                task_queue=worker.task_queue,
            )
        # Also, add some manual types beyond the defaults tested in other tests
        runtime.metric_meter.create_histogram_float("my-histogram-float").record(1.23)
        runtime.metric_meter.create_histogram_timedelta(
            "my-histogram-timedelta"
        ).record(timedelta(days=2, seconds=3, milliseconds=4))
        runtime.metric_meter.create_gauge_float("my-gauge-float").set(4.56)

    # Create a buffer, do stuff, check the metrics
    buffer = MetricBuffer(10000)
    await do_stuff(buffer)
    updates = buffer.retrieve_updates()
    assert any(
        u.metric.name == "temporal_workflow_task_execution_latency"
        # Took more than 3ms
        and u.value > 3
        and isinstance(u.value, int)
        and u.metric.unit == "ms"
        for u in updates
    )
    assert any(
        u.metric.name == "my-histogram-float"
        and u.value == 1.23
        and isinstance(u.value, float)
        for u in updates
    )
    assert any(
        u.metric.name == "my-histogram-timedelta"
        and u.value
        == int(timedelta(days=2, seconds=3, milliseconds=4).total_seconds() * 1000)
        and isinstance(u.value, int)
        for u in updates
    )
    assert any(
        u.metric.name == "my-gauge-float"
        and u.value == 4.56
        and isinstance(u.value, float)
        for u in updates
    )

    # Do it again with seconds
    buffer = MetricBuffer(10000, duration_format=MetricBufferDurationFormat.SECONDS)
    await do_stuff(buffer)
    updates = buffer.retrieve_updates()
    assert any(
        u.metric.name == "temporal_workflow_task_execution_latency"
        # Took less than 3s
        and u.value < 3
        and isinstance(u.value, float)
        and u.metric.unit == "s"
        for u in updates
    )
    assert any(
        u.metric.name == "my-histogram-timedelta"
        and u.value == timedelta(days=2, seconds=3, milliseconds=4).total_seconds()
        and isinstance(u.value, float)
        for u in updates
    )


bad_validator_fail_ct = 0
task_fail_ct = 0


@workflow.defn
class UpdateHandlersWorkflow:
    def __init__(self) -> None:
        self._last_event: Optional[str] = None

    @workflow.run
    async def run(self) -> None:
        workflow.set_update_handler("first_task_update", lambda: "worked")

        # Wait forever
        await asyncio.Future()

    @workflow.update
    def last_event(self, an_arg: str) -> str:
        if an_arg == "fail":
            raise ApplicationError("SyncFail")
        le = self._last_event or "<no event>"
        self._last_event = an_arg
        return le

    @last_event.validator
    def last_event_validator(self, an_arg: str) -> None:
        workflow.logger.info("Running validator with arg %s", an_arg)
        if an_arg == "reject_me":
            raise ApplicationError("Rejected")

    @workflow.update
    async def last_event_async(self, an_arg: str) -> str:
        await asyncio.sleep(1)
        if an_arg == "fail":
            raise ApplicationError("AsyncFail")
        le = self._last_event or "<no event>"
        self._last_event = an_arg
        return le

    @workflow.update
    async def runs_activity(self, name: str) -> str:
        act = workflow.start_activity(
            say_hello, name, schedule_to_close_timeout=timedelta(seconds=5)
        )
        act.cancel()
        await act
        return "done"

    @workflow.update(name="renamed")
    async def async_named(self) -> str:
        return "named"

    @workflow.update
    async def bad_validator(self) -> str:
        return "done"

    @bad_validator.validator
    def bad_validator_validator(self) -> None:
        global bad_validator_fail_ct
        # Run a command which should not be allowed the first few tries, then "fix" it as if new code was deployed
        if bad_validator_fail_ct < 2:
            bad_validator_fail_ct += 1
            workflow.start_activity(
                say_hello, "boo", schedule_to_close_timeout=timedelta(seconds=5)
            )

    @workflow.update
    async def set_dynamic(self) -> str:
        def dynahandler(name: str, _args: Sequence[RawValue]) -> str:
            return "dynahandler - " + name

        def dynavalidator(name: str, _args: Sequence[RawValue]) -> None:
            if name == "reject_me":
                raise ApplicationError("Rejected")

        workflow.set_dynamic_update_handler(dynahandler, validator=dynavalidator)
        return "set"

    @workflow.update
    def throws_runtime_err(self) -> None:
        global task_fail_ct
        if task_fail_ct < 1:
            task_fail_ct += 1
            raise RuntimeError("intentional failure")


async def test_workflow_update_handlers_happy(client: Client):
    async with new_worker(
        client, UpdateHandlersWorkflow, activities=[say_hello]
    ) as worker:
        wf_id = f"update-handlers-workflow-{uuid.uuid4()}"
        handle = await client.start_workflow(
            UpdateHandlersWorkflow.run,
            id=wf_id,
            task_queue=worker.task_queue,
        )

        # Dynamically registered and used in first task
        # TODO: Once https://github.com/temporalio/sdk-python/issues/462 is fixed, uncomment
        # assert "worked" == await handle.execute_update("first_task_update")

        # Normal handling
        last_event = await handle.execute_update(
            UpdateHandlersWorkflow.last_event, "val2"
        )
        assert "<no event>" == last_event

        # Async handler
        last_event = await handle.execute_update(
            UpdateHandlersWorkflow.last_event_async, "val3"
        )
        assert "val2" == last_event

        # Dynamic handler
        await handle.execute_update(UpdateHandlersWorkflow.set_dynamic)
        assert "dynahandler - made_up" == await handle.execute_update("made_up")

        # Name overload
        assert "named" == await handle.execute_update(
            UpdateHandlersWorkflow.async_named
        )

        # Get untyped handle
        assert "val3" == await client.get_workflow_handle(wf_id).execute_update(
            UpdateHandlersWorkflow.last_event, "val4"
        )


async def test_workflow_update_handlers_unhappy(client: Client):
    async with new_worker(client, UpdateHandlersWorkflow) as worker:
        handle = await client.start_workflow(
            UpdateHandlersWorkflow.run,
            id=f"update-handlers-workflow-unhappy-{uuid.uuid4()}",
            task_queue=worker.task_queue,
        )

        # Undefined handler
        with pytest.raises(WorkflowUpdateFailedError) as err:
            await handle.execute_update("whargarbl", "whatever")
        assert isinstance(err.value.cause, ApplicationError)
        assert "'whargarbl' expected but not found" in err.value.cause.message
        # TODO: Once https://github.com/temporalio/sdk-python/issues/462 is fixed, uncomment
        # assert (
        #     "known updates: [bad_validator first_task_update last_event last_event_async renamed runs_activity set_dynamic throws_runtime_err]"
        #     in err.value.cause.message
        # )

        # Rejection by validator
        with pytest.raises(WorkflowUpdateFailedError) as err:
            await handle.execute_update(UpdateHandlersWorkflow.last_event, "reject_me")
        assert isinstance(err.value.cause, ApplicationError)
        assert "Rejected" == err.value.cause.message

        # Failure during update handler
        with pytest.raises(WorkflowUpdateFailedError) as err:
            await handle.execute_update(UpdateHandlersWorkflow.last_event, "fail")
        assert isinstance(err.value.cause, ApplicationError)
        assert "SyncFail" == err.value.cause.message

        with pytest.raises(WorkflowUpdateFailedError) as err:
            await handle.execute_update(UpdateHandlersWorkflow.last_event_async, "fail")
        assert isinstance(err.value.cause, ApplicationError)
        assert "AsyncFail" == err.value.cause.message

        # Cancel inside handler
        with pytest.raises(WorkflowUpdateFailedError) as err:
            await handle.execute_update(UpdateHandlersWorkflow.runs_activity, "foo")
        assert isinstance(err.value.cause, CancelledError)

        # Incorrect args for handler
        with pytest.raises(WorkflowUpdateFailedError) as err:
            await handle.execute_update("last_event", args=[121, "badarg"])
        assert isinstance(err.value.cause, ApplicationError)
        assert (
            "last_event_validator() takes 2 positional arguments but 3 were given"
            in err.value.cause.message
        )

        # Un-deserializeable nonsense
        with pytest.raises(WorkflowUpdateFailedError) as err:
            await handle.execute_update(
                "last_event",
                arg=RawValue(
                    payload=Payload(
                        metadata={"encoding": b"u-dont-know-me"}, data=b"enchi-cat"
                    )
                ),
            )
        assert isinstance(err.value.cause, ApplicationError)
        assert "Failed decoding arguments" == err.value.cause.message

        # Dynamic handler
        await handle.execute_update(UpdateHandlersWorkflow.set_dynamic)

        # Rejection by dynamic handler validator
        with pytest.raises(WorkflowUpdateFailedError) as err:
            await handle.execute_update("reject_me")
        assert isinstance(err.value.cause, ApplicationError)
        assert "Rejected" == err.value.cause.message


async def test_workflow_update_task_fails(client: Client):
    # Need to not sandbox so behavior can change based on globals
    async with new_worker(
        client, UpdateHandlersWorkflow, workflow_runner=UnsandboxedWorkflowRunner()
    ) as worker:
        handle = await client.start_workflow(
            UpdateHandlersWorkflow.run,
            id=f"update-handlers-command-in-validator-{uuid.uuid4()}",
            task_queue=worker.task_queue,
            task_timeout=timedelta(seconds=1),
        )

        # This will produce a WFT failure which will eventually resolve and then this
        # update will return
        res = await handle.execute_update(UpdateHandlersWorkflow.bad_validator)
        assert res == "done"

        # Non-temporal failure should cause task failure in update handler
        await handle.execute_update(UpdateHandlersWorkflow.throws_runtime_err)

        # Verify task failures did happen
        global task_fail_ct, bad_validator_fail_ct
        assert task_fail_ct == 1
        assert bad_validator_fail_ct == 2


@workflow.defn
class UpdateRespectsFirstExecutionRunIdWorkflow:
    def __init__(self) -> None:
        self.update_received = False

    @workflow.run
    async def run(self) -> None:
        await workflow.wait_condition(lambda: self.update_received)

    @workflow.update
    async def update(self) -> None:
        self.update_received = True


async def test_workflow_update_respects_first_execution_run_id(
    client: Client, env: WorkflowEnvironment
):
    if env.supports_time_skipping:
        pytest.skip(
            "Java test server: https://github.com/temporalio/sdk-java/issues/1903"
        )
    # Start one workflow, obtain the run ID (r1), and let it complete. Start a second
    # workflow with the same workflow ID, and try to send an update using the handle from
    # r1.
    workflow_id = f"update-respects-first-execution-run-id-{uuid.uuid4()}"
    async with new_worker(client, UpdateRespectsFirstExecutionRunIdWorkflow) as worker:

        async def start_workflow(workflow_id: str) -> WorkflowHandle:
            return await client.start_workflow(
                UpdateRespectsFirstExecutionRunIdWorkflow.run,
                id=workflow_id,
                task_queue=worker.task_queue,
            )

        wf_execution_1_handle = await start_workflow(workflow_id)
        await wf_execution_1_handle.execute_update(
            UpdateRespectsFirstExecutionRunIdWorkflow.update
        )
        await wf_execution_1_handle.result()
        await start_workflow(workflow_id)

        # Execution 1 has closed. This would succeed if the update incorrectly targets
        # the second execution
        with pytest.raises(RPCError) as exc_info:
            await wf_execution_1_handle.execute_update(
                UpdateRespectsFirstExecutionRunIdWorkflow.update
            )
        assert exc_info.value.status == RPCStatusCode.NOT_FOUND
        assert "workflow execution not found" in str(exc_info.value)


@workflow.defn
class ImmediatelyCompleteUpdateAndWorkflow:
    def __init__(self) -> None:
        self._got_update = "no"

    @workflow.run
    async def run(self) -> str:
        return "workflow-done"

    @workflow.update
    async def update(self) -> str:
        self._got_update = "yes"
        return "update-done"

    @workflow.query
    def got_update(self) -> str:
        return self._got_update


async def test_workflow_update_before_worker_start(client: Client):
    # In order to confirm that all started workflows get updates before the
    # workflow completes, this test will start a workflow and start an update.
    # Only then will it start the worker to process both in the task. The
    # workflow and update should both succeed properly. This also invokes a
    # query to confirm update mutation. We do this with the cache off to confirm
    # replay behavior.

    # Start workflow
    task_queue = f"tq-{uuid.uuid4()}"
    handle = await client.start_workflow(
        ImmediatelyCompleteUpdateAndWorkflow.run,
        id=f"wf-{uuid.uuid4()}",
        task_queue=task_queue,
    )

    # Confirm update not there
    assert not await workflow_update_exists(client, handle.id, "my-update")

    # Execute update in background
    update_task = asyncio.create_task(
        handle.execute_update(
            ImmediatelyCompleteUpdateAndWorkflow.update, id="my-update"
        )
    )

    # Wait until update exists
    await assert_eq_eventually(
        True, lambda: workflow_update_exists(client, handle.id, "my-update")
    )

    # Start no-cache worker on the task queue
    async with new_worker(
        client,
        ImmediatelyCompleteUpdateAndWorkflow,
        task_queue=task_queue,
        max_cached_workflows=0,
    ):
        # Confirm workflow completed as expected
        assert "workflow-done" == await handle.result()
        assert "update-done" == await update_task
        assert "yes" == await handle.query(
            ImmediatelyCompleteUpdateAndWorkflow.got_update
        )


@workflow.defn
class UpdateSeparateHandleWorkflow:
    def __init__(self) -> None:
        self._complete = False
        self._complete_update = False

    @workflow.run
    async def run(self) -> str:
        await workflow.wait_condition(lambda: self._complete)
        return "workflow-done"

    @workflow.update
    async def update(self) -> str:
        await workflow.wait_condition(lambda: self._complete_update)
        self._complete = True
        return "update-done"

    @workflow.signal
    async def signal(self) -> None:
        self._complete_update = True


async def test_workflow_update_separate_handle(client: Client):
    async with new_worker(client, UpdateSeparateHandleWorkflow) as worker:
        # Start the workflow
        handle = await client.start_workflow(
            UpdateSeparateHandleWorkflow.run,
            id=f"wf-{uuid.uuid4()}",
            task_queue=worker.task_queue,
        )

        # Start an update waiting on accepted
        update_handle_1 = await handle.start_update(
            UpdateSeparateHandleWorkflow.update,
            wait_for_stage=WorkflowUpdateStage.ACCEPTED,
        )

        assert update_handle_1.workflow_run_id == handle.first_execution_run_id

        # Create another handle and have them both wait for update complete
        update_handle_2 = client.get_workflow_handle(
            handle.id, run_id=handle.result_run_id
        ).get_update_handle_for(UpdateSeparateHandleWorkflow.update, update_handle_1.id)
        update_handle_task1 = asyncio.create_task(update_handle_1.result())
        update_handle_task2 = asyncio.create_task(update_handle_2.result())

        # Signal completion and confirm all completed as expected
        await handle.signal(UpdateSeparateHandleWorkflow.signal)
        assert "update-done" == await update_handle_task1
        assert "update-done" == await update_handle_task2
        assert "workflow-done" == await handle.result()


@workflow.defn
class UpdateTimeoutOrCancelWorkflow:
    @workflow.run
    async def run(self) -> None:
        await workflow.wait_condition(lambda: False)

    @workflow.update
    async def do_update(self, sleep: float) -> None:
        await asyncio.sleep(sleep)


async def test_workflow_update_timeout_or_cancel(client: Client):
    # Confirm start timeout via short timeout on update w/ no worker running
    handle = await client.start_workflow(
        UpdateTimeoutOrCancelWorkflow.run,
        id=f"wf-{uuid.uuid4()}",
        task_queue="does-not-exist",
    )
    with pytest.raises(WorkflowUpdateRPCTimeoutOrCancelledError):
        await handle.start_update(
            UpdateTimeoutOrCancelWorkflow.do_update,
            1000,
            wait_for_stage=WorkflowUpdateStage.ACCEPTED,
            rpc_timeout=timedelta(milliseconds=1),
        )

    # Confirm start cancel via cancel on update w/ no worker running
    handle = await client.start_workflow(
        UpdateTimeoutOrCancelWorkflow.run,
        id=f"wf-{uuid.uuid4()}",
        task_queue="does-not-exist",
    )
    task = asyncio.create_task(
        handle.start_update(
            UpdateTimeoutOrCancelWorkflow.do_update,
            1000,
            wait_for_stage=WorkflowUpdateStage.ACCEPTED,
            id="my-update",
        )
    )
    # Have to wait for update to exist before cancelling to capture
    await assert_eq_eventually(
        True, lambda: workflow_update_exists(client, handle.id, "my-update")
    )
    task.cancel()
    with pytest.raises(WorkflowUpdateRPCTimeoutOrCancelledError):
        await task

    # Start worker
    async with new_worker(client, UpdateTimeoutOrCancelWorkflow) as worker:
        # Start the workflow
        handle = await client.start_workflow(
            UpdateTimeoutOrCancelWorkflow.run,
            id=f"wf-{uuid.uuid4()}",
            task_queue=worker.task_queue,
        )
        # Start an update
        update_handle = await handle.start_update(
            UpdateTimeoutOrCancelWorkflow.do_update,
            1000,
            wait_for_stage=WorkflowUpdateStage.ACCEPTED,
        )
        # Timeout a poll call
        with pytest.raises(WorkflowUpdateRPCTimeoutOrCancelledError):
            await update_handle.result(rpc_timeout=timedelta(milliseconds=1))

        # Cancel a poll call
        update_handle = await handle.start_update(
            UpdateTimeoutOrCancelWorkflow.do_update,
            1000,
            wait_for_stage=WorkflowUpdateStage.ACCEPTED,
        )
        result_task = asyncio.create_task(update_handle.result())
        # Unfortunately there is not a way for us to confirm this is actually
        # pending the server call and if you cancel early you get an asyncio
        # cancelled error because it never even reached the gRPC client. We
        # considered sleeping, but that makes for flaky tests. So what we are
        # going to do is patch the poll call to notify us when it was called.
        called = asyncio.Event()
        unpatched_call = client.workflow_service.poll_workflow_execution_update

        async def patched_call(*args, **kwargs):
            called.set()
            return await unpatched_call(*args, **kwargs)

        client.workflow_service.poll_workflow_execution_update = patched_call  # type: ignore
        try:
            await called.wait()
        finally:
            client.workflow_service.poll_workflow_execution_update = unpatched_call
        result_task.cancel()
        with pytest.raises(WorkflowUpdateRPCTimeoutOrCancelledError):
            await result_task


@workflow.defn
class TimeoutSupportWorkflow:
    @workflow.run
    async def run(self, approach: str) -> None:
        if sys.version_info < (3, 11):
            raise RuntimeError("Timeout only in >= 3.11")
        if approach == "timeout":
            async with asyncio.timeout(0.2):
                await workflow.execute_activity(
                    wait_cancel, schedule_to_close_timeout=timedelta(seconds=20)
                )
        elif approach == "timeout_at":
            async with asyncio.timeout_at(asyncio.get_running_loop().time() + 0.2):
                await workflow.execute_activity(
                    wait_cancel, schedule_to_close_timeout=timedelta(seconds=20)
                )
        elif approach == "wait_for":
            await asyncio.wait_for(
                workflow.execute_activity(
                    wait_cancel, schedule_to_close_timeout=timedelta(seconds=20)
                ),
                0.2,
            )
        elif approach == "call_later":
            activity_task = asyncio.create_task(
                workflow.execute_activity(
                    wait_cancel, schedule_to_close_timeout=timedelta(seconds=20)
                )
            )
            asyncio.get_running_loop().call_later(0.2, activity_task.cancel)
            await activity_task
        elif approach == "call_at":
            activity_task = asyncio.create_task(
                workflow.execute_activity(
                    wait_cancel, schedule_to_close_timeout=timedelta(seconds=20)
                )
            )
            asyncio.get_running_loop().call_at(
                asyncio.get_running_loop().time() + 0.2, activity_task.cancel
            )
            await activity_task
        else:
            raise RuntimeError(f"Unrecognized approach: {approach}")


@pytest.mark.parametrize(
    "approach", ["timeout", "timeout_at", "wait_for", "call_later", "call_at"]
)
async def test_workflow_timeout_support(client: Client, approach: str):
    if sys.version_info < (3, 11):
        pytest.skip("Timeout only in >= 3.11")
    async with new_worker(
        client, TimeoutSupportWorkflow, activities=[wait_cancel]
    ) as worker:
        # Run and confirm activity gets cancelled
        handle = await client.start_workflow(
            TimeoutSupportWorkflow.run,
            approach,
            id=f"workflow-{uuid.uuid4()}",
            task_queue=worker.task_queue,
        )
        with pytest.raises(WorkflowFailureError) as err:
            await handle.result()
        assert isinstance(err.value.cause, ActivityError)
        assert isinstance(err.value.cause.cause, CancelledError)
        # Check that no matter which approach, it made a 300ms timer
        found_timer = False
        async for e in handle.fetch_history_events():
            if e.HasField("timer_started_event_attributes"):
                assert (
                    e.timer_started_event_attributes.start_to_fire_timeout.ToMilliseconds()
                    == 200
                )
                found_timer = True
                break
        assert found_timer


@workflow.defn
class BuildIDInfoWorkflow:
    do_finish = False

    @workflow.run
    async def run(self):
        await asyncio.sleep(1)
        if workflow.info().get_current_build_id() == "1.0":
            await workflow.execute_activity(
                say_hello, "yo", schedule_to_close_timeout=timedelta(seconds=5)
            )
        await workflow.wait_condition(lambda: self.do_finish)

    @workflow.query
    def get_build_id(self) -> str:
        return workflow.info().get_current_build_id()

    @workflow.signal
    async def finish(self):
        self.do_finish = True


async def test_workflow_current_build_id_appropriately_set(
    client: Client, env: WorkflowEnvironment
):
    if env.supports_time_skipping:
        pytest.skip("Java test server does not support worker versioning")

    task_queue = str(uuid.uuid4())
    async with new_worker(
        client,
        BuildIDInfoWorkflow,
        activities=[say_hello],
        build_id="1.0",
        task_queue=task_queue,
    ) as worker:
        handle = await client.start_workflow(
            BuildIDInfoWorkflow.run,
            id=f"workflow-{uuid.uuid4()}",
            task_queue=worker.task_queue,
        )
        bid = await handle.query(BuildIDInfoWorkflow.get_build_id)
        assert bid == "1.0"
        await worker.shutdown()

    await client.workflow_service.reset_sticky_task_queue(
        ResetStickyTaskQueueRequest(
            namespace=client.namespace,
            execution=WorkflowExecution(workflow_id=handle.id),
        )
    )

    async with new_worker(
        client,
        BuildIDInfoWorkflow,
        activities=[say_hello],
        build_id="1.1",
        task_queue=task_queue,
    ) as worker:
        bid = await handle.query(BuildIDInfoWorkflow.get_build_id)
        assert bid == "1.0"
        await handle.signal(BuildIDInfoWorkflow.finish)
        bid = await handle.query(BuildIDInfoWorkflow.get_build_id)
        assert bid == "1.1"
        await handle.result()
        bid = await handle.query(BuildIDInfoWorkflow.get_build_id)
        assert bid == "1.1"

        await worker.shutdown()


class FailureTypesScenario(IntEnum):
    THROW_CUSTOM_EXCEPTION = 1
    CAUSE_NON_DETERMINISM = 2
    WAIT_FOREVER = 3


class FailureTypesCustomException(Exception): ...


class FailureTypesWorkflowBase(ABC):
    async def run(self, scenario: FailureTypesScenario) -> None:
        await self._apply_scenario(scenario)

    @workflow.signal
    async def signal(self, scenario: FailureTypesScenario) -> None:
        await self._apply_scenario(scenario)

    @workflow.update
    async def update(self, scenario: FailureTypesScenario) -> None:
        # We have to rollover the task so the task failure isn't treated as
        # non-acceptance
        await asyncio.sleep(0.01)
        await self._apply_scenario(scenario)

    async def _apply_scenario(self, scenario: FailureTypesScenario) -> None:
        if scenario == FailureTypesScenario.THROW_CUSTOM_EXCEPTION:
            raise FailureTypesCustomException("Intentional exception")
        elif scenario == FailureTypesScenario.CAUSE_NON_DETERMINISM:
            if not workflow.unsafe.is_replaying():
                await asyncio.sleep(0.01)
        elif scenario == FailureTypesScenario.WAIT_FOREVER:
            await workflow.wait_condition(lambda: False)


@workflow.defn
class FailureTypesUnconfiguredWorkflow(FailureTypesWorkflowBase):
    @workflow.run
    async def run(self, scenario: FailureTypesScenario) -> None:
        await super().run(scenario)


@workflow.defn(
    failure_exception_types=[FailureTypesCustomException, workflow.NondeterminismError]
)
class FailureTypesConfiguredExplicitlyWorkflow(FailureTypesWorkflowBase):
    @workflow.run
    async def run(self, scenario: FailureTypesScenario) -> None:
        await super().run(scenario)


@workflow.defn(failure_exception_types=[Exception])
class FailureTypesConfiguredInheritedWorkflow(FailureTypesWorkflowBase):
    @workflow.run
    async def run(self, scenario: FailureTypesScenario) -> None:
        await super().run(scenario)


class FailureTypesConfiguredDynamicConfig(FailureTypesWorkflowBase):
    @workflow.dynamic_config
    def dynamic_config(self) -> temporalio.workflow.DynamicWorkflowConfig:
        return temporalio.workflow.DynamicWorkflowConfig(
            failure_exception_types=[Exception]
        )

    @workflow.run
    async def run(self, scenario: FailureTypesScenario) -> None:
        await super().run(scenario)


async def test_workflow_failure_types_configured(client: Client):
    # Asserter for a single scenario
    async def assert_scenario(
        workflow: Type[FailureTypesWorkflowBase],
        *,
        expect_task_fail: bool,
        fail_message_contains: str,
        worker_level_failure_exception_type: Optional[Type[Exception]] = None,
        workflow_scenario: Optional[FailureTypesScenario] = None,
        signal_scenario: Optional[FailureTypesScenario] = None,
        update_scenario: Optional[FailureTypesScenario] = None,
    ) -> None:
        logging.debug(
            "Asserting scenario %s",
            {
                "workflow": workflow,
                "expect_task_fail": expect_task_fail,
                "fail_message_contains": fail_message_contains,
                "worker_level_failure_exception_type": worker_level_failure_exception_type,
                "workflow_scenario": workflow_scenario,
                "signal_scenario": signal_scenario,
                "update_scenario": update_scenario,
            },
        )
        async with new_worker(
            client,
            workflow,
            max_cached_workflows=0,
            workflow_failure_exception_types=[worker_level_failure_exception_type]
            if worker_level_failure_exception_type
            else [],
        ) as worker:
            # Start workflow
            handle = await client.start_workflow(
                workflow.run,
                workflow_scenario or FailureTypesScenario.WAIT_FOREVER,
                id=f"wf-{uuid.uuid4()}",
                task_queue=worker.task_queue,
            )
            if signal_scenario:
                await handle.signal(workflow.signal, signal_scenario)
            update_handle: Optional[WorkflowUpdateHandle[Any]] = None
            if update_scenario:
                update_handle = await handle.start_update(
                    workflow.update,
                    update_scenario,
                    wait_for_stage=WorkflowUpdateStage.ACCEPTED,
                    id="my-update-1",
                )

            # Expect task or exception fail
            if expect_task_fail:

                async def has_expected_task_fail() -> bool:
                    async for e in handle.fetch_history_events():
                        if (
                            e.HasField("workflow_task_failed_event_attributes")
                            and fail_message_contains
                            in e.workflow_task_failed_event_attributes.failure.message
                        ):
                            return True
                    return False

                await assert_eq_eventually(
                    True, has_expected_task_fail, timeout=timedelta(seconds=45)
                )
            else:
                with pytest.raises(TemporalError) as err:
                    # Update does not throw on non-determinism, the workflow
                    # does instead
                    if (
                        update_handle
                        and update_scenario
                        == FailureTypesScenario.THROW_CUSTOM_EXCEPTION
                    ):
                        await update_handle.result()
                    else:
                        await handle.result()
                assert isinstance(err.value.cause, ApplicationError)
                assert fail_message_contains in err.value.cause.message

    # Run a scenario
    async def run_scenario(
        workflow: Type[FailureTypesWorkflowBase],
        scenario: FailureTypesScenario,
        *,
        expect_task_fail: bool = False,
        worker_level_failure_exception_type: Optional[Type[Exception]] = None,
    ) -> None:
        # Run for workflow, signal, and update
        fail_message_contains = (
            "Intentional exception"
            if scenario == FailureTypesScenario.THROW_CUSTOM_EXCEPTION
            else "Nondeterminism"
        )
        await assert_scenario(
            workflow,
            expect_task_fail=expect_task_fail,
            fail_message_contains=fail_message_contains,
            worker_level_failure_exception_type=worker_level_failure_exception_type,
            workflow_scenario=scenario,
        )
        await assert_scenario(
            workflow,
            expect_task_fail=expect_task_fail,
            fail_message_contains=fail_message_contains,
            worker_level_failure_exception_type=worker_level_failure_exception_type,
            signal_scenario=scenario,
        )
        await assert_scenario(
            workflow,
            expect_task_fail=expect_task_fail,
            fail_message_contains=fail_message_contains,
            worker_level_failure_exception_type=worker_level_failure_exception_type,
            update_scenario=scenario,
        )

        # When unconfigured completely, confirm task fails as normal
        await run_scenario(
            FailureTypesUnconfiguredWorkflow,
            FailureTypesScenario.THROW_CUSTOM_EXCEPTION,
            expect_task_fail=True,
        )
        await run_scenario(
            FailureTypesUnconfiguredWorkflow,
            FailureTypesScenario.CAUSE_NON_DETERMINISM,
            expect_task_fail=True,
        )
        # When configured at the worker level explicitly, confirm not task fail
        # but rather expected exceptions
        await run_scenario(
            FailureTypesUnconfiguredWorkflow,
            FailureTypesScenario.THROW_CUSTOM_EXCEPTION,
            worker_level_failure_exception_type=FailureTypesCustomException,
        )
        await run_scenario(
            FailureTypesUnconfiguredWorkflow,
            FailureTypesScenario.CAUSE_NON_DETERMINISM,
            worker_level_failure_exception_type=temporalio.workflow.NondeterminismError,
        )
        # When configured at the worker level inherited
        await run_scenario(
            FailureTypesUnconfiguredWorkflow,
            FailureTypesScenario.THROW_CUSTOM_EXCEPTION,
            worker_level_failure_exception_type=Exception,
        )
        await run_scenario(
            FailureTypesUnconfiguredWorkflow,
            FailureTypesScenario.CAUSE_NON_DETERMINISM,
            worker_level_failure_exception_type=Exception,
        )
        # When configured at the workflow level explicitly
        await run_scenario(
            FailureTypesConfiguredExplicitlyWorkflow,
            FailureTypesScenario.THROW_CUSTOM_EXCEPTION,
        )
        await run_scenario(
            FailureTypesConfiguredExplicitlyWorkflow,
            FailureTypesScenario.CAUSE_NON_DETERMINISM,
        )
        # When configured at the workflow level inherited
        await run_scenario(
            FailureTypesConfiguredInheritedWorkflow,
            FailureTypesScenario.THROW_CUSTOM_EXCEPTION,
        )
        await run_scenario(
            FailureTypesConfiguredInheritedWorkflow,
            FailureTypesScenario.CAUSE_NON_DETERMINISM,
        )
        # When configured at the workflow level dynamically
        await run_scenario(
            FailureTypesConfiguredDynamicConfig,
            FailureTypesScenario.THROW_CUSTOM_EXCEPTION,
        )
        await run_scenario(
            FailureTypesConfiguredDynamicConfig,
            FailureTypesScenario.CAUSE_NON_DETERMINISM,
        )


@workflow.defn(failure_exception_types=[Exception])
class FailOnBadInputWorkflow:
    @workflow.run
    async def run(self, param: str) -> None:
        pass


async def test_workflow_fail_on_bad_input(client: Client):
    async with new_worker(client, FailOnBadInputWorkflow) as worker:
        with pytest.raises(WorkflowFailureError) as err:
            await client.execute_workflow(
                "FailOnBadInputWorkflow",
                123,
                id=f"wf-{uuid.uuid4()}",
                task_queue=worker.task_queue,
            )
    assert isinstance(err.value.cause, ApplicationError)
    assert "Failed decoding arguments" in err.value.cause.message


@workflow.defn
class TickingWorkflow:
    @workflow.run
    async def run(self) -> None:
        # Just tick every 100ms for 10s
        for _ in range(100):
            await asyncio.sleep(0.1)


async def test_workflow_replace_worker_client(client: Client, env: WorkflowEnvironment):
    if env.supports_time_skipping:
        pytest.skip("Only testing against two real servers")
    # We are going to start a second ephemeral server and then replace the
    # client. So we will start a no-cache ticking workflow with the current
    # client and confirm it has accomplished at least one task. Then we will
    # start another on the other client, and confirm it gets started too. Then
    # we will terminate both. We have to use a ticking workflow with only one
    # poller to force a quick re-poll to recognize our client change quickly (as
    # opposed to just waiting the minute for poll timeout).
    async with await WorkflowEnvironment.start_local(
        dev_server_download_version=DEV_SERVER_DOWNLOAD_VERSION
    ) as other_env:
        # Start both workflows on different servers
        task_queue = f"tq-{uuid.uuid4()}"
        handle1 = await client.start_workflow(
            TickingWorkflow.run, id=f"wf-{uuid.uuid4()}", task_queue=task_queue
        )
        handle2 = await other_env.client.start_workflow(
            TickingWorkflow.run, id=f"wf-{uuid.uuid4()}", task_queue=task_queue
        )

        async def any_task_completed(handle: WorkflowHandle) -> bool:
            async for e in handle.fetch_history_events():
                if e.HasField("workflow_task_completed_event_attributes"):
                    return True
            return False

        # Now start the worker on the first env
        async with Worker(
            client,
            task_queue=task_queue,
            workflows=[TickingWorkflow],
            max_cached_workflows=0,
            max_concurrent_workflow_task_polls=1,
        ) as worker:
            # Confirm the first ticking workflow has completed a task but not
            # the second
            await assert_eq_eventually(True, lambda: any_task_completed(handle1))
            assert not await any_task_completed(handle2)

            # Now replace the client, which should be used fairly quickly
            # because we should have timer-done poll completions every 100ms
            worker.client = other_env.client

            # Now confirm the other workflow has started
            await assert_eq_eventually(True, lambda: any_task_completed(handle2))

            # Terminate both
            await handle1.terminate()
            await handle2.terminate()


@activity.defn(dynamic=True)
async def return_name_activity(args: Sequence[RawValue]) -> str:
    return activity.info().activity_type


@workflow.defn
class AsCompletedWorkflow:
    @workflow.run
    async def run(self) -> List[str]:
        # Lazily start 10 different activities and wait for each completed
        tasks = [
            workflow.execute_activity(
                f"my-activity-{i}", start_to_close_timeout=timedelta(seconds=1)
            )
            for i in range(10)
        ]

        # Using asyncio.as_completed like below almost always fails with
        # non-determinism error because it uses sets internally, but we can't
        # assert on that because it could _technically_ pass though unlikely:
        # return [await task for task in asyncio.as_completed(tasks)]

        return [await task for task in workflow.as_completed(tasks)]


async def test_workflow_as_completed_utility(client: Client):
    # Disable cache to force replay
    async with new_worker(
        client,
        AsCompletedWorkflow,
        activities=[return_name_activity],
        max_cached_workflows=0,
    ) as worker:
        # This would fail if we used asyncio.as_completed in the workflow
        result = await client.execute_workflow(
            AsCompletedWorkflow.run,
            id=f"wf-{uuid.uuid4()}",
            task_queue=worker.task_queue,
        )
        assert len(result) == 10


@workflow.defn
class WaitWorkflow:
    @workflow.run
    async def run(self) -> List[str]:
        # Create 10 tasks that return activity names, wait on them, then execute
        # the activities
        async def new_activity_name(index: int) -> str:
            return f"my-activity-{index}"

        name_tasks = [asyncio.create_task(new_activity_name(i)) for i in range(10)]

        # Using asyncio.wait like below almost always fails with non-determinism
        # error because it returns sets, but we can't assert on that because it
        # could _technically_ pass though unlikely:
        # done, _ = await asyncio.wait(name_tasks)

        done, _ = await workflow.wait(name_tasks)
        return [
            await workflow.execute_activity(
                await activity_name, start_to_close_timeout=timedelta(seconds=1)
            )
            for activity_name in done
        ]


async def test_workflow_wait_utility(client: Client):
    # Disable cache to force replay
    async with new_worker(
        client, WaitWorkflow, activities=[return_name_activity], max_cached_workflows=0
    ) as worker:
        # This would fail if we used asyncio.wait in the workflow
        result = await client.execute_workflow(
            WaitWorkflow.run,
            id=f"wf-{uuid.uuid4()}",
            task_queue=worker.task_queue,
        )
        assert len(result) == 10


@workflow.defn
class CurrentUpdateWorkflow:
    def __init__(self) -> None:
        self._pending_get_update_id_tasks: List[asyncio.Task[str]] = []

    @workflow.run
    async def run(self) -> List[str]:
        # Confirm no update info
        assert not workflow.current_update_info()

        # Wait for all tasks to come in, then return the full set
        await workflow.wait_condition(
            lambda: len(self._pending_get_update_id_tasks) == 5
        )
        assert not workflow.current_update_info()
        return list(await asyncio.gather(*self._pending_get_update_id_tasks))

    @workflow.update
    async def do_update(self) -> str:
        # Check that simple helper awaited has the ID
        info = workflow.current_update_info()
        assert info
        assert info.name == "do_update"
        assert info.id == await self.get_update_id()

        # Also schedule the task and wait for it in the main workflow to confirm
        # it still gets the update ID
        self._pending_get_update_id_tasks.append(
            asyncio.create_task(self.get_update_id())
        )

        # Re-fetch and return
        info = workflow.current_update_info()
        assert info
        return info.id

    @do_update.validator
    def do_update_validator(self) -> None:
        info = workflow.current_update_info()
        assert info
        assert info.name == "do_update"

    async def get_update_id(self) -> str:
        await asyncio.sleep(0.01)
        info = workflow.current_update_info()
        assert info
        return info.id


async def test_workflow_current_update(client: Client):
    async with new_worker(client, CurrentUpdateWorkflow) as worker:
        handle = await client.start_workflow(
            CurrentUpdateWorkflow.run,
            id=f"wf-{uuid.uuid4()}",
            task_queue=worker.task_queue,
        )
        update_ids = await asyncio.gather(
            handle.execute_update(CurrentUpdateWorkflow.do_update, id="update1"),
            handle.execute_update(CurrentUpdateWorkflow.do_update, id="update2"),
            handle.execute_update(CurrentUpdateWorkflow.do_update, id="update3"),
            handle.execute_update(CurrentUpdateWorkflow.do_update, id="update4"),
            handle.execute_update(CurrentUpdateWorkflow.do_update, id="update5"),
        )
        assert {"update1", "update2", "update3", "update4", "update5"} == set(
            update_ids
        )
        assert {"update1", "update2", "update3", "update4", "update5"} == set(
            await handle.result()
        )


def skip_unfinished_handler_tests_in_older_python():
    # These tests reliably fail or timeout in 3.9
    if sys.version_info < (3, 10):
        pytest.skip("Skipping unfinished handler tests in Python < 3.10")


@workflow.defn
class UnfinishedHandlersWarningsWorkflow:
    def __init__(self):
        self.started_handler = False
        self.handler_may_return = False
        self.handler_finished = False

    @workflow.run
    async def run(self, wait_all_handlers_finished: bool) -> bool:
        await workflow.wait_condition(lambda: self.started_handler)
        if wait_all_handlers_finished:
            self.handler_may_return = True
            await workflow.wait_condition(workflow.all_handlers_finished)
        return self.handler_finished

    async def _do_update_or_signal(self) -> None:
        self.started_handler = True
        await workflow.wait_condition(lambda: self.handler_may_return)
        self.handler_finished = True

    @workflow.update
    async def my_update(self) -> None:
        await self._do_update_or_signal()

    @workflow.update(unfinished_policy=workflow.HandlerUnfinishedPolicy.ABANDON)
    async def my_update_ABANDON(self) -> None:
        await self._do_update_or_signal()

    @workflow.update(
        unfinished_policy=workflow.HandlerUnfinishedPolicy.WARN_AND_ABANDON
    )
    async def my_update_WARN_AND_ABANDON(self) -> None:
        await self._do_update_or_signal()

    @workflow.signal
    async def my_signal(self):
        await self._do_update_or_signal()

    @workflow.signal(unfinished_policy=workflow.HandlerUnfinishedPolicy.ABANDON)
    async def my_signal_ABANDON(self):
        await self._do_update_or_signal()

    @workflow.signal(
        unfinished_policy=workflow.HandlerUnfinishedPolicy.WARN_AND_ABANDON
    )
    async def my_signal_WARN_AND_ABANDON(self):
        await self._do_update_or_signal()


async def test_unfinished_update_handler(client: Client):
    async with new_worker(client, UnfinishedHandlersWarningsWorkflow) as worker:
        test = _UnfinishedHandlersWarningsTest(client, worker, "update")
        await test.test_wait_all_handlers_finished_and_unfinished_handlers_warning()
        await test.test_unfinished_handlers_cause_exceptions_in_test_suite()


async def test_unfinished_signal_handler(client: Client):
    skip_unfinished_handler_tests_in_older_python()
    async with new_worker(client, UnfinishedHandlersWarningsWorkflow) as worker:
        test = _UnfinishedHandlersWarningsTest(client, worker, "signal")
        await test.test_wait_all_handlers_finished_and_unfinished_handlers_warning()
        await test.test_unfinished_handlers_cause_exceptions_in_test_suite()


@dataclass
class _UnfinishedHandlersWarningsTest:
    client: Client
    worker: Worker
    handler_type: Literal["update", "signal"]

    async def test_wait_all_handlers_finished_and_unfinished_handlers_warning(self):
        # The unfinished handler warning is issued by default,
        handler_finished, warning = await self._get_workflow_result_and_warning(
            wait_all_handlers_finished=False,
        )
        assert not handler_finished and warning
        # and when the workflow sets the unfinished_policy to WARN_AND_ABANDON,
        handler_finished, warning = await self._get_workflow_result_and_warning(
            wait_all_handlers_finished=False,
            unfinished_policy=workflow.HandlerUnfinishedPolicy.WARN_AND_ABANDON,
        )
        assert not handler_finished and warning
        # but not when the workflow waits for handlers to complete,
        handler_finished, warning = await self._get_workflow_result_and_warning(
            wait_all_handlers_finished=True,
        )
        assert handler_finished and not warning
        # nor when the silence-warnings policy is set on the handler.
        handler_finished, warning = await self._get_workflow_result_and_warning(
            wait_all_handlers_finished=False,
            unfinished_policy=workflow.HandlerUnfinishedPolicy.ABANDON,
        )
        assert not handler_finished and not warning

    async def test_unfinished_handlers_cause_exceptions_in_test_suite(self):
        # If we don't capture warnings then -- since the unfinished handler warning is converted to
        # an exception in the test suite -- we see WFT failures when we don't wait for handlers.
        handle: asyncio.Future[WorkflowHandle] = asyncio.Future()
        asyncio.create_task(
            self._get_workflow_result(
                wait_all_handlers_finished=False, handle_future=handle
            )
        )
        await assert_eq_eventually(
            True,
            partial(self._workflow_task_failed, workflow_id=(await handle).id),
            timeout=timedelta(seconds=20),
        )

    async def _workflow_task_failed(self, workflow_id: str) -> bool:
        resp = await self.client.workflow_service.get_workflow_execution_history(
            GetWorkflowExecutionHistoryRequest(
                namespace=self.client.namespace,
                execution=WorkflowExecution(workflow_id=workflow_id),
            ),
        )
        for event in reversed(resp.history.events):
            if event.event_type == EventType.EVENT_TYPE_WORKFLOW_TASK_FAILED:
                assert event.workflow_task_failed_event_attributes.failure.message.startswith(
                    f"[TMPRL1102] Workflow finished while {self.handler_type} handlers are still running"
                )
                return True
        return False

    async def _get_workflow_result_and_warning(
        self,
        wait_all_handlers_finished: bool,
        unfinished_policy: Optional[workflow.HandlerUnfinishedPolicy] = None,
    ) -> Tuple[bool, bool]:
        with pytest.WarningsRecorder() as warnings:
            wf_result = await self._get_workflow_result(
                wait_all_handlers_finished, unfinished_policy
            )
            unfinished_handler_warning_emitted = any(
                issubclass(w.category, self._unfinished_handler_warning_cls)
                for w in warnings
            )
            return wf_result, unfinished_handler_warning_emitted

    async def _get_workflow_result(
        self,
        wait_all_handlers_finished: bool,
        unfinished_policy: Optional[workflow.HandlerUnfinishedPolicy] = None,
        handle_future: Optional[asyncio.Future[WorkflowHandle]] = None,
    ) -> bool:
        handle = await self.client.start_workflow(
            UnfinishedHandlersWarningsWorkflow.run,
            arg=wait_all_handlers_finished,
            id=f"wf-{uuid.uuid4()}",
            task_queue=self.worker.task_queue,
        )
        if handle_future:
            handle_future.set_result(handle)
        handler_name = f"my_{self.handler_type}"
        if unfinished_policy:
            handler_name += f"_{unfinished_policy.name}"
        if self.handler_type == "signal":
            await handle.signal(handler_name)
        else:
            if not wait_all_handlers_finished:
                with pytest.raises(WorkflowUpdateFailedError) as err_info:
                    await handle.execute_update(handler_name, id="my-update")
                update_err = err_info.value
                assert isinstance(update_err.cause, ApplicationError)
                assert update_err.cause.type == "AcceptedUpdateCompletedWorkflow"
            else:
                await handle.execute_update(handler_name, id="my-update")

        return await handle.result()

    @property
    def _unfinished_handler_warning_cls(self) -> Type:
        return {
            "update": workflow.UnfinishedUpdateHandlersWarning,
            "signal": workflow.UnfinishedSignalHandlersWarning,
        }[self.handler_type]


@workflow.defn
class UnfinishedHandlersOnWorkflowTerminationWorkflow:
    def __init__(self) -> None:
        self.handlers_may_finish = False

    @workflow.run
    async def run(
        self,
        workflow_termination_type: Literal[
            "-cancellation-",
            "-failure-",
            "-continue-as-new-",
            "-fail-post-continue-as-new-run-",
        ],
        handler_registration: Literal["-late-registered-", "-not-late-registered-"],
        handler_dynamism: Literal["-dynamic-", "-not-dynamic-"],
        handler_waiting: Literal[
            "-wait-all-handlers-finish-", "-no-wait-all-handlers-finish-"
        ],
    ) -> NoReturn:
        if handler_registration == "-late-registered-":
            if handler_dynamism == "-dynamic-":

                async def my_late_registered_dynamic_update(
                    name: str, args: Sequence[RawValue]
                ) -> str:
                    await workflow.wait_condition(lambda: self.handlers_may_finish)
                    return "my-late-registered-dynamic-update-result"

                async def my_late_registered_dynamic_signal(
                    name: str, args: Sequence[RawValue]
                ) -> None:
                    await workflow.wait_condition(lambda: self.handlers_may_finish)

                workflow.set_dynamic_update_handler(my_late_registered_dynamic_update)
                workflow.set_dynamic_signal_handler(my_late_registered_dynamic_signal)
            else:

                async def my_late_registered_update() -> str:
                    await workflow.wait_condition(lambda: self.handlers_may_finish)
                    return "my-late-registered-update-result"

                async def my_late_registered_signal() -> None:
                    await workflow.wait_condition(lambda: self.handlers_may_finish)

                workflow.set_update_handler(
                    "my_late_registered_update", my_late_registered_update
                )
                workflow.set_signal_handler(
                    "my_late_registered_signal", my_late_registered_signal
                )

        if handler_waiting == "-wait-all-handlers-finish-":
            self.handlers_may_finish = True
            await workflow.wait_condition(workflow.all_handlers_finished)
        if workflow_termination_type == "-failure-":
            raise ApplicationError(
                "Deliberately failing workflow with an unfinished handler"
            )
        elif workflow_termination_type == "-fail-post-continue-as-new-run-":
            raise ApplicationError("Deliberately failing post-ContinueAsNew run")
        elif workflow_termination_type == "-continue-as-new-":
            # Fail next run so that test terminates
            workflow.continue_as_new(
                args=[
                    "-fail-post-continue-as-new-run-",
                    handler_registration,
                    handler_dynamism,
                    handler_waiting,
                ]
            )
        else:
            await workflow.wait_condition(lambda: False)
            raise AssertionError("unreachable")

    @workflow.update
    async def my_update(self) -> str:
        await workflow.wait_condition(lambda: self.handlers_may_finish)
        return "update-result"

    @workflow.signal
    async def my_signal(self) -> None:
        await workflow.wait_condition(lambda: self.handlers_may_finish)

    @workflow.update(dynamic=True)
    async def my_dynamic_update(self, name: str, args: Sequence[RawValue]) -> str:
        await workflow.wait_condition(lambda: self.handlers_may_finish)
        return "my-dynamic-update-result"

    @workflow.signal(dynamic=True)
    async def my_dynamic_signal(self, name: str, args: Sequence[RawValue]) -> None:
        await workflow.wait_condition(lambda: self.handlers_may_finish)


@pytest.mark.parametrize("handler_type", ["-signal-", "-update-"])
@pytest.mark.parametrize(
    "handler_registration", ["-late-registered-", "-not-late-registered-"]
)
@pytest.mark.parametrize("handler_dynamism", ["-dynamic-", "-not-dynamic-"])
@pytest.mark.parametrize(
    "handler_waiting",
    ["-wait-all-handlers-finish-", "-no-wait-all-handlers-finish-"],
)
@pytest.mark.parametrize(
    "workflow_termination_type", ["-cancellation-", "-failure-", "-continue-as-new-"]
)
async def test_unfinished_handler_on_workflow_termination(
    client: Client,
    env: WorkflowEnvironment,
    handler_type: Literal["-signal-", "-update-"],
    handler_registration: Literal["-late-registered-", "-not-late-registered-"],
    handler_dynamism: Literal["-dynamic-", "-not-dynamic-"],
    handler_waiting: Literal[
        "-wait-all-handlers-finish-", "-no-wait-all-handlers-finish-"
    ],
    workflow_termination_type: Literal[
        "-cancellation-", "-failure-", "-continue-as-new-"
    ],
):
    if env.supports_time_skipping:
        pytest.skip(
            "Issues with update: https://github.com/temporalio/sdk-python/issues/826"
        )
    skip_unfinished_handler_tests_in_older_python()
    await _UnfinishedHandlersOnWorkflowTerminationTest(
        client,
        handler_type,
        workflow_termination_type,
        handler_registration,
        handler_dynamism,
        handler_waiting,
    ).test_warning_is_issued_on_exit_with_unfinished_handler()


@dataclass
class _UnfinishedHandlersOnWorkflowTerminationTest:
    client: Client
    handler_type: Literal["-signal-", "-update-"]
    workflow_termination_type: Literal[
        "-cancellation-", "-failure-", "-continue-as-new-"
    ]
    handler_registration: Literal["-late-registered-", "-not-late-registered-"]
    handler_dynamism: Literal["-dynamic-", "-not-dynamic-"]
    handler_waiting: Literal[
        "-wait-all-handlers-finish-", "-no-wait-all-handlers-finish-"
    ]

    async def test_warning_is_issued_on_exit_with_unfinished_handler(
        self,
    ):
        assert await self._run_workflow_and_get_warning() == (
            self.handler_waiting == "-no-wait-all-handlers-finish-"
        )

    async def _run_workflow_and_get_warning(self) -> bool:
        workflow_id = f"wf-{uuid.uuid4()}"
        update_id = "update-id"
        task_queue = "tq"

        # We require a startWorkflow, an update, and maybe a cancellation request, to be delivered
        # in the same WFT. To do this we start the worker after they've all been accepted by the
        # server.
        handle = await self.client.start_workflow(
            UnfinishedHandlersOnWorkflowTerminationWorkflow.run,
            args=[
                self.workflow_termination_type,
                self.handler_registration,
                self.handler_dynamism,
                self.handler_waiting,
            ],
            id=workflow_id,
            task_queue=task_queue,
        )
        if self.workflow_termination_type == "-cancellation-":
            await handle.cancel()

        if self.handler_type == "-update-":
            update_method = (
                "__does_not_exist__"
                if self.handler_dynamism == "-dynamic-"
                else "my_late_registered_update"
                if self.handler_registration == "-late-registered-"
                else UnfinishedHandlersOnWorkflowTerminationWorkflow.my_update
            )
            update_task = asyncio.create_task(
                handle.execute_update(
                    update_method,  # type: ignore
                    id=update_id,
                )
            )
            await assert_eq_eventually(
                True,
                lambda: workflow_update_exists(self.client, workflow_id, update_id),
            )
        else:
            signal_method = (
                "__does_not_exist__"
                if self.handler_dynamism == "-dynamic-"
                else "my_late_registered_signal"
                if self.handler_registration == "-late-registered-"
                else UnfinishedHandlersOnWorkflowTerminationWorkflow.my_signal
            )
            await handle.signal(signal_method)  # type: ignore

        async with new_worker(
            self.client,
            UnfinishedHandlersOnWorkflowTerminationWorkflow,
            task_queue=task_queue,
        ):
            with pytest.WarningsRecorder() as warnings:
                if self.handler_type == "-update-":
                    assert update_task
                    if self.handler_waiting == "-wait-all-handlers-finish-":
                        await update_task
                    else:
                        with pytest.raises(WorkflowUpdateFailedError) as err_info:
                            await update_task
                        update_err = err_info.value
                        assert isinstance(update_err.cause, ApplicationError)
                        assert (
                            update_err.cause.type == "AcceptedUpdateCompletedWorkflow"
                        )

                with pytest.raises(WorkflowFailureError) as err:
                    await handle.result()
                assert isinstance(
                    err.value.cause,
                    {
                        "-cancellation-": CancelledError,
                        "-continue-as-new-": ApplicationError,
                        "-failure-": ApplicationError,
                    }[self.workflow_termination_type],
                )
                if self.workflow_termination_type == "-continue-as-new-":
                    assert (
                        str(err.value.cause)
                        == "Deliberately failing post-ContinueAsNew run"
                    )

                unfinished_handler_warning_emitted = any(
                    issubclass(w.category, self._unfinished_handler_warning_cls)
                    for w in warnings
                )
                return unfinished_handler_warning_emitted

    @property
    def _unfinished_handler_warning_cls(self) -> Type:
        return {
            "-update-": workflow.UnfinishedUpdateHandlersWarning,
            "-signal-": workflow.UnfinishedSignalHandlersWarning,
        }[self.handler_type]


@workflow.defn
class IDConflictWorkflow:
    # Just run forever
    @workflow.run
    async def run(self) -> None:
        await workflow.wait_condition(lambda: False)


async def test_workflow_id_conflict(client: Client):
    async with new_worker(client, IDConflictWorkflow) as worker:
        # Start a workflow
        handle = await client.start_workflow(
            IDConflictWorkflow.run,
            id=f"wf-{uuid.uuid4()}",
            task_queue=worker.task_queue,
        )
        handle = client.get_workflow_handle_for(
            IDConflictWorkflow.run, handle.id, run_id=handle.result_run_id
        )

        # Confirm another fails by default
        with pytest.raises(WorkflowAlreadyStartedError):
            await client.start_workflow(
                IDConflictWorkflow.run,
                id=handle.id,
                task_queue=worker.task_queue,
            )

        # Confirm fails if explicitly given that option
        with pytest.raises(WorkflowAlreadyStartedError):
            await client.start_workflow(
                IDConflictWorkflow.run,
                id=handle.id,
                task_queue=worker.task_queue,
                id_conflict_policy=WorkflowIDConflictPolicy.FAIL,
            )

        # Confirm gives back same handle if requested
        new_handle = await client.start_workflow(
            IDConflictWorkflow.run,
            id=handle.id,
            task_queue=worker.task_queue,
            id_conflict_policy=WorkflowIDConflictPolicy.USE_EXISTING,
        )
        new_handle = client.get_workflow_handle_for(
            IDConflictWorkflow.run, new_handle.id, run_id=new_handle.result_run_id
        )
        assert new_handle.run_id == handle.run_id
        assert (await handle.describe()).status == WorkflowExecutionStatus.RUNNING
        assert (await new_handle.describe()).status == WorkflowExecutionStatus.RUNNING

        # Confirm terminates and starts new if requested
        new_handle = await client.start_workflow(
            IDConflictWorkflow.run,
            id=handle.id,
            task_queue=worker.task_queue,
            id_conflict_policy=WorkflowIDConflictPolicy.TERMINATE_EXISTING,
        )
        new_handle = client.get_workflow_handle_for(
            IDConflictWorkflow.run, new_handle.id, run_id=new_handle.result_run_id
        )
        assert new_handle.run_id != handle.run_id
        assert (await handle.describe()).status == WorkflowExecutionStatus.TERMINATED
        assert (await new_handle.describe()).status == WorkflowExecutionStatus.RUNNING


@workflow.defn
class UpdateCompletionIsHonoredWhenAfterWorkflowReturn1Workflow:
    def __init__(self) -> None:
        self.workflow_returned = False

    @workflow.run
    async def run(self) -> str:
        self.workflow_returned = True
        return "workflow-result"

    @workflow.update
    async def my_update(self) -> str:
        await workflow.wait_condition(lambda: self.workflow_returned)
        return "update-result"


async def test_update_completion_is_honored_when_after_workflow_return_1(
    client: Client,
):
    update_id = "my-update"
    task_queue = "tq"
    wf_handle = await client.start_workflow(
        UpdateCompletionIsHonoredWhenAfterWorkflowReturn1Workflow.run,
        id=f"wf-{uuid.uuid4()}",
        task_queue=task_queue,
    )
    update_result_task = asyncio.create_task(
        wf_handle.execute_update(
            UpdateCompletionIsHonoredWhenAfterWorkflowReturn1Workflow.my_update,
            id=update_id,
        )
    )
    await workflow_update_exists(client, wf_handle.id, update_id)

    async with Worker(
        client,
        task_queue=task_queue,
        workflows=[UpdateCompletionIsHonoredWhenAfterWorkflowReturn1Workflow],
    ):
        assert await wf_handle.result() == "workflow-result"
        assert await update_result_task == "update-result"


@workflow.defn
class UpdateCompletionIsHonoredWhenAfterWorkflowReturnWorkflow2:
    def __init__(self):
        self.received_update = False
        self.update_result: asyncio.Future[str] = asyncio.Future()

    @workflow.run
    async def run(self) -> str:
        await workflow.wait_condition(lambda: self.received_update)
        self.update_result.set_result("update-result")
        # Prior to https://github.com/temporalio/features/issues/481, the client
        # waiting on the update got a "Workflow execution already completed"
        # error instead of the update result, because the main workflow
        # coroutine completion command is emitted before the update completion
        # command, and we were truncating commands at the first completion
        # command.
        return "workflow-result"

    @workflow.update
    async def my_update(self) -> str:
        self.received_update = True
        return await self.update_result


async def test_update_completion_is_honored_when_after_workflow_return_2(
    client: Client,
    env: WorkflowEnvironment,
):
    async with Worker(
        client,
        task_queue="tq",
        workflows=[UpdateCompletionIsHonoredWhenAfterWorkflowReturnWorkflow2],
    ) as worker:
        handle = await client.start_workflow(
            UpdateCompletionIsHonoredWhenAfterWorkflowReturnWorkflow2.run,
            id=f"wf-{uuid.uuid4()}",
            task_queue=worker.task_queue,
        )
        update_result = await handle.execute_update(
            UpdateCompletionIsHonoredWhenAfterWorkflowReturnWorkflow2.my_update
        )
        assert update_result == "update-result"
        assert await handle.result() == "workflow-result"


@workflow.defn
class FirstCompletionCommandIsHonoredWorkflow:
    def __init__(self, main_workflow_returns_before_signal_completions=False) -> None:
        self.seen_first_signal = False
        self.seen_second_signal = False
        self.main_workflow_returns_before_signal_completions = (
            main_workflow_returns_before_signal_completions
        )
        self.ping_pong_val = 1
        self.ping_pong_counter = 0
        self.ping_pong_max_count = 4

    @workflow.run
    async def run(self) -> str:
        await workflow.wait_condition(
            lambda: self.seen_first_signal and self.seen_second_signal
        )
        return "workflow-result"

    @workflow.signal
    async def this_signal_executes_first(self):
        self.seen_first_signal = True
        if self.main_workflow_returns_before_signal_completions:
            await self.ping_pong(lambda: self.ping_pong_val > 0)
        raise ApplicationError(
            "Client should see this error unless doing ping-pong "
            "(in which case main coroutine returns first)"
        )

    @workflow.signal
    async def this_signal_executes_second(self):
        await workflow.wait_condition(lambda: self.seen_first_signal)
        self.seen_second_signal = True
        if self.main_workflow_returns_before_signal_completions:
            await self.ping_pong(lambda: self.ping_pong_val < 0)
        raise ApplicationError("Client should never see this error!")

    async def ping_pong(self, cond: Callable[[], bool]):
        while self.ping_pong_counter < self.ping_pong_max_count:
            await workflow.wait_condition(cond)
            self.ping_pong_val = -self.ping_pong_val
            self.ping_pong_counter += 1


@workflow.defn
class FirstCompletionCommandIsHonoredPingPongWorkflow(
    FirstCompletionCommandIsHonoredWorkflow
):
    def __init__(self) -> None:
        super().__init__(main_workflow_returns_before_signal_completions=True)

    @workflow.run
    async def run(self) -> str:
        return await super().run()


async def test_first_of_two_signal_completion_commands_is_honored(client: Client):
    await _do_first_completion_command_is_honored_test(
        client, main_workflow_returns_before_signal_completions=False
    )


async def test_workflow_return_is_honored_when_it_precedes_signal_completion_command(
    client: Client,
):
    await _do_first_completion_command_is_honored_test(
        client, main_workflow_returns_before_signal_completions=True
    )


async def _do_first_completion_command_is_honored_test(
    client: Client, main_workflow_returns_before_signal_completions: bool
):
    workflow_cls: Union[
        Type[FirstCompletionCommandIsHonoredPingPongWorkflow],
        Type[FirstCompletionCommandIsHonoredWorkflow],
    ] = (
        FirstCompletionCommandIsHonoredPingPongWorkflow
        if main_workflow_returns_before_signal_completions
        else FirstCompletionCommandIsHonoredWorkflow
    )
    async with Worker(
        client,
        task_queue="tq",
        workflows=[workflow_cls],
    ) as worker:
        handle = await client.start_workflow(
            workflow_cls.run,
            id=f"wf-{uuid.uuid4()}",
            task_queue=worker.task_queue,
        )
        await handle.signal(workflow_cls.this_signal_executes_second)
        await handle.signal(workflow_cls.this_signal_executes_first)
        try:
            result = await handle.result()
        except WorkflowFailureError as err:
            if main_workflow_returns_before_signal_completions:
                raise RuntimeError(
                    "Expected no error due to main workflow coroutine returning first"
                )
            else:
                assert str(err.cause).startswith("Client should see this error")
        else:
            assert (
                main_workflow_returns_before_signal_completions
                and result == "workflow-result"
            )


@workflow.defn
class TimerStartedAfterWorkflowCompletionWorkflow:
    def __init__(self) -> None:
        self.received_signal = False
        self.main_workflow_coroutine_finished = False

    @workflow.run
    async def run(self) -> str:
        await workflow.wait_condition(lambda: self.received_signal)
        self.main_workflow_coroutine_finished = True
        return "workflow-result"

    @workflow.signal(unfinished_policy=workflow.HandlerUnfinishedPolicy.ABANDON)
    async def my_signal(self):
        self.received_signal = True
        await workflow.wait_condition(lambda: self.main_workflow_coroutine_finished)
        await asyncio.sleep(7777777)


async def test_timer_started_after_workflow_completion(client: Client):
    async with new_worker(
        client, TimerStartedAfterWorkflowCompletionWorkflow
    ) as worker:
        handle = await client.start_workflow(
            TimerStartedAfterWorkflowCompletionWorkflow.run,
            id=f"wf-{uuid.uuid4()}",
            task_queue=worker.task_queue,
        )
        await handle.signal(TimerStartedAfterWorkflowCompletionWorkflow.my_signal)
        assert await handle.result() == "workflow-result"


@activity.defn
async def activity_with_retry_delay():
    raise ApplicationError(
        ActivitiesWithRetryDelayWorkflow.error_message,
        next_retry_delay=ActivitiesWithRetryDelayWorkflow.next_retry_delay,
    )


@workflow.defn
class ActivitiesWithRetryDelayWorkflow:
    error_message = "Deliberately failing with next_retry_delay set"
    next_retry_delay = timedelta(milliseconds=5)

    @workflow.run
    async def run(self) -> None:
        await workflow.execute_activity(
            activity_with_retry_delay,
            retry_policy=RetryPolicy(maximum_attempts=2),
            schedule_to_close_timeout=timedelta(minutes=5),
        )


async def test_activity_retry_delay(client: Client):
    async with new_worker(
        client, ActivitiesWithRetryDelayWorkflow, activities=[activity_with_retry_delay]
    ) as worker:
        try:
            await client.execute_workflow(
                ActivitiesWithRetryDelayWorkflow.run,
                id=str(uuid.uuid4()),
                task_queue=worker.task_queue,
            )
        except WorkflowFailureError as err:
            assert isinstance(err.cause, ActivityError)
            assert isinstance(err.cause.cause, ApplicationError)
            assert (
                str(err.cause.cause) == ActivitiesWithRetryDelayWorkflow.error_message
            )
            assert (
                err.cause.cause.next_retry_delay
                == ActivitiesWithRetryDelayWorkflow.next_retry_delay
            )


@workflow.defn
class WorkflowWithoutInit:
    value = "from class attribute"
    _expected_update_result = "from class attribute"

    @workflow.update
    async def my_update(self) -> str:
        return self.value

    @workflow.run
    async def run(self, _: str) -> str:
        self.value = "set in run method"
        return self.value


@workflow.defn
class WorkflowWithWorkflowInit:
    _expected_update_result = "workflow input value"

    @workflow.init
    def __init__(self, arg: str) -> None:
        self.value = arg

    @workflow.update
    async def my_update(self) -> str:
        return self.value

    @workflow.run
    async def run(self, _: str) -> str:
        self.value = "set in run method"
        return self.value


@workflow.defn
class WorkflowWithNonWorkflowInitInit:
    _expected_update_result = "from parameter default"

    def __init__(self, arg: str = "from parameter default") -> None:
        self.value = arg

    @workflow.update
    async def my_update(self) -> str:
        return self.value

    @workflow.run
    async def run(self, _: str) -> str:
        self.value = "set in run method"
        return self.value


@pytest.mark.parametrize(
    ["client_cls", "worker_cls"],
    [
        (WorkflowWithoutInit, WorkflowWithoutInit),
        (WorkflowWithNonWorkflowInitInit, WorkflowWithNonWorkflowInitInit),
        (WorkflowWithWorkflowInit, WorkflowWithWorkflowInit),
    ],
)
async def test_update_in_first_wft_sees_workflow_init(
    client: Client, client_cls: Type, worker_cls: Type
):
    """
    Test how @workflow.init affects what an update in the first WFT sees.

    Such an update is guaranteed to start executing before the main workflow
    coroutine. The update should see the side effects of the __init__ method if
    and only if @workflow.init is in effect.
    """
    # This test must ensure that the update is in the first WFT. To do so,
    # before running the worker, we start the workflow, send the update, and
    # wait until the update is admitted.
    task_queue = "task-queue"
    update_id = "update-id"
    wf_handle = await client.start_workflow(
        client_cls.run,
        "workflow input value",
        id=str(uuid.uuid4()),
        task_queue=task_queue,
    )
    update_task = asyncio.create_task(
        wf_handle.execute_update(client_cls.my_update, id=update_id)
    )
    await assert_eq_eventually(
        True, lambda: workflow_update_exists(client, wf_handle.id, update_id)
    )
    # When the worker starts polling it will receive a first WFT containing the
    # update, in addition to the start_workflow job.
    async with new_worker(client, worker_cls, task_queue=task_queue):
        assert await update_task == worker_cls._expected_update_result
        assert await wf_handle.result() == "set in run method"


@workflow.defn
class WorkflowRunSeesWorkflowInitWorkflow:
    @workflow.init
    def __init__(self, arg: str) -> None:
        self.value = arg

    @workflow.run
    async def run(self, _: str):
        return f"hello, {self.value}"


async def test_workflow_run_sees_workflow_init(client: Client):
    async with new_worker(client, WorkflowRunSeesWorkflowInitWorkflow) as worker:
        workflow_result = await client.execute_workflow(
            WorkflowRunSeesWorkflowInitWorkflow.run,
            "world",
            id=str(uuid.uuid4()),
            task_queue=worker.task_queue,
        )
        assert workflow_result == "hello, world"


@workflow.defn
class UserMetadataWorkflow:
    def __init__(self) -> None:
        self._done = False
        self._waiting = False

    @workflow.run
    async def run(self) -> None:
        await workflow.execute_activity(
            say_hello,
            "Enchi",
            start_to_close_timeout=timedelta(seconds=5),
            summary="meow",
        )
        # Force timeout, ignore, wait again
        try:
            await workflow.wait_condition(
                lambda: self._done, timeout=0.01, timeout_summary="hi!"
            )
            raise RuntimeError("Expected timeout")
        except asyncio.TimeoutError:
            pass
        await workflow.sleep(0.01, summary="timer2")
        self._waiting = True
        workflow.set_current_details("such detail")
        await workflow.wait_condition(lambda: self._done)

    @workflow.signal(description="sdesc")
    def done(self) -> None:
        self._done = True

    @workflow.query(description="qdesc")
    def waiting(self) -> bool:
        return self._waiting

    @workflow.update(description="udesc")
    def some_update(self):
        pass


async def test_user_metadata_is_set(client: Client, env: WorkflowEnvironment):
    if env.supports_time_skipping:
        pytest.skip(
            "Java test server: https://github.com/temporalio/sdk-java/issues/2219"
        )
    async with new_worker(
        client, UserMetadataWorkflow, activities=[say_hello]
    ) as worker:
        handle = await client.start_workflow(
            UserMetadataWorkflow.run,
            id=f"workflow-{uuid.uuid4()}",
            task_queue=worker.task_queue,
            static_summary="cool workflow bro",
            static_details="xtremely detailed",
        )

        # Wait until it's waiting, then send the signal
        async def waiting() -> bool:
            return await handle.query(UserMetadataWorkflow.waiting)

        await assert_eq_eventually(True, waiting)

        md_query: temporalio.api.sdk.v1.WorkflowMetadata = await handle.query(
            "__temporal_workflow_metadata",
            result_type=temporalio.api.sdk.v1.WorkflowMetadata,
        )
        matched_q = [
            q for q in md_query.definition.query_definitions if q.name == "waiting"
        ]
        assert len(matched_q) == 1
        assert matched_q[0].description == "qdesc"

        matched_u = [
            u for u in md_query.definition.update_definitions if u.name == "some_update"
        ]
        assert len(matched_u) == 1
        assert matched_u[0].description == "udesc"

        matched_s = [
            s for s in md_query.definition.signal_definitions if s.name == "done"
        ]
        assert len(matched_s) == 1
        assert matched_s[0].description == "sdesc"

        assert md_query.current_details == "such detail"

        await handle.signal(UserMetadataWorkflow.done)
        await handle.result()

        # Ensure metadatas are present in history
        resp = await client.workflow_service.get_workflow_execution_history(
            GetWorkflowExecutionHistoryRequest(
                namespace=client.namespace,
                execution=WorkflowExecution(workflow_id=handle.id),
            )
        )
        timer_summs = set()
        for event in resp.history.events:
            if event.event_type == EventType.EVENT_TYPE_WORKFLOW_EXECUTION_STARTED:
                assert "cool workflow bro" in PayloadConverter.default.from_payload(
                    event.user_metadata.summary
                )
                assert "xtremely detailed" in PayloadConverter.default.from_payload(
                    event.user_metadata.details
                )
            elif event.event_type == EventType.EVENT_TYPE_ACTIVITY_TASK_SCHEDULED:
                assert "meow" in PayloadConverter.default.from_payload(
                    event.user_metadata.summary
                )
            elif event.event_type == EventType.EVENT_TYPE_TIMER_STARTED:
                timer_summs.add(
                    PayloadConverter.default.from_payload(event.user_metadata.summary)
                )
        assert timer_summs == {"hi!", "timer2"}

        describe_r = await handle.describe()
        assert await describe_r.static_summary() == "cool workflow bro"
        assert await describe_r.static_details() == "xtremely detailed"


@workflow.defn
class WorkflowSleepWorkflow:
    @workflow.run
    async def run(self) -> None:
        await workflow.sleep(1)


async def test_workflow_sleep(client: Client):
    async with new_worker(client, WorkflowSleepWorkflow) as worker:
        start_time = datetime.now()
        await client.execute_workflow(
            WorkflowSleepWorkflow.run,
            id=f"workflow-{uuid.uuid4()}",
            task_queue=worker.task_queue,
        )
        assert (datetime.now() - start_time) >= timedelta(seconds=1)


@workflow.defn
class ConcurrentSleepsWorkflow:
    @workflow.run
    async def run(self) -> None:
        sleeps_a = [workflow.sleep(0.1, summary=f"t{i}") for i in range(5)]
        zero_a = workflow.sleep(0, summary="zero_timer")
        wait_some = workflow.wait_condition(
            lambda: False, timeout=0.1, timeout_summary="wait_some"
        )
        zero_b = workflow.wait_condition(
            lambda: False, timeout=0, timeout_summary="zero_wait"
        )
        no_summ = workflow.sleep(0.1)
        sleeps_b = [workflow.sleep(0.1, summary=f"t{i}") for i in range(5, 10)]
        try:
            await asyncio.gather(
                *sleeps_a,
                zero_a,
                wait_some,
                zero_b,
                no_summ,
                *sleeps_b,
                return_exceptions=True,
            )
        except asyncio.TimeoutError:
            pass

        task_1 = asyncio.create_task(self.make_timers(100, 105))
        task_2 = asyncio.create_task(self.make_timers(105, 110))
        await asyncio.gather(task_1, task_2)

    async def make_timers(self, start: int, end: int):
        await asyncio.gather(
            *[workflow.sleep(0.1, summary=f"m_t{i}") for i in range(start, end)]
        )


async def test_concurrent_sleeps_use_proper_options(
    client: Client, env: WorkflowEnvironment
):
    if env.supports_time_skipping:
        pytest.skip(
            "Java test server: https://github.com/temporalio/sdk-java/issues/2219"
        )
    async with new_worker(client, ConcurrentSleepsWorkflow) as worker:
        handle = await client.start_workflow(
            ConcurrentSleepsWorkflow.run,
            id=f"workflow-{uuid.uuid4()}",
            task_queue=worker.task_queue,
        )
        await handle.result()
        resp = await client.workflow_service.get_workflow_execution_history(
            GetWorkflowExecutionHistoryRequest(
                namespace=client.namespace,
                execution=WorkflowExecution(workflow_id=handle.id),
            )
        )
        timer_summaries = [
            PayloadConverter.default.from_payload(e.user_metadata.summary)
            if e.user_metadata.HasField("summary")
            else "<no summ>"
            for e in resp.history.events
            if e.event_type == EventType.EVENT_TYPE_TIMER_STARTED
        ]
        assert timer_summaries == [
            *[f"t{i}" for i in range(5)],
            "zero_timer",
            "wait_some",
            "<no summ>",
            *[f"t{i}" for i in range(5, 10)],
            *[f"m_t{i}" for i in range(100, 110)],
        ]

        # Force replay with a query to ensure determinism
        await handle.query("__temporal_workflow_metadata")


class BadFailureConverterError(Exception):
    pass


class BadFailureConverter(DefaultFailureConverter):
    def to_failure(
        self,
        exception: BaseException,
        payload_converter: PayloadConverter,
        failure: Failure,
    ) -> None:
        if isinstance(exception, BadFailureConverterError):
            raise RuntimeError("Intentional failure conversion error")
        super().to_failure(exception, payload_converter, failure)


@activity.defn
async def bad_failure_converter_activity() -> None:
    raise BadFailureConverterError


@workflow.defn(sandboxed=False)
class BadFailureConverterWorkflow:
    @workflow.run
    async def run(self, fail_workflow_task) -> None:
        if fail_workflow_task:
            raise BadFailureConverterError
        else:
            await workflow.execute_activity(
                bad_failure_converter_activity,
                schedule_to_close_timeout=timedelta(seconds=30),
                retry_policy=RetryPolicy(maximum_attempts=1),
            )


async def test_bad_failure_converter(client: Client):
    config = client.config()
    config["data_converter"] = dataclasses.replace(
        config["data_converter"],
        failure_converter_class=BadFailureConverter,
    )
    client = Client(**config)
    async with new_worker(
        client, BadFailureConverterWorkflow, activities=[bad_failure_converter_activity]
    ) as worker:
        # Check activity
        with pytest.raises(WorkflowFailureError) as err:
            await client.execute_workflow(
                BadFailureConverterWorkflow.run,
                False,
                id=f"workflow-{uuid.uuid4()}",
                task_queue=worker.task_queue,
            )
        assert isinstance(err.value.cause, ActivityError)
        assert isinstance(err.value.cause.cause, ApplicationError)
        assert (
            err.value.cause.cause.message
            == "Failed building exception result: Intentional failure conversion error"
        )

        # Check workflow
        handle = await client.start_workflow(
            BadFailureConverterWorkflow.run,
            True,
            id=f"workflow-{uuid.uuid4()}",
            task_queue=worker.task_queue,
        )

        async def task_failed_message() -> Optional[str]:
            async for e in handle.fetch_history_events():
                if e.HasField("workflow_task_failed_event_attributes"):
                    return e.workflow_task_failed_event_attributes.failure.message
            return None

        await assert_eq_eventually(
            "Failed converting activation exception: Intentional failure conversion error",
            task_failed_message,  # type: ignore
        )


@workflow.defn
class SignalsActivitiesTimersUpdatesTracingWorkflow:
    """
    These handlers all do different things that will cause the event loop to yield, sometimes
    until the next workflow task (ex: timer) sometimes within the workflow task (ex: future resolve
    or wait condition).
    """

    def __init__(self) -> None:
        self.events: List[str] = []

    @workflow.run
    async def run(self) -> List[str]:
        tt = asyncio.create_task(self.run_timer())
        at = asyncio.create_task(self.run_act())
        await asyncio.gather(tt, at)
        return self.events

    @workflow.signal
    async def dosig(self, name: str):
        self.events.append(f"sig-{name}-sync")
        fut: asyncio.Future[bool] = asyncio.Future()
        fut.set_result(True)
        await fut
        self.events.append(f"sig-{name}-1")
        await workflow.wait_condition(lambda: True)
        self.events.append(f"sig-{name}-2")

    @workflow.update
    async def doupdate(self, name: str):
        self.events.append(f"update-{name}-sync")
        fut: asyncio.Future[bool] = asyncio.Future()
        fut.set_result(True)
        await fut
        self.events.append(f"update-{name}-1")
        await workflow.wait_condition(lambda: True)
        self.events.append(f"update-{name}-2")

    async def run_timer(self):
        self.events.append("timer-sync")
        await workflow.sleep(0.1)
        fut: asyncio.Future[bool] = asyncio.Future()
        fut.set_result(True)
        await fut
        self.events.append("timer-1")
        await workflow.wait_condition(lambda: True)
        self.events.append("timer-2")

    async def run_act(self):
        self.events.append("act-sync")
        await workflow.execute_activity(
            say_hello, "Enchi", schedule_to_close_timeout=timedelta(seconds=30)
        )
        fut: asyncio.Future[bool] = asyncio.Future()
        fut.set_result(True)
        await fut
        self.events.append("act-1")
        await workflow.wait_condition(lambda: True)
        self.events.append("act-2")


async def test_async_loop_ordering(client: Client, env: WorkflowEnvironment):
    """This test mostly exists to generate histories for test_replayer_async_ordering.
    See that test for more."""

    if env.supports_time_skipping:
        pytest.skip("This test doesn't work right with time skipping for some reason")
    task_queue = f"tq-{uuid.uuid4()}"
    handle = await client.start_workflow(
        SignalsActivitiesTimersUpdatesTracingWorkflow.run,
        id=f"wf-{uuid.uuid4()}",
        task_queue=task_queue,
    )
    await handle.signal(SignalsActivitiesTimersUpdatesTracingWorkflow.dosig, "before")

    async with new_worker(
        client,
        SignalsActivitiesTimersUpdatesTracingWorkflow,
        activities=[say_hello],
        task_queue=task_queue,
    ):
        await asyncio.sleep(0.2)
        await handle.signal(SignalsActivitiesTimersUpdatesTracingWorkflow.dosig, "1")
        await handle.execute_update(
            SignalsActivitiesTimersUpdatesTracingWorkflow.doupdate, "1"
        )
        await handle.result()


@workflow.defn
class ActivityAndSignalsWhileWorkflowDown:
    def __init__(self) -> None:
        self.events: List[str] = []
        self.counter = 0

    @workflow.run
    async def run(self, activity_tq: str) -> List[str]:
        act_task = asyncio.create_task(self.run_act(activity_tq))
        await workflow.wait_condition(lambda: self.counter >= 2)
        self.events.append(f"counter-{self.counter}")
        await act_task
        return self.events

    @workflow.signal
    async def dosig(self, name: str):
        self.events.append(f"sig-{name}")
        self.counter += 1

    async def run_act(self, activity_tq: str):
        self.events.append("act-start")
        await workflow.execute_activity(
            say_hello,
            "Enchi",
            schedule_to_close_timeout=timedelta(seconds=30),
            task_queue=activity_tq,
        )
        self.counter += 1
        self.events.append("act-done")


async def test_alternate_async_loop_ordering(client: Client, env: WorkflowEnvironment):
    """This test mostly exists to generate histories for test_replayer_alternate_async_ordering.
    See that test for more."""

    if env.supports_time_skipping:
        pytest.skip("This test doesn't work right with time skipping for some reason")
    task_queue = f"tq-{uuid.uuid4()}"
    activity_tq = f"tq-{uuid.uuid4()}"
    handle = await client.start_workflow(
        ActivityAndSignalsWhileWorkflowDown.run,
        activity_tq,
        id=f"wf-{uuid.uuid4()}",
        task_queue=task_queue,
    )

    async with new_worker(
        client,
        ActivityAndSignalsWhileWorkflowDown,
        activities=[say_hello],
        task_queue=task_queue,
    ):
        # This sleep exists to make sure the first WFT is processed
        await asyncio.sleep(0.2)

    async with new_worker(
        client,
        activities=[say_hello],
        task_queue=activity_tq,
    ):
        # Make sure the activity starts being processed before sending signals
        await asyncio.sleep(1)
        await handle.signal(ActivityAndSignalsWhileWorkflowDown.dosig, "1")
        await handle.signal(ActivityAndSignalsWhileWorkflowDown.dosig, "2")

        async with new_worker(
            client,
            ActivityAndSignalsWhileWorkflowDown,
            activities=[say_hello],
            task_queue=task_queue,
        ):
            await handle.result()


# The following Lock and Semaphore tests test that asyncio concurrency primitives work as expected
# in workflow code. There is nothing Temporal-specific about the way that asyncio.Lock and
# asyncio.Semaphore are used here.


@activity.defn
async def noop_activity_for_lock_or_semaphore_tests() -> None:
    return None


@dataclass
class LockOrSemaphoreWorkflowConcurrencySummary:
    ever_in_critical_section: int
    peak_in_critical_section: int


@dataclass
class UseLockOrSemaphoreWorkflowParameters:
    n_coroutines: int = 0
    semaphore_initial_value: Optional[int] = None
    sleep: Optional[float] = None
    timeout: Optional[float] = None


@workflow.defn
class CoroutinesUseLockOrSemaphoreWorkflow:
    def __init__(self) -> None:
        self.params: UseLockOrSemaphoreWorkflowParameters
        self.lock_or_semaphore: Union[asyncio.Lock, asyncio.Semaphore]
        self._currently_in_critical_section: set[str] = set()
        self._ever_in_critical_section: set[str] = set()
        self._peak_in_critical_section = 0

    def init(self, params: UseLockOrSemaphoreWorkflowParameters):
        self.params = params
        if self.params.semaphore_initial_value is not None:
            self.lock_or_semaphore = asyncio.Semaphore(
                self.params.semaphore_initial_value
            )
        else:
            self.lock_or_semaphore = asyncio.Lock()

    @workflow.run
    async def run(
        self,
        params: Optional[UseLockOrSemaphoreWorkflowParameters],
    ) -> LockOrSemaphoreWorkflowConcurrencySummary:
        # TODO: Use workflow init method when it exists.
        assert params
        self.init(params)
        await asyncio.gather(
            *(self.coroutine(f"{i}") for i in range(self.params.n_coroutines))
        )
        assert not any(self._currently_in_critical_section)
        return LockOrSemaphoreWorkflowConcurrencySummary(
            len(self._ever_in_critical_section),
            self._peak_in_critical_section,
        )

    async def coroutine(self, id: str):
        if self.params.timeout:
            try:
                await asyncio.wait_for(
                    self.lock_or_semaphore.acquire(), self.params.timeout
                )
            except asyncio.TimeoutError:
                return
        else:
            await self.lock_or_semaphore.acquire()
        self._enters_critical_section(id)
        try:
            if self.params.sleep:
                await asyncio.sleep(self.params.sleep)
            else:
                await workflow.execute_activity(
                    noop_activity_for_lock_or_semaphore_tests,
                    schedule_to_close_timeout=timedelta(seconds=30),
                )
        finally:
            self.lock_or_semaphore.release()
            self._exits_critical_section(id)

    def _enters_critical_section(self, id: str) -> None:
        self._currently_in_critical_section.add(id)
        self._ever_in_critical_section.add(id)
        self._peak_in_critical_section = max(
            self._peak_in_critical_section,
            len(self._currently_in_critical_section),
        )

    def _exits_critical_section(self, id: str) -> None:
        self._currently_in_critical_section.remove(id)


@workflow.defn
class HandlerCoroutinesUseLockOrSemaphoreWorkflow(CoroutinesUseLockOrSemaphoreWorkflow):
    def __init__(self) -> None:
        super().__init__()
        self.workflow_may_exit = False

    @workflow.run
    async def run(
        self,
        _: Optional[UseLockOrSemaphoreWorkflowParameters] = None,
    ) -> LockOrSemaphoreWorkflowConcurrencySummary:
        await workflow.wait_condition(lambda: self.workflow_may_exit)
        return LockOrSemaphoreWorkflowConcurrencySummary(
            len(self._ever_in_critical_section),
            self._peak_in_critical_section,
        )

    @workflow.update
    async def my_update(self, params: UseLockOrSemaphoreWorkflowParameters):
        # TODO: Use workflow init method when it exists.
        if not hasattr(self, "params"):
            self.init(params)
        assert (update_info := workflow.current_update_info())
        await self.coroutine(update_info.id)

    @workflow.signal
    async def finish(self):
        self.workflow_may_exit = True


async def _do_workflow_coroutines_lock_or_semaphore_test(
    client: Client,
    params: UseLockOrSemaphoreWorkflowParameters,
    expectation: LockOrSemaphoreWorkflowConcurrencySummary,
):
    async with new_worker(
        client,
        CoroutinesUseLockOrSemaphoreWorkflow,
        activities=[noop_activity_for_lock_or_semaphore_tests],
    ) as worker:
        summary = await client.execute_workflow(
            CoroutinesUseLockOrSemaphoreWorkflow.run,
            arg=params,
            id=str(uuid.uuid4()),
            task_queue=worker.task_queue,
        )
        assert summary == expectation


async def _do_update_handler_lock_or_semaphore_test(
    client: Client,
    env: WorkflowEnvironment,
    params: UseLockOrSemaphoreWorkflowParameters,
    n_updates: int,
    expectation: LockOrSemaphoreWorkflowConcurrencySummary,
):
    if env.supports_time_skipping:
        pytest.skip(
            "Java test server: https://github.com/temporalio/sdk-java/issues/1903"
        )

    task_queue = "tq"
    handle = await client.start_workflow(
        HandlerCoroutinesUseLockOrSemaphoreWorkflow.run,
        id=f"wf-{str(uuid.uuid4())}",
        task_queue=task_queue,
    )
    # Create updates in Admitted state, before the worker starts polling.
    admitted_updates = [
        await admitted_update_task(
            client,
            handle,
            HandlerCoroutinesUseLockOrSemaphoreWorkflow.my_update,
            arg=params,
            id=f"update-{i}",
        )
        for i in range(n_updates)
    ]
    async with new_worker(
        client,
        HandlerCoroutinesUseLockOrSemaphoreWorkflow,
        activities=[noop_activity_for_lock_or_semaphore_tests],
        task_queue=task_queue,
    ):
        for update_task in admitted_updates:
            await update_task
        await handle.signal(HandlerCoroutinesUseLockOrSemaphoreWorkflow.finish)
        summary = await handle.result()
        assert summary == expectation


async def test_workflow_coroutines_can_use_lock(client: Client):
    await _do_workflow_coroutines_lock_or_semaphore_test(
        client,
        UseLockOrSemaphoreWorkflowParameters(n_coroutines=5),
        # The lock limits concurrency to 1
        expectation=LockOrSemaphoreWorkflowConcurrencySummary(
            ever_in_critical_section=5, peak_in_critical_section=1
        ),
    )


async def test_update_handler_can_use_lock_to_serialize_handler_executions(
    client: Client, env: WorkflowEnvironment
):
    await _do_update_handler_lock_or_semaphore_test(
        client,
        env,
        UseLockOrSemaphoreWorkflowParameters(),
        n_updates=5,
        # The lock limits concurrency to 1
        expectation=LockOrSemaphoreWorkflowConcurrencySummary(
            ever_in_critical_section=5, peak_in_critical_section=1
        ),
    )


async def test_workflow_coroutines_lock_acquisition_respects_timeout(client: Client):
    await _do_workflow_coroutines_lock_or_semaphore_test(
        client,
        UseLockOrSemaphoreWorkflowParameters(n_coroutines=5, sleep=0.5, timeout=0.1),
        # Second and subsequent coroutines fail to acquire the lock due to the timeout.
        expectation=LockOrSemaphoreWorkflowConcurrencySummary(
            ever_in_critical_section=1, peak_in_critical_section=1
        ),
    )


async def test_update_handler_lock_acquisition_respects_timeout(
    client: Client, env: WorkflowEnvironment
):
    await _do_update_handler_lock_or_semaphore_test(
        client,
        env,
        # Second and subsequent handler executions fail to acquire the lock due to the timeout.
        UseLockOrSemaphoreWorkflowParameters(sleep=0.5, timeout=0.1),
        n_updates=5,
        expectation=LockOrSemaphoreWorkflowConcurrencySummary(
            ever_in_critical_section=1, peak_in_critical_section=1
        ),
    )


async def test_workflow_coroutines_can_use_semaphore(client: Client):
    await _do_workflow_coroutines_lock_or_semaphore_test(
        client,
        UseLockOrSemaphoreWorkflowParameters(n_coroutines=5, semaphore_initial_value=3),
        # The semaphore limits concurrency to 3
        expectation=LockOrSemaphoreWorkflowConcurrencySummary(
            ever_in_critical_section=5, peak_in_critical_section=3
        ),
    )


async def test_update_handler_can_use_semaphore_to_control_handler_execution_concurrency(
    client: Client, env: WorkflowEnvironment
):
    await _do_update_handler_lock_or_semaphore_test(
        client,
        env,
        # The semaphore limits concurrency to 3
        UseLockOrSemaphoreWorkflowParameters(semaphore_initial_value=3),
        n_updates=5,
        expectation=LockOrSemaphoreWorkflowConcurrencySummary(
            ever_in_critical_section=5, peak_in_critical_section=3
        ),
    )


async def test_workflow_coroutine_semaphore_acquisition_respects_timeout(
    client: Client,
):
    await _do_workflow_coroutines_lock_or_semaphore_test(
        client,
        UseLockOrSemaphoreWorkflowParameters(
            n_coroutines=5, semaphore_initial_value=3, sleep=0.5, timeout=0.1
        ),
        # Initial entry to the semaphore succeeds, but all subsequent attempts to acquire a semaphore
        # slot fail.
        expectation=LockOrSemaphoreWorkflowConcurrencySummary(
            ever_in_critical_section=3, peak_in_critical_section=3
        ),
    )


async def test_update_handler_semaphore_acquisition_respects_timeout(
    client: Client, env: WorkflowEnvironment
):
    await _do_update_handler_lock_or_semaphore_test(
        client,
        env,
        # Initial entry to the semaphore succeeds, but all subsequent attempts to acquire a semaphore
        # slot fail.
        UseLockOrSemaphoreWorkflowParameters(
            semaphore_initial_value=3,
            sleep=0.5,
            timeout=0.1,
        ),
        n_updates=5,
        expectation=LockOrSemaphoreWorkflowConcurrencySummary(
            ever_in_critical_section=3, peak_in_critical_section=3
        ),
    )


@workflow.defn
class TimeoutErrorWorkflow:
    @workflow.run
    async def run(self, scenario) -> None:
        if scenario == "workflow.wait_condition":
            await workflow.wait_condition(lambda: False, timeout=0.01)
        elif scenario == "asyncio.wait_for":
            await asyncio.wait_for(asyncio.sleep(1000), timeout=0.01)
        elif scenario == "asyncio.timeout":
            if sys.version_info >= (3, 11):
                async with asyncio.timeout(0.1):
                    await asyncio.sleep(1000)
        else:
            raise RuntimeError("Unrecognized scenario")


async def test_workflow_timeout_error(client: Client):
    async with new_worker(client, TimeoutErrorWorkflow) as worker:
        scenarios = ["workflow.wait_condition", "asyncio.wait_for"]
        if sys.version_info >= (3, 11):
            scenarios.append("asyncio.timeout")

        for scenario in scenarios:
            with pytest.raises(WorkflowFailureError) as err:
                await client.execute_workflow(
                    TimeoutErrorWorkflow.run,
                    scenario,
                    id=f"workflow-{uuid.uuid4()}",
                    task_queue=worker.task_queue,
                )
            assert isinstance(err.value.cause, ApplicationError)
            assert err.value.cause.type == "TimeoutError"


def check_in_workflow() -> str:
    return "in workflow" if workflow.in_workflow() else "not in workflow"


@workflow.defn
class InWorkflowUtilWorkflow:
    @workflow.run
    async def run(self) -> str:
        return check_in_workflow()


async def test_in_workflow_util(client: Client):
    assert check_in_workflow() == "not in workflow"
    async with new_worker(client, InWorkflowUtilWorkflow) as worker:
        assert "in workflow" == await client.execute_workflow(
            InWorkflowUtilWorkflow.run,
            id=f"workflow-{uuid.uuid4()}",
            task_queue=worker.task_queue,
        )


deadlock_interruptible_completed = 0


@workflow.defn(sandboxed=False)
class DeadlockInterruptibleWorkflow:
    @workflow.run
    async def run(self) -> None:
        # Infinite loop, which is interruptible via PyThreadState_SetAsyncExc
        try:
            while True:
                pass
        finally:
            global deadlock_interruptible_completed
            deadlock_interruptible_completed += 1


async def test_workflow_deadlock_interruptible(client: Client):
    # TODO(cretz): Improve this test and other deadlock/eviction tests by
    # checking slot counts with Core. There are a couple of bugs where used slot
    # counts are off by one and slots are released before eviction (see
    # https://github.com/temporalio/sdk-core/issues/894).

    # This worker used to not be able to shutdown because we hung evictions on
    # deadlock
    async with new_worker(client, DeadlockInterruptibleWorkflow) as worker:
        # Start the workflow
        assert deadlock_interruptible_completed == 0
        handle = await client.start_workflow(
            DeadlockInterruptibleWorkflow.run,
            id=f"workflow-{uuid.uuid4()}",
            task_queue=worker.task_queue,
        )
        # Wait for task fail
        await assert_task_fail_eventually(handle, message_contains="deadlock")

        # Confirm workflow was interrupted
        async def check_completed():
            assert deadlock_interruptible_completed >= 1

        await assert_eventually(check_completed)
        completed_sec = time.monotonic()
    # Confirm worker shutdown didn't hang
    assert time.monotonic() - completed_sec < 20


deadlock_uninterruptible_event = threading.Event()
deadlock_uninterruptible_completed = 0


@workflow.defn(sandboxed=False)
class DeadlockUninterruptibleWorkflow:
    @workflow.run
    async def run(self) -> None:
        # Wait on event, which is not interruptible via PyThreadState_SetAsyncExc
        try:
            deadlock_uninterruptible_event.wait()
        finally:
            global deadlock_uninterruptible_completed
            deadlock_uninterruptible_completed += 1


async def test_workflow_deadlock_uninterruptible(client: Client):
    # This worker used to not be able to shutdown because we hung evictions on
    # deadlock
    async with new_worker(client, DeadlockUninterruptibleWorkflow) as worker:
        # Start the workflow
        assert deadlock_uninterruptible_completed == 0
        handle = await client.start_workflow(
            DeadlockUninterruptibleWorkflow.run,
            id=f"workflow-{uuid.uuid4()}",
            task_queue=worker.task_queue,
        )
        # Wait for task fail
        await assert_task_fail_eventually(handle, message_contains="deadlock")
        # Confirm could not be interrupted
        assert deadlock_uninterruptible_completed == 0

        # Now complete the event and confirm the workflow does complete
        deadlock_uninterruptible_event.set()

        async def check_completed():
            assert deadlock_uninterruptible_completed >= 1

        await assert_eventually(check_completed)
        completed_sec = time.monotonic()
    # Confirm worker shutdown didn't hang
    assert time.monotonic() - completed_sec < 20


deadlock_fill_up_block_event = threading.Event()
deadlock_fill_up_block_completed = 0


@workflow.defn(sandboxed=False)
class DeadlockFillUpBlockWorkflow:
    @workflow.run
    async def run(self) -> None:
        try:
            deadlock_fill_up_block_event.wait()
        finally:
            global deadlock_fill_up_block_completed
            deadlock_fill_up_block_completed += 1


@workflow.defn(sandboxed=False)
class DeadlockFillUpSimpleWorkflow:
    @workflow.run
    async def run(self) -> str:
        return "done"


async def test_workflow_deadlock_fill_up_slots(client: Client):
    cpu_count = os.cpu_count()
    assert cpu_count
    # This worker used to not be able to shutdown because we hung evictions on
    # deadlock.
    async with new_worker(
        client,
        DeadlockFillUpBlockWorkflow,
        DeadlockFillUpSimpleWorkflow,
        # Start the worker with CPU count + 11 task slots
        max_concurrent_workflow_tasks=cpu_count + 11,
    ) as worker:
        # For this test we're going to start cpu_count + 5 workflows that
        # deadlock. In previous SDK versions we defaulted to CPU count
        # number of workflow threads, so deadlocking that many would prevent
        # other code from executing. Now that we default to more workers, we
        # can handle more work while some are deadlocked.

        # Start the workflows that deadlock
        assert deadlock_fill_up_block_completed == 0
        handles = await asyncio.gather(
            *[
                client.start_workflow(
                    DeadlockFillUpBlockWorkflow.run,
                    id=f"workflow-deadlock-{i}-{uuid.uuid4()}",
                    task_queue=worker.task_queue,
                )
                for i in range(cpu_count + 5)
            ]
        )

        # Wait for them all to deadlock
        await asyncio.gather(
            *[
                assert_task_fail_eventually(h, message_contains="deadlock")
                for h in handles
            ]
        )

        # Now try to run a regular non-deadlocked workflow. Before recent
        # changes, this would also cause a deadlock because it would submit
        # to the thread pool but the thread pool didn't have enough room.
        assert "done" == await asyncio.wait_for(
            client.execute_workflow(
                DeadlockFillUpSimpleWorkflow.run,
                id=f"workflow-simple-{uuid.uuid4()}",
                task_queue=worker.task_queue,
            ),
            10,
        )

        # Let the deadlocked ones complete too
        deadlock_fill_up_block_event.set()

        async def check_completed():
            assert deadlock_fill_up_block_completed >= len(handles)

        await assert_eventually(check_completed)
        completed_sec = time.monotonic()
    # Confirm worker shutdown didn't hang
    assert time.monotonic() - completed_sec < 20


eviction_swallow_keep_looping = True


@workflow.defn(sandboxed=False)
class EvictionSwallowWorkflow:
    @workflow.run
    async def run(self) -> str:
        # Start a task in the background that will prevent eviction because
        # eviction requires all tasks complete
        async def eviction_swallower():
            global eviction_swallow_keep_looping
            while eviction_swallow_keep_looping:
                try:
                    await workflow.wait_condition(lambda: False)
                except BaseException:
                    # Swallow base exception intentionally which prevents
                    # eviction
                    pass

        asyncio.create_task(eviction_swallower())
        return "done"


async def test_workflow_eviction_swallow(client: Client):
    # Add a queue handler to all logging, and remove later
    log_queue: queue.Queue[logging.LogRecord] = queue.Queue()
    log_handler = logging.handlers.QueueHandler(log_queue)
    logging.getLogger().addHandler(log_handler)
    try:
        async with new_worker(client, EvictionSwallowWorkflow) as worker:
            global eviction_swallow_keep_looping
            assert eviction_swallow_keep_looping

            # Run workflow that completes but cannot evict
            handle = await client.start_workflow(
                EvictionSwallowWorkflow.run,
                id=f"workflow-{uuid.uuid4()}",
                task_queue=worker.task_queue,
            )
            assert "done" == await handle.result()

            # Make sure we get the log we expect
            async def check_logs():
                try:
                    while True:
                        log_record = log_queue.get(block=False)
                        if log_record.message.startswith(
                            f"Timed out running eviction job for run ID {handle.result_run_id}"
                        ):
                            return
                except queue.Empty:
                    pass
                assert False, "log record not found"

            await assert_eventually(check_logs)

            # Let it finish now
            eviction_swallow_keep_looping = False
            completed_sec = time.monotonic()
        # Confirm worker shutdown didn't hang
        assert time.monotonic() - completed_sec < 20
    finally:
        logging.getLogger().removeHandler(log_handler)


@activity.defn
async def check_priority_activity(should_have_priorty: int) -> str:
    assert activity.info().priority.priority_key == should_have_priorty
    return "Done!"


@workflow.defn
class WorkflowUsingPriorities:
    @workflow.run
    async def run(
        self, expected_priority: Optional[int], stop_after_check: bool
    ) -> str:
        assert workflow.info().priority.priority_key == expected_priority
        if stop_after_check:
            return "Done!"
        await workflow.execute_child_workflow(
            WorkflowUsingPriorities.run,
            args=[4, True],
            priority=Priority(priority_key=4),
        )
        handle = await workflow.start_child_workflow(
            WorkflowUsingPriorities.run,
            args=[2, True],
            priority=Priority(priority_key=2),
        )
        await handle
        await workflow.execute_activity(
            say_hello,
            "hi",
            priority=Priority(priority_key=5),
            start_to_close_timeout=timedelta(seconds=5),
        )
        return "Done!"


async def test_workflow_priorities(client: Client, env: WorkflowEnvironment):
    if env.supports_time_skipping:
        pytest.skip(
            "Java test server needs release with: https://github.com/temporalio/sdk-java/pull/2453"
        )

    async with new_worker(
        client, WorkflowUsingPriorities, HelloWorkflow, activities=[say_hello]
    ) as worker:
        handle = await client.start_workflow(
            WorkflowUsingPriorities.run,
            args=[1, False],
            id=f"workflow-{uuid.uuid4()}",
            task_queue=worker.task_queue,
            priority=Priority(priority_key=1),
        )
        await handle.result()

        first_child = True
        async for e in handle.fetch_history_events():
            if e.HasField("workflow_execution_started_event_attributes"):
                assert (
                    e.workflow_execution_started_event_attributes.priority.priority_key
                    == 1
                )
            elif e.HasField(
                "start_child_workflow_execution_initiated_event_attributes"
            ):
                if first_child:
                    assert (
                        e.start_child_workflow_execution_initiated_event_attributes.priority.priority_key
                        == 4
                    )
                    first_child = False
                else:
                    assert (
                        e.start_child_workflow_execution_initiated_event_attributes.priority.priority_key
                        == 2
                    )
            elif e.HasField("activity_task_scheduled_event_attributes"):
                assert (
                    e.activity_task_scheduled_event_attributes.priority.priority_key
                    == 5
                )

        # Verify a workflow started without priorities sees None for the key
        handle = await client.start_workflow(
            WorkflowUsingPriorities.run,
            args=[None, True],
            id=f"workflow-{uuid.uuid4()}",
            task_queue=worker.task_queue,
        )
        await handle.result()


@workflow.defn
class ExposeRootChildWorkflow:
    def __init__(self) -> None:
        self.blocked = True

    @workflow.signal
    def unblock(self) -> None:
        self.blocked = False

    @workflow.run
    async def run(self) -> Optional[temporalio.workflow.RootInfo]:
        await workflow.wait_condition(lambda: not self.blocked)
        return workflow.info().root


@workflow.defn
class ExposeRootWorkflow:
    @workflow.run
    async def run(self, child_wf_id) -> Optional[temporalio.workflow.RootInfo]:
        return await workflow.execute_child_workflow(
            ExposeRootChildWorkflow.run, id=child_wf_id
        )


async def test_expose_root_execution(client: Client, env: WorkflowEnvironment):
    if env.supports_time_skipping:
        pytest.skip(
            "Java test server needs release with: https://github.com/temporalio/sdk-java/pull/2441"
        )
    async with new_worker(
        client, ExposeRootWorkflow, ExposeRootChildWorkflow
    ) as worker:
        parent_wf_id = f"workflow-{uuid.uuid4()}"
        child_wf_id = parent_wf_id + "_child"
        handle = await client.start_workflow(
            ExposeRootWorkflow.run,
            child_wf_id,
            id=parent_wf_id,
            task_queue=worker.task_queue,
        )

        await assert_workflow_exists_eventually(
            client, ExposeRootChildWorkflow, child_wf_id
        )
        child_handle: WorkflowHandle = client.get_workflow_handle_for(
            ExposeRootChildWorkflow.run, child_wf_id
        )
        child_desc = await child_handle.describe()
        parent_desc = await handle.describe()
        # Assert child root execution is the same as it's parent execution
        assert child_desc.root_id == parent_desc.id
        assert child_desc.root_run_id == parent_desc.run_id
        # Unblock child
        await child_handle.signal(ExposeRootChildWorkflow.unblock)
        # Get the result (child info)
        child_wf_info_root = await handle.result()
        # Assert root execution in child info is same as it's parent execution
        assert child_wf_info_root is not None
        assert child_wf_info_root.workflow_id == parent_desc.id
        assert child_wf_info_root.run_id == parent_desc.run_id


@workflow.defn(dynamic=True)
class WorkflowDynamicConfigFnFailure:
    @workflow.dynamic_config
    def dynamic_config(self) -> temporalio.workflow.DynamicWorkflowConfig:
        raise Exception("Dynamic config failure")

    @workflow.run
    async def run(self, args: Sequence[RawValue]) -> None:
        raise RuntimeError("Should never actually run")


async def test_workflow_dynamic_config_failure(client: Client):
    async with new_worker(client, WorkflowDynamicConfigFnFailure) as worker:
        handle = await client.start_workflow(
            "verycooldynamicworkflow",
            id=f"dynamic-config-failure-{uuid.uuid4()}",
            task_queue=worker.task_queue,
            execution_timeout=timedelta(seconds=5),
        )

        # Assert workflow task fails with our expected error message
        await assert_task_fail_eventually(
            handle, message_contains="Dynamic config failure"
        )


@activity.defn
async def raise_application_error(use_benign: bool) -> typing.NoReturn:
    if use_benign:
        raise ApplicationError(
            "This is a benign error", category=ApplicationErrorCategory.BENIGN
        )
    else:
        raise ApplicationError(
            "This is a regular error", category=ApplicationErrorCategory.UNSPECIFIED
        )


@workflow.defn
class RaiseErrorWorkflow:
    @workflow.run
    async def run(self, use_benign: bool) -> None:
        # Execute activity that will raise an error
        await workflow.execute_activity(
            raise_application_error,
            use_benign,
            start_to_close_timeout=timedelta(seconds=5),
            retry_policy=RetryPolicy(maximum_attempts=1),
        )


async def test_activity_benign_error_not_logged(client: Client):
    with LogCapturer().logs_captured(activity.logger.base_logger) as capturer:
        async with new_worker(
            client, RaiseErrorWorkflow, activities=[raise_application_error]
        ) as worker:
            # Run with benign error
            with pytest.raises(WorkflowFailureError) as err:
                await client.execute_workflow(
                    RaiseErrorWorkflow.run,
                    True,
                    id=str(uuid.uuid4()),
                    task_queue=worker.task_queue,
                )
            # Check that the cause is an ApplicationError
            assert isinstance(err.value.cause, ActivityError)
            assert isinstance(err.value.cause.cause, ApplicationError)
            # Assert the expected category
            assert err.value.cause.cause.category == ApplicationErrorCategory.BENIGN
            assert capturer.find_log("Completing activity as failed") == None

            # Run with non-benign error
            with pytest.raises(WorkflowFailureError) as err:
                await client.execute_workflow(
                    RaiseErrorWorkflow.run,
                    False,
                    id=str(uuid.uuid4()),
                    task_queue=worker.task_queue,
                )

            # Check that the cause is an ApplicationError
            assert isinstance(err.value.cause, ActivityError)
            assert isinstance(err.value.cause.cause, ApplicationError)
            # Assert the expected category
            assert (
                err.value.cause.cause.category == ApplicationErrorCategory.UNSPECIFIED
            )
            assert capturer.find_log("Completing activity as failed") != None


async def test_workflow_missing_local_activity(client: Client):
    async with new_worker(
        client, SimpleLocalActivityWorkflow, activities=[custom_error_activity]
    ) as worker:
        handle = await client.start_workflow(
            SimpleLocalActivityWorkflow.run,
            "Temporal",
            id=f"workflow-{uuid.uuid4()}",
            task_queue=worker.task_queue,
        )

        await assert_task_fail_eventually(
            handle,
            message_contains="Activity function say_hello is not registered on this worker, available activities: custom_error_activity",
        )


async def test_workflow_missing_local_activity_but_dynamic(client: Client):
    async with new_worker(
        client,
        SimpleLocalActivityWorkflow,
        activities=[custom_error_activity, return_name_activity],
    ) as worker:
        res = await client.execute_workflow(
            SimpleLocalActivityWorkflow.run,
            "Temporal",
            id=f"workflow-{uuid.uuid4()}",
            task_queue=worker.task_queue,
        )

        assert res == "say_hello"


async def test_workflow_missing_local_activity_no_activities(client: Client):
    async with new_worker(
        client,
        SimpleLocalActivityWorkflow,
        activities=[],
    ) as worker:
        handle = await client.start_workflow(
            SimpleLocalActivityWorkflow.run,
            "Temporal",
            id=f"workflow-{uuid.uuid4()}",
            task_queue=worker.task_queue,
        )

        await assert_task_fail_eventually(
            handle,
            message_contains="Activity function say_hello is not registered on this worker, no available activities",
        )
<<<<<<< HEAD
=======


@activity.defn
async def heartbeat_activity(
    catch_err: bool = True,
) -> Optional[temporalio.activity.ActivityCancellationDetails]:
    while True:
        try:
            activity.heartbeat()
            # If we have heartbeat details, we are on the second attempt, we have retried due to pause/unpause.
            if activity.info().heartbeat_details:
                return activity.cancellation_details()
            await asyncio.sleep(0.1)
        except (CancelledError, asyncio.CancelledError) as err:
            if not catch_err:
                raise err
            return activity.cancellation_details()
        finally:
            activity.heartbeat("finally-complete")


@activity.defn
def sync_heartbeat_activity(
    catch_err: bool = True,
) -> Optional[temporalio.activity.ActivityCancellationDetails]:
    while True:
        try:
            activity.heartbeat()
            # If we have heartbeat details, we are on the second attempt, we have retried due to pause/unpause.
            if activity.info().heartbeat_details:
                return activity.cancellation_details()
            time.sleep(0.1)
        except (CancelledError, asyncio.CancelledError) as err:
            if not catch_err:
                raise err
            return activity.cancellation_details()
        finally:
            activity.heartbeat("finally-complete")


@workflow.defn
class ActivityHeartbeatWorkflow:
    @workflow.run
    async def run(
        self, activity_id: str
    ) -> list[Optional[temporalio.activity.ActivityCancellationDetails]]:
        result = []
        result.append(
            await workflow.execute_activity(
                sync_heartbeat_activity,
                activity_id=activity_id,
                start_to_close_timeout=timedelta(seconds=10),
                heartbeat_timeout=timedelta(seconds=2),
                retry_policy=RetryPolicy(maximum_attempts=1),
            )
        )
        result.append(
            await workflow.execute_activity(
                heartbeat_activity,
                activity_id=f"{activity_id}-2",
                start_to_close_timeout=timedelta(seconds=10),
                heartbeat_timeout=timedelta(seconds=2),
                retry_policy=RetryPolicy(maximum_attempts=1),
            )
        )
        return result


async def test_activity_pause_cancellation_details(
    client: Client, env: WorkflowEnvironment
):
    if env.supports_time_skipping:
        pytest.skip("Time-skipping server does not support pause API yet")
    with concurrent.futures.ThreadPoolExecutor() as executor:
        async with Worker(
            client,
            task_queue=str(uuid.uuid4()),
            workflows=[ActivityHeartbeatWorkflow],
            activities=[heartbeat_activity, sync_heartbeat_activity],
            activity_executor=executor,
        ) as worker:
            test_activity_id = f"heartbeat-activity-{uuid.uuid4()}"

            handle = await client.start_workflow(
                ActivityHeartbeatWorkflow.run,
                test_activity_id,
                id=f"test-activity-pause-{uuid.uuid4()}",
                task_queue=worker.task_queue,
            )

            # Wait for sync activity
            activity_info_1 = await assert_pending_activity_exists_eventually(
                handle, test_activity_id
            )
            # Assert not paused
            assert not activity_info_1.paused
            # Pause activity then assert it is paused
            await pause_and_assert(client, handle, activity_info_1.activity_id)

            # Wait for async activity
            activity_info_2 = await assert_pending_activity_exists_eventually(
                handle, f"{test_activity_id}-2"
            )
            # Assert not paused
            assert not activity_info_2.paused
            # Pause activity then assert it is paused
            await pause_and_assert(client, handle, activity_info_2.activity_id)

            # Assert workflow return value for paused activities that caught the
            # cancel error
            result = await handle.result()
            assert result[0] == temporalio.activity.ActivityCancellationDetails(
                paused=True
            )
            assert result[1] == temporalio.activity.ActivityCancellationDetails(
                paused=True
            )


@workflow.defn
class ActivityHeartbeatPauseUnpauseWorkflow:
    @workflow.run
    async def run(
        self, activity_id: str
    ) -> list[Optional[temporalio.activity.ActivityCancellationDetails]]:
        results = []
        results.append(
            await workflow.execute_activity(
                sync_heartbeat_activity,
                False,
                activity_id=activity_id,
                start_to_close_timeout=timedelta(seconds=10),
                heartbeat_timeout=timedelta(seconds=1),
                retry_policy=RetryPolicy(maximum_attempts=2),
            )
        )
        results.append(
            await workflow.execute_activity(
                heartbeat_activity,
                False,
                activity_id=f"{activity_id}-2",
                start_to_close_timeout=timedelta(seconds=10),
                heartbeat_timeout=timedelta(seconds=1),
                retry_policy=RetryPolicy(maximum_attempts=2),
            )
        )
        return results


async def test_activity_pause_unpause(client: Client, env: WorkflowEnvironment):
    if env.supports_time_skipping:
        pytest.skip("Time-skipping server does not support pause API yet")

    async def check_heartbeat_details_exist(
        handle: WorkflowHandle,
        activity_id: str,
    ) -> None:
        act_info = await get_pending_activity_info(handle, activity_id)
        if act_info is None:
            raise AssertionError(f"Activity with ID {activity_id} not found.")
        if len(act_info.heartbeat_details.payloads) == 0:
            raise AssertionError(
                f"Activity with ID {activity_id} has no heartbeat details"
            )

    with concurrent.futures.ThreadPoolExecutor() as executor:
        async with Worker(
            client,
            task_queue=str(uuid.uuid4()),
            workflows=[ActivityHeartbeatPauseUnpauseWorkflow],
            activities=[heartbeat_activity, sync_heartbeat_activity],
            activity_executor=executor,
            max_heartbeat_throttle_interval=timedelta(milliseconds=300),
            default_heartbeat_throttle_interval=timedelta(milliseconds=300),
        ) as worker:
            test_activity_id = f"heartbeat-activity-{uuid.uuid4()}"

            handle = await client.start_workflow(
                ActivityHeartbeatPauseUnpauseWorkflow.run,
                test_activity_id,
                id=f"test-activity-pause-unpause-{uuid.uuid4()}",
                task_queue=worker.task_queue,
            )

            # Wait for sync activity
            activity_info_1 = await assert_pending_activity_exists_eventually(
                handle, test_activity_id
            )
            # Assert not paused
            assert not activity_info_1.paused
            # Pause activity then assert it is paused
            await pause_and_assert(client, handle, activity_info_1.activity_id)

            # Wait for heartbeat details to exist. At this point, the activity has finished executing
            # due to cancellation from the pause.
            await assert_eventually(
                lambda: check_heartbeat_details_exist(
                    handle, activity_info_1.activity_id
                )
            )

            # Unpause activity
            await unpause_and_assert(client, handle, activity_info_1.activity_id)
            # Expect second activity to have started now
            activity_info_2 = await assert_pending_activity_exists_eventually(
                handle, f"{test_activity_id}-2"
            )
            # Assert not paused
            assert not activity_info_2.paused
            # Pause activity then assert it is paused
            await pause_and_assert(client, handle, activity_info_2.activity_id)
            # Wait for heartbeat details to exist. At this point, the activity has finished executing
            # due to cancellation from the pause.
            await assert_eventually(
                lambda: check_heartbeat_details_exist(
                    handle, activity_info_2.activity_id
                )
            )
            # Unpause activity
            await unpause_and_assert(client, handle, activity_info_2.activity_id)

            # Check workflow complete
            result = await handle.result()
            assert result[0] == None
            assert result[1] == None


@activity.defn
async def external_activity_heartbeat() -> None:
    activity.raise_complete_async()


@workflow.defn
class ExternalActivityWorkflow:
    @workflow.run
    async def run(self, activity_id: str) -> None:
        await workflow.execute_activity(
            external_activity_heartbeat,
            activity_id=activity_id,
            start_to_close_timeout=timedelta(seconds=10),
            heartbeat_timeout=timedelta(seconds=1),
            retry_policy=RetryPolicy(maximum_attempts=2),
        )


async def test_external_activity_cancellation_details(
    client: Client, env: WorkflowEnvironment
):
    if env.supports_time_skipping:
        pytest.skip("Time-skipping server does not support pause API yet")
    async with Worker(
        client,
        task_queue=str(uuid.uuid4()),
        workflows=[ExternalActivityWorkflow],
        activities=[external_activity_heartbeat],
    ) as worker:
        test_activity_id = f"heartbeat-activity-{uuid.uuid4()}"

        wf_handle = await client.start_workflow(
            ExternalActivityWorkflow.run,
            test_activity_id,
            id=f"test-external-activity-pause-{uuid.uuid4()}",
            task_queue=worker.task_queue,
        )
        wf_desc = await wf_handle.describe()

        # Wait for external activity
        activity_info = await assert_pending_activity_exists_eventually(
            wf_handle, test_activity_id
        )
        # Assert not paused
        assert not activity_info.paused

        external_activity_handle = client.get_async_activity_handle(
            workflow_id=wf_desc.id, run_id=wf_desc.run_id, activity_id=test_activity_id
        )

        # Pause activity then assert it is paused
        await pause_and_assert(client, wf_handle, activity_info.activity_id)

        try:
            await external_activity_handle.heartbeat()
        except AsyncActivityCancelledError as err:
            assert err.details == temporalio.activity.ActivityCancellationDetails(
                paused=True
            )
>>>>>>> 27cc67f1
<|MERGE_RESOLUTION|>--- conflicted
+++ resolved
@@ -7630,8 +7630,6 @@
             handle,
             message_contains="Activity function say_hello is not registered on this worker, no available activities",
         )
-<<<<<<< HEAD
-=======
 
 
 @activity.defn
@@ -7917,5 +7915,4 @@
         except AsyncActivityCancelledError as err:
             assert err.details == temporalio.activity.ActivityCancellationDetails(
                 paused=True
-            )
->>>>>>> 27cc67f1
+            )