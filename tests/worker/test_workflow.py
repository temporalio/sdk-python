from __future__ import annotations

import asyncio
import concurrent.futures
import dataclasses
import json
import logging
import logging.handlers
import os
import queue
import random
import sys
import threading
import time
import typing
import uuid
from abc import ABC, abstractmethod
from contextlib import contextmanager
from dataclasses import dataclass
from datetime import datetime, timedelta, timezone
from enum import IntEnum
from functools import partial
from typing import (
    Any,
    Awaitable,
    Callable,
    Dict,
    List,
    Mapping,
    NoReturn,
    Optional,
    Sequence,
    Tuple,
    Type,
    Union,
    cast,
)
from urllib.request import urlopen

from google.protobuf.timestamp_pb2 import Timestamp
from typing_extensions import Literal, Protocol, runtime_checkable

import temporalio.activity
import temporalio.worker
import temporalio.workflow
from temporalio import activity, workflow
from temporalio.api.common.v1 import Payload, Payloads, WorkflowExecution
from temporalio.api.enums.v1 import EventType
from temporalio.api.failure.v1 import Failure
from temporalio.api.sdk.v1 import EnhancedStackTrace
from temporalio.api.workflowservice.v1 import (
    GetWorkflowExecutionHistoryRequest,
    ResetStickyTaskQueueRequest,
)
from temporalio.bridge.proto.workflow_activation import WorkflowActivation
from temporalio.bridge.proto.workflow_completion import WorkflowActivationCompletion
from temporalio.client import (
    AsyncActivityCancelledError,
    Client,
    RPCError,
    RPCStatusCode,
    WorkflowExecutionStatus,
    WorkflowFailureError,
    WorkflowHandle,
    WorkflowQueryFailedError,
    WorkflowUpdateFailedError,
    WorkflowUpdateHandle,
    WorkflowUpdateRPCTimeoutOrCancelledError,
    WorkflowUpdateStage,
)
from temporalio.common import (
    Priority,
    RawValue,
    RetryPolicy,
    SearchAttributeKey,
    SearchAttributePair,
    SearchAttributes,
    SearchAttributeValues,
    TypedSearchAttributes,
    WorkflowIDConflictPolicy,
)
from temporalio.converter import (
    DataConverter,
    DefaultFailureConverter,
    DefaultFailureConverterWithEncodedAttributes,
    DefaultPayloadConverter,
    PayloadCodec,
    PayloadConverter,
)
from temporalio.exceptions import (
    ActivityError,
    ApplicationError,
    ApplicationErrorCategory,
    CancelledError,
    ChildWorkflowError,
    TemporalError,
    TimeoutError,
    WorkflowAlreadyStartedError,
)
from temporalio.runtime import (
    BUFFERED_METRIC_KIND_COUNTER,
    BUFFERED_METRIC_KIND_HISTOGRAM,
    MetricBuffer,
    MetricBufferDurationFormat,
    PrometheusConfig,
    Runtime,
    TelemetryConfig,
)
from temporalio.service import __version__
from temporalio.testing import WorkflowEnvironment
from temporalio.worker import (
    UnsandboxedWorkflowRunner,
    Worker,
    WorkflowInstance,
    WorkflowInstanceDetails,
    WorkflowRunner,
)
from tests import DEV_SERVER_DOWNLOAD_VERSION
from tests.helpers import (
    admitted_update_task,
    assert_eq_eventually,
    assert_eventually,
    assert_pending_activity_exists_eventually,
    assert_task_fail_eventually,
    assert_workflow_exists_eventually,
    ensure_search_attributes_present,
    find_free_port,
    get_pending_activity_info,
    new_worker,
    pause_and_assert,
    unpause_and_assert,
    workflow_update_exists,
)
from tests.helpers.external_stack_trace import (
    ExternalStackTraceWorkflow,
    external_wait_cancel,
)

# Passing through because Python 3.9 has an import bug at
# https://github.com/python/cpython/issues/91351
with workflow.unsafe.imports_passed_through():
    import pytest


@workflow.defn
class HelloWorkflow:
    @workflow.run
    async def run(self, name: str) -> str:
        return f"Hello, {name}!"


async def test_workflow_hello(client: Client):
    async with new_worker(client, HelloWorkflow) as worker:
        result = await client.execute_workflow(
            HelloWorkflow.run,
            "Temporal",
            id=f"workflow-{uuid.uuid4()}",
            task_queue=worker.task_queue,
        )
        assert result == "Hello, Temporal!"


async def test_workflow_hello_eager(client: Client):
    async with new_worker(client, HelloWorkflow) as worker:
        handle = await client.start_workflow(
            HelloWorkflow.run,
            "Temporal",
            id=f"workflow-{uuid.uuid4()}",
            task_queue=worker.task_queue,
            request_eager_start=True,
            task_timeout=timedelta(hours=1),  # hang if retry needed
        )
        assert handle.__temporal_eagerly_started
        result = await handle.result()
        assert result == "Hello, Temporal!"


@activity.defn
async def multi_param_activity(param1: int, param2: str) -> str:
    return f"param1: {param1}, param2: {param2}"


@workflow.defn
class MultiParamWorkflow:
    @workflow.run
    async def run(self, param1: int, param2: str) -> str:
        return await workflow.execute_activity(
            multi_param_activity,
            args=[param1, param2],
            schedule_to_close_timeout=timedelta(seconds=30),
        )


async def test_workflow_multi_param(client: Client):
    # This test is mostly just here to confirm MyPy type checks the multi-param
    # overload approach properly
    async with new_worker(
        client, MultiParamWorkflow, activities=[multi_param_activity]
    ) as worker:
        result = await client.execute_workflow(
            MultiParamWorkflow.run,
            args=[123, "val1"],
            id=f"workflow-{uuid.uuid4()}",
            task_queue=worker.task_queue,
        )
        assert result == "param1: 123, param2: val1"


@workflow.defn
class InfoWorkflow:
    @workflow.run
    async def run(self) -> Dict:
        # Convert to JSON and back so it'll stringify un-JSON-able pieces
        ret = dataclasses.asdict(workflow.info())
        return json.loads(json.dumps(ret, default=str))


async def test_workflow_info(client: Client, env: WorkflowEnvironment):
    # TODO(cretz): Fix
    if env.supports_time_skipping:
        pytest.skip(
            "Java test server: https://github.com/temporalio/sdk-java/issues/1426"
        )
    async with new_worker(client, InfoWorkflow) as worker:
        workflow_id = f"workflow-{uuid.uuid4()}"
        retry_policy = RetryPolicy(
            initial_interval=timedelta(seconds=3),
            backoff_coefficient=4.0,
            maximum_interval=timedelta(seconds=5),
            maximum_attempts=6,
        )
        handle = await client.start_workflow(
            InfoWorkflow.run,
            id=workflow_id,
            task_queue=worker.task_queue,
            retry_policy=retry_policy,
        )
        info = await handle.result()
        assert info["attempt"] == 1
        assert info["cron_schedule"] is None
        assert info["execution_timeout"] is None
        assert info["namespace"] == client.namespace
        assert info["retry_policy"] == json.loads(
            json.dumps(dataclasses.asdict(retry_policy), default=str)
        )
        assert uuid.UUID(info["run_id"]).version == 7
        assert info["run_timeout"] is None
        assert info["task_queue"] == worker.task_queue
        assert info["task_timeout"] == "0:00:10"
        assert info["workflow_id"] == workflow_id
        assert info["workflow_type"] == "InfoWorkflow"

        async for e in handle.fetch_history_events():
            if e.HasField("workflow_execution_started_event_attributes"):
                assert info["workflow_start_time"] == json.loads(
                    json.dumps(
                        e.event_time.ToDatetime().replace(tzinfo=timezone.utc),
                        default=str,
                    )
                )
            elif e.HasField("workflow_task_started_event_attributes"):
                assert info["start_time"] == json.loads(
                    json.dumps(
                        e.event_time.ToDatetime().replace(tzinfo=timezone.utc),
                        default=str,
                    )
                )


@dataclass
class HistoryInfo:
    history_length: int
    history_size: int
    continue_as_new_suggested: bool


@workflow.defn
class HistoryInfoWorkflow:
    @workflow.run
    async def run(self) -> None:
        # Just wait forever
        await workflow.wait_condition(lambda: False)

    @workflow.signal
    async def bunch_of_events(self, count: int) -> None:
        # Create a lot of one-day timers
        for _ in range(count):
            asyncio.create_task(asyncio.sleep(60 * 60 * 24))

    @workflow.query
    def get_history_info(self) -> HistoryInfo:
        return HistoryInfo(
            history_length=workflow.info().get_current_history_length(),
            history_size=workflow.info().get_current_history_size(),
            continue_as_new_suggested=workflow.info().is_continue_as_new_suggested(),
        )


async def test_workflow_history_info(
    client: Client, env: WorkflowEnvironment, continue_as_new_suggest_history_count: int
):
    if env.supports_time_skipping:
        pytest.skip("Java test server does not support should continue as new")
    async with new_worker(client, HistoryInfoWorkflow) as worker:
        handle = await client.start_workflow(
            HistoryInfoWorkflow.run,
            id=f"workflow-{uuid.uuid4()}",
            task_queue=worker.task_queue,
        )
        # Issue query before anything else, which should mean only a history
        # size of 3, at least 100 bytes of history, and no continue as new
        # suggestion
        orig_info = await handle.query(HistoryInfoWorkflow.get_history_info)
        assert orig_info.history_length == 3
        assert orig_info.history_size > 100
        assert not orig_info.continue_as_new_suggested

        # Now send a lot of events
        await handle.signal(
            HistoryInfoWorkflow.bunch_of_events, continue_as_new_suggest_history_count
        )
        # Send one more event to trigger the WFT update. We have to do this
        # because just a query will have a stale representation of history
        # counts, but signal forces a new WFT.
        await handle.signal(HistoryInfoWorkflow.bunch_of_events, 1)
        new_info = await handle.query(HistoryInfoWorkflow.get_history_info)
        assert new_info.history_length > continue_as_new_suggest_history_count
        assert new_info.history_size > orig_info.history_size
        assert new_info.continue_as_new_suggested


@workflow.defn
class SignalAndQueryWorkflow:
    def __init__(self) -> None:
        self._last_event: Optional[str] = None

    @workflow.run
    async def run(self) -> None:
        # Wait forever
        await asyncio.Future()

    @workflow.signal
    def signal1(self, arg: str) -> None:
        self._last_event = f"signal1: {arg}"

    @workflow.signal(dynamic=True)
    def signal_dynamic(self, name: str, args: Sequence[RawValue]) -> None:
        arg = workflow.payload_converter().from_payload(args[0].payload, str)
        self._last_event = f"signal_dynamic {name}: {arg}"

    @workflow.signal(name="Custom Name")
    def signal_custom(self, arg: str) -> None:
        self._last_event = f"signal_custom: {arg}"

    @workflow.query
    def last_event(self) -> str:
        return self._last_event or "<no event>"

    @workflow.query(dynamic=True)
    def query_dynamic(self, name: str, args: Sequence[RawValue]) -> str:
        arg = workflow.payload_converter().from_payload(args[0].payload, str)
        return f"query_dynamic {name}: {arg}"

    @workflow.query(name="Custom Name")
    def query_custom(self, arg: str) -> str:
        return f"query_custom: {arg}"


async def test_workflow_signal_and_query(client: Client):
    async with new_worker(client, SignalAndQueryWorkflow) as worker:
        handle = await client.start_workflow(
            SignalAndQueryWorkflow.run,
            id=f"workflow-{uuid.uuid4()}",
            task_queue=worker.task_queue,
        )

        # Simple signals and queries
        await handle.signal(SignalAndQueryWorkflow.signal1, "some arg")
        assert "signal1: some arg" == await handle.query(
            SignalAndQueryWorkflow.last_event
        )

        # Dynamic signals and queries (old form)
        await handle.signal("signal2", "dyn arg")
        assert "signal_dynamic signal2: dyn arg" == await handle.query(
            SignalAndQueryWorkflow.last_event
        )
        assert "query_dynamic query2: dyn arg" == await handle.query(
            "query2", "dyn arg"
        )

        # Custom named signals and queries
        await handle.signal("Custom Name", "custom arg1")
        assert "signal_custom: custom arg1" == await handle.query(
            SignalAndQueryWorkflow.last_event
        )
        await handle.signal(SignalAndQueryWorkflow.signal_custom, "custom arg2")
        assert "signal_custom: custom arg2" == await handle.query(
            SignalAndQueryWorkflow.last_event
        )
        assert "query_custom: custom arg1" == await handle.query(
            "Custom Name", "custom arg1"
        )
        assert "query_custom: custom arg1" == await handle.query(
            SignalAndQueryWorkflow.query_custom, "custom arg1"
        )


@workflow.defn
class SignalAndQueryHandlersWorkflow:
    def __init__(self) -> None:
        self._last_event: Optional[str] = None

    @workflow.run
    async def run(self) -> None:
        # Wait forever
        await asyncio.Future()

    @workflow.query
    def last_event(self) -> str:
        return self._last_event or "<no event>"

    @workflow.signal
    def set_signal_handler(self, signal_name: str) -> None:
        def new_handler(arg: str) -> None:
            self._last_event = f"signal {signal_name}: {arg}"

        workflow.set_signal_handler(signal_name, new_handler)

    @workflow.signal
    def set_query_handler(self, query_name: str) -> None:
        def new_handler(arg: str) -> str:
            return f"query {query_name}: {arg}"

        workflow.set_query_handler(query_name, new_handler)

    @workflow.signal
    def set_dynamic_signal_handler(self) -> None:
        def new_handler(name: str, args: Sequence[RawValue]) -> None:
            arg = workflow.payload_converter().from_payload(args[0].payload, str)
            self._last_event = f"signal dynamic {name}: {arg}"

        workflow.set_dynamic_signal_handler(new_handler)

    @workflow.signal
    def set_dynamic_query_handler(self) -> None:
        def new_handler(name: str, args: Sequence[RawValue]) -> str:
            arg = workflow.payload_converter().from_payload(args[0].payload, str)
            return f"query dynamic {name}: {arg}"

        workflow.set_dynamic_query_handler(new_handler)


async def test_workflow_signal_and_query_handlers(client: Client):
    async with new_worker(client, SignalAndQueryHandlersWorkflow) as worker:
        handle = await client.start_workflow(
            SignalAndQueryHandlersWorkflow.run,
            id=f"workflow-{uuid.uuid4()}",
            task_queue=worker.task_queue,
        )

        # Confirm signals buffered when not found
        await handle.signal("unknown_signal1", "val1")
        await handle.signal(
            SignalAndQueryHandlersWorkflow.set_signal_handler, "unknown_signal1"
        )
        assert "signal unknown_signal1: val1" == await handle.query(
            SignalAndQueryHandlersWorkflow.last_event
        )

        # Normal signal handling
        await handle.signal("unknown_signal1", "val2")
        assert "signal unknown_signal1: val2" == await handle.query(
            SignalAndQueryHandlersWorkflow.last_event
        )

        # Dynamic signal handling buffered and new
        await handle.signal("unknown_signal2", "val3")
        await handle.signal(SignalAndQueryHandlersWorkflow.set_dynamic_signal_handler)
        assert "signal dynamic unknown_signal2: val3" == await handle.query(
            SignalAndQueryHandlersWorkflow.last_event
        )
        await handle.signal("unknown_signal3", "val4")
        assert "signal dynamic unknown_signal3: val4" == await handle.query(
            SignalAndQueryHandlersWorkflow.last_event
        )

        # Normal query handling
        await handle.signal(
            SignalAndQueryHandlersWorkflow.set_query_handler, "unknown_query1"
        )
        assert "query unknown_query1: val5" == await handle.query(
            "unknown_query1", "val5"
        )

        # Dynamic query handling
        await handle.signal(SignalAndQueryHandlersWorkflow.set_dynamic_query_handler)
        assert "query dynamic unknown_query2: val6" == await handle.query(
            "unknown_query2", "val6"
        )


@workflow.defn
class SignalAndQueryErrorsWorkflow:
    @workflow.run
    async def run(self) -> None:
        # Wait forever
        await asyncio.Future()

    @workflow.signal
    def bad_signal(self) -> NoReturn:
        raise ApplicationError("signal fail", 123)

    @workflow.query
    def bad_query(self) -> NoReturn:
        raise ApplicationError("query fail", 456)

    @workflow.query
    def other_query(self) -> str:
        raise NotImplementedError


async def test_workflow_signal_and_query_errors(client: Client):
    async with new_worker(client, SignalAndQueryErrorsWorkflow) as worker:
        handle = await client.start_workflow(
            SignalAndQueryErrorsWorkflow.run,
            id=f"workflow-{uuid.uuid4()}",
            task_queue=worker.task_queue,
        )
        # Send bad signal
        await handle.signal(SignalAndQueryErrorsWorkflow.bad_signal)
        # Wait on workflow
        with pytest.raises(WorkflowFailureError) as err:
            await handle.result()
        assert isinstance(err.value.cause, ApplicationError)
        assert list(err.value.cause.details) == [123]
        # Fail query (no details on query failure)
        with pytest.raises(WorkflowQueryFailedError) as rpc_err:
            await handle.query(SignalAndQueryErrorsWorkflow.bad_query)
        assert str(rpc_err.value) == "query fail"
        # Unrecognized query
        with pytest.raises(WorkflowQueryFailedError) as rpc_err:
            await handle.query("non-existent query")
        assert str(rpc_err.value) == (
            "Query handler for 'non-existent query' expected but not found,"
            " known queries: [__enhanced_stack_trace __stack_trace __temporal_workflow_metadata bad_query other_query]"
        )


@workflow.defn
class SignalAndQueryOldDynamicStyleWorkflow:
    def __init__(self) -> None:
        self._last_event: Optional[str] = None

    @workflow.run
    async def run(self) -> None:
        # Wait forever
        await asyncio.Future()

    @workflow.signal(dynamic=True)
    def signal_dynamic(self, name: str, *args: Any) -> None:
        self._last_event = f"signal_dynamic {name}: {args[0]}"

    @workflow.query
    def last_event(self) -> str:
        return self._last_event or "<no event>"

    @workflow.query(dynamic=True)
    def query_dynamic(self, name: str, *args: Any) -> str:
        return f"query_dynamic {name}: {args[0]}"


async def test_workflow_signal_and_query_old_dynamic_style(client: Client):
    async with new_worker(client, SignalAndQueryOldDynamicStyleWorkflow) as worker:
        handle = await client.start_workflow(
            SignalAndQueryOldDynamicStyleWorkflow.run,
            id=f"workflow-{uuid.uuid4()}",
            task_queue=worker.task_queue,
        )

        # Dynamic signals and queries
        await handle.signal("signal1", "dyn arg")
        assert "signal_dynamic signal1: dyn arg" == await handle.query(
            SignalAndQueryOldDynamicStyleWorkflow.last_event
        )
        assert "query_dynamic query1: dyn arg" == await handle.query(
            "query1", "dyn arg"
        )


@workflow.defn
class SignalAndQueryHandlersOldDynamicStyleWorkflow:
    def __init__(self) -> None:
        self._last_event: Optional[str] = None

    @workflow.run
    async def run(self) -> None:
        # Wait forever
        await asyncio.Future()

    @workflow.query
    def last_event(self) -> str:
        return self._last_event or "<no event>"

    @workflow.signal
    def set_dynamic_signal_handler(self) -> None:
        def new_handler(name: str, *args: Any) -> None:
            self._last_event = f"signal dynamic {name}: {args[0]}"

        workflow.set_dynamic_signal_handler(new_handler)

    @workflow.signal
    def set_dynamic_query_handler(self) -> None:
        def new_handler(name: str, *args: Any) -> str:
            return f"query dynamic {name}: {args[0]}"

        workflow.set_dynamic_query_handler(new_handler)


async def test_workflow_signal_qnd_query_handlers_old_dynamic_style(client: Client):
    async with new_worker(
        client, SignalAndQueryHandlersOldDynamicStyleWorkflow
    ) as worker:
        handle = await client.start_workflow(
            SignalAndQueryHandlersOldDynamicStyleWorkflow.run,
            id=f"workflow-{uuid.uuid4()}",
            task_queue=worker.task_queue,
        )

        # Dynamic signal handling buffered and new
        await handle.signal("unknown_signal1", "val1")
        await handle.signal(
            SignalAndQueryHandlersOldDynamicStyleWorkflow.set_dynamic_signal_handler
        )
        assert "signal dynamic unknown_signal1: val1" == await handle.query(
            SignalAndQueryHandlersOldDynamicStyleWorkflow.last_event
        )
        await handle.signal("unknown_signal2", "val2")
        assert "signal dynamic unknown_signal2: val2" == await handle.query(
            SignalAndQueryHandlersOldDynamicStyleWorkflow.last_event
        )

        # Dynamic query handling
        await handle.signal(
            SignalAndQueryHandlersOldDynamicStyleWorkflow.set_dynamic_query_handler
        )
        assert "query dynamic unknown_query1: val3" == await handle.query(
            "unknown_query1", "val3"
        )


@dataclass
class BadSignalParam:
    some_str: str


@workflow.defn
class BadSignalParamWorkflow:
    def __init__(self) -> None:
        self._signals: List[BadSignalParam] = []

    @workflow.run
    async def run(self) -> List[BadSignalParam]:
        await workflow.wait_condition(
            lambda: bool(self._signals) and self._signals[-1].some_str == "finish"
        )
        return self._signals

    @workflow.signal
    async def some_signal(self, param: BadSignalParam) -> None:
        self._signals.append(param)


async def test_workflow_bad_signal_param(client: Client):
    async with new_worker(client, BadSignalParamWorkflow) as worker:
        handle = await client.start_workflow(
            BadSignalParamWorkflow.run,
            id=f"workflow-{uuid.uuid4()}",
            task_queue=worker.task_queue,
        )
        # Send 4 signals, first and third are bad
        await handle.signal("some_signal", "bad")
        await handle.signal("some_signal", BadSignalParam(some_str="good"))
        await handle.signal("some_signal", 123)
        await handle.signal("some_signal", BadSignalParam(some_str="finish"))
        assert [
            BadSignalParam(some_str="good"),
            BadSignalParam(some_str="finish"),
        ] == await handle.result()


@workflow.defn
class AsyncUtilWorkflow:
    def __init__(self) -> None:
        self._status = "starting"
        self._wait_event1 = asyncio.Event()
        self._received_event2 = False

    @workflow.run
    async def run(self) -> Dict:
        # Record start times
        ret = {
            # "now" timestamp and current event loop monotonic time
            "start": str(workflow.now()),
            "start_time": workflow.time(),
            "start_time_ns": workflow.time_ns(),
            "event_loop_start": asyncio.get_running_loop().time(),
        }

        # Sleep for a small amount of time (we accept that it may take longer on
        # the server)
        await asyncio.sleep(0.1)

        # Wait for event 1
        self._status = "waiting for event1"
        await self._wait_event1.wait()

        # Wait for event 2
        self._status = "waiting for event2"
        await workflow.wait_condition(lambda: self._received_event2)

        # Record completion times
        self._status = "done"
        ret["end_time_ns"] = workflow.time_ns()
        return ret

    @workflow.signal
    def event1(self) -> None:
        self._wait_event1.set()

    @workflow.signal
    def event2(self) -> None:
        self._received_event2 = True

    @workflow.query
    def status(self) -> str:
        return self._status


async def test_workflow_async_utils(client: Client):
    async with new_worker(client, AsyncUtilWorkflow) as worker:
        # Start workflow and wait until status is waiting for event 1
        handle = await client.start_workflow(
            AsyncUtilWorkflow.run,
            id=f"workflow-{uuid.uuid4()}",
            task_queue=worker.task_queue,
        )

        async def status() -> str:
            return await handle.query(AsyncUtilWorkflow.status)

        await assert_eq_eventually("waiting for event1", status)

        # Set event 1 and confirm waiting on event 2
        await handle.signal(AsyncUtilWorkflow.event1)
        await assert_eq_eventually("waiting for event2", status)

        # Set event 2 and get the result and confirm query still works
        await handle.signal(AsyncUtilWorkflow.event2)
        result = await handle.result()
        assert "done" == await status()

        # Get the actual start time out of history
        resp = await client.workflow_service.get_workflow_execution_history(
            GetWorkflowExecutionHistoryRequest(
                namespace=client.namespace,
                execution=WorkflowExecution(workflow_id=handle.id),
            )
        )
        first_timestamp: Optional[Timestamp] = None
        last_timestamp: Optional[Timestamp] = None
        for event in resp.history.events:
            # Get timestamp from first workflow task started
            if event.event_type is EventType.EVENT_TYPE_WORKFLOW_TASK_STARTED:
                if not first_timestamp:
                    first_timestamp = event.event_time
                last_timestamp = event.event_time
        assert first_timestamp and last_timestamp

        # Check the times. We have to ignore type here because typeshed has
        # wrong type for Protobuf ToDatetime.
        first_timestamp_datetime = first_timestamp.ToDatetime(tzinfo=timezone.utc)  # type: ignore
        # We take off subsecond because Protobuf rounds nanos
        # differently than we do (they round toward zero, we use
        # utcfromtimestamp which suffers float precision issues).
        assert datetime.fromisoformat(result["start"]).replace(
            microsecond=0
        ) == first_timestamp_datetime.replace(microsecond=0)
        assert result["start_time"] == first_timestamp.ToNanoseconds() / 1e9
        assert result["start_time_ns"] == first_timestamp.ToNanoseconds()
        assert result["event_loop_start"] == result["start_time"]
        assert result["start_time_ns"] < result["end_time_ns"]
        assert result["end_time_ns"] == last_timestamp.ToNanoseconds()


@activity.defn
async def say_hello(name: str) -> str:
    return f"Hello, {name}!"


@workflow.defn
class SimpleActivityWorkflow:
    @workflow.run
    async def run(self, name: str) -> str:
        return await workflow.execute_activity(
            say_hello, name, schedule_to_close_timeout=timedelta(seconds=5)
        )


async def test_workflow_simple_activity(client: Client):
    async with new_worker(
        client, SimpleActivityWorkflow, activities=[say_hello]
    ) as worker:
        result = await client.execute_workflow(
            SimpleActivityWorkflow.run,
            "Temporal",
            id=f"workflow-{uuid.uuid4()}",
            task_queue=worker.task_queue,
        )
        assert result == "Hello, Temporal!"


@workflow.defn
class SimpleLocalActivityWorkflow:
    @workflow.run
    async def run(self, name: str) -> str:
        return await workflow.execute_local_activity(
            say_hello, name, schedule_to_close_timeout=timedelta(seconds=5)
        )


async def test_workflow_simple_local_activity(client: Client):
    async with new_worker(
        client, SimpleLocalActivityWorkflow, activities=[say_hello]
    ) as worker:
        result = await client.execute_workflow(
            SimpleLocalActivityWorkflow.run,
            "Temporal",
            id=f"workflow-{uuid.uuid4()}",
            task_queue=worker.task_queue,
        )
        assert result == "Hello, Temporal!"


@activity.defn
async def wait_cancel() -> str:
    try:
        if activity.info().is_local:
            await asyncio.sleep(1000)
        else:
            while True:
                await asyncio.sleep(0.3)
                activity.heartbeat()
        return "Manually stopped"
    except asyncio.CancelledError:
        return "Got cancelled error, cancelled? " + str(activity.is_cancelled())


class ActivityWaitCancelNotify:
    def __init__(self) -> None:
        self.wait_cancel_complete = asyncio.Event()

    @activity.defn
    async def wait_cancel(self) -> str:
        self.wait_cancel_complete.clear()
        try:
            if activity.info().is_local:
                await asyncio.sleep(1000)
            else:
                while True:
                    await asyncio.sleep(0.3)
                    activity.heartbeat()
            return "Manually stopped"
        except asyncio.CancelledError:
            return "Got cancelled error, cancelled? " + str(activity.is_cancelled())
        finally:
            self.wait_cancel_complete.set()


@dataclass
class CancelActivityWorkflowParams:
    cancellation_type: str
    local: bool


@workflow.defn
class CancelActivityWorkflow:
    def __init__(self) -> None:
        self._activity_result = "<none>"

    @workflow.run
    async def run(self, params: CancelActivityWorkflowParams) -> None:
        if params.local:
            handle = workflow.start_local_activity_method(
                ActivityWaitCancelNotify.wait_cancel,
                schedule_to_close_timeout=timedelta(seconds=5),
                cancellation_type=workflow.ActivityCancellationType[
                    params.cancellation_type
                ],
            )
        else:
            handle = workflow.start_activity_method(
                ActivityWaitCancelNotify.wait_cancel,
                schedule_to_close_timeout=timedelta(seconds=5),
                heartbeat_timeout=timedelta(seconds=1),
                cancellation_type=workflow.ActivityCancellationType[
                    params.cancellation_type
                ],
            )
        await asyncio.sleep(0.01)
        try:
            handle.cancel()
            self._activity_result = await handle
        except ActivityError as err:
            self._activity_result = f"Error: {err.cause.__class__.__name__}"
        # TODO(cretz): Remove when https://github.com/temporalio/sdk-core/issues/323 is fixed
        except CancelledError as err:
            self._activity_result = f"Error: {err.__class__.__name__}"
        # Wait forever
        await asyncio.Future()

    @workflow.query
    def activity_result(self) -> str:
        return self._activity_result


@pytest.mark.parametrize("local", [True, False])
async def test_workflow_cancel_activity(client: Client, local: bool):
    # Need short task timeout to timeout LA task and longer assert timeout
    # so the task can timeout
    task_timeout = timedelta(seconds=1)
    assert_timeout = timedelta(seconds=10)
    activity_inst = ActivityWaitCancelNotify()

    async with new_worker(
        client, CancelActivityWorkflow, activities=[activity_inst.wait_cancel]
    ) as worker:
        # Try cancel - confirm error and activity was sent the cancel
        handle = await client.start_workflow(
            CancelActivityWorkflow.run,
            CancelActivityWorkflowParams(
                cancellation_type=workflow.ActivityCancellationType.TRY_CANCEL.name,
                local=local,
            ),
            id=f"workflow-{uuid.uuid4()}",
            task_queue=worker.task_queue,
            task_timeout=task_timeout,
        )

        async def activity_result() -> str:
            return await handle.query(CancelActivityWorkflow.activity_result)

        await assert_eq_eventually(
            "Error: CancelledError", activity_result, timeout=assert_timeout
        )
        await activity_inst.wait_cancel_complete.wait()
        await handle.cancel()

        # Wait cancel - confirm no error due to graceful cancel handling
        handle = await client.start_workflow(
            CancelActivityWorkflow.run,
            CancelActivityWorkflowParams(
                cancellation_type=workflow.ActivityCancellationType.WAIT_CANCELLATION_COMPLETED.name,
                local=local,
            ),
            id=f"workflow-{uuid.uuid4()}",
            task_queue=worker.task_queue,
            task_timeout=task_timeout,
        )
        await assert_eq_eventually(
            "Got cancelled error, cancelled? True",
            activity_result,
            timeout=assert_timeout,
        )
        await activity_inst.wait_cancel_complete.wait()
        await handle.cancel()

        # Abandon - confirm error and that activity stays running
        handle = await client.start_workflow(
            CancelActivityWorkflow.run,
            CancelActivityWorkflowParams(
                cancellation_type=workflow.ActivityCancellationType.ABANDON.name,
                local=local,
            ),
            id=f"workflow-{uuid.uuid4()}",
            task_queue=worker.task_queue,
            task_timeout=task_timeout,
        )
        await assert_eq_eventually(
            "Error: CancelledError", activity_result, timeout=assert_timeout
        )
        await asyncio.sleep(0.5)
        assert not activity_inst.wait_cancel_complete.is_set()
        await handle.cancel()
        await activity_inst.wait_cancel_complete.wait()


@workflow.defn
class SimpleChildWorkflow:
    @workflow.run
    async def run(self, name: str) -> str:
        return await workflow.execute_child_workflow(HelloWorkflow.run, name)


async def test_workflow_simple_child(client: Client):
    async with new_worker(client, SimpleChildWorkflow, HelloWorkflow) as worker:
        result = await client.execute_workflow(
            SimpleChildWorkflow.run,
            "Temporal",
            id=f"workflow-{uuid.uuid4()}",
            task_queue=worker.task_queue,
        )
        assert result == "Hello, Temporal!"


@workflow.defn
class LongSleepWorkflow:
    @workflow.run
    async def run(self) -> None:
        self._started = True
        await asyncio.sleep(1000)

    @workflow.query
    def started(self) -> bool:
        return self._started


async def test_workflow_simple_cancel(client: Client):
    async with new_worker(client, LongSleepWorkflow) as worker:
        handle = await client.start_workflow(
            LongSleepWorkflow.run,
            id=f"workflow-{uuid.uuid4()}",
            task_queue=worker.task_queue,
        )

        async def started() -> bool:
            return await handle.query(LongSleepWorkflow.started)

        await assert_eq_eventually(True, started)
        await handle.cancel()
        with pytest.raises(WorkflowFailureError) as err:
            await handle.result()
        assert isinstance(err.value.cause, CancelledError)
        assert (await handle.describe()).status == WorkflowExecutionStatus.CANCELED


@workflow.defn
class TrapCancelWorkflow:
    @workflow.run
    async def run(self) -> str:
        try:
            await asyncio.Future()
            raise RuntimeError("should not get here")
        except asyncio.CancelledError:
            return "cancelled"


async def test_workflow_cancel_before_run(client: Client):
    # Start the workflow _and_ send cancel before even starting the workflow
    task_queue = str(uuid.uuid4())
    handle = await client.start_workflow(
        TrapCancelWorkflow.run,
        id=f"workflow-{uuid.uuid4()}",
        task_queue=task_queue,
    )
    await handle.cancel()
    # Start worker and wait for result
    async with new_worker(client, TrapCancelWorkflow, task_queue=task_queue):
        assert "cancelled" == await handle.result()


@activity.defn
async def wait_forever() -> NoReturn:
    await asyncio.Future()
    raise RuntimeError("Unreachable")


@workflow.defn
class UncaughtCancelWorkflow:
    @workflow.run
    async def run(self, activity: bool) -> NoReturn:
        self._started = True
        # Wait forever on activity or child workflow
        if activity:
            await workflow.execute_activity(
                wait_forever, start_to_close_timeout=timedelta(seconds=1000)
            )
        else:
            await workflow.execute_child_workflow(
                UncaughtCancelWorkflow.run,
                True,
                id=f"{workflow.info().workflow_id}_child",
            )

    @workflow.query
    def started(self) -> bool:
        return self._started


@pytest.mark.parametrize("activity", [True, False])
async def test_workflow_uncaught_cancel(client: Client, activity: bool):
    async with new_worker(
        client, UncaughtCancelWorkflow, activities=[wait_forever]
    ) as worker:
        # Start workflow waiting on activity or child workflow, cancel it, and
        # confirm the workflow is shown as cancelled
        handle = await client.start_workflow(
            UncaughtCancelWorkflow.run,
            activity,
            id=f"workflow-{uuid.uuid4()}",
            task_queue=worker.task_queue,
        )

        async def started() -> bool:
            return await handle.query(UncaughtCancelWorkflow.started)

        await assert_eq_eventually(True, started)
        await handle.cancel()
        with pytest.raises(WorkflowFailureError) as err:
            await handle.result()
        assert isinstance(err.value.cause, CancelledError)


@workflow.defn
class CancelChildWorkflow:
    def __init__(self) -> None:
        self._ready = False

    @workflow.run
    async def run(self, use_execute: bool) -> None:
        if use_execute:
            self._task = asyncio.create_task(
                workflow.execute_child_workflow(
                    LongSleepWorkflow.run, id=f"{workflow.info().workflow_id}_child"
                )
            )
        else:
            self._task = await workflow.start_child_workflow(
                LongSleepWorkflow.run, id=f"{workflow.info().workflow_id}_child"
            )
        self._ready = True
        await self._task

    @workflow.query
    def ready(self) -> bool:
        return self._ready

    @workflow.signal
    async def cancel_child(self) -> None:
        self._task.cancel()


@pytest.mark.parametrize("use_execute", [True, False])
async def test_workflow_cancel_child_started(client: Client, use_execute: bool):
    async with new_worker(client, CancelChildWorkflow, LongSleepWorkflow) as worker:
        # Start workflow
        handle = await client.start_workflow(
            CancelChildWorkflow.run,
            use_execute,
            id=f"workflow-{uuid.uuid4()}",
            task_queue=worker.task_queue,
        )

        await assert_workflow_exists_eventually(
            client, LongSleepWorkflow.run, f"{handle.id}_child"
        )
        # Send cancel signal and wait on the handle
        await handle.signal(CancelChildWorkflow.cancel_child)
        with pytest.raises(WorkflowFailureError) as err:
            await handle.result()
        assert isinstance(err.value.cause, ChildWorkflowError)
        assert isinstance(err.value.cause.cause, CancelledError)


@pytest.mark.skip(reason="unable to easily prevent child start currently")
async def test_workflow_cancel_child_unstarted(client: Client):
    raise NotImplementedError


@workflow.defn
class ReturnSignalWorkflow:
    def __init__(self) -> None:
        self._signal: Optional[str] = None

    @workflow.run
    async def run(self) -> str:
        await workflow.wait_condition(lambda: self._signal is not None)
        assert self._signal
        return self._signal

    @workflow.signal
    def my_signal(self, value: str) -> None:
        self._signal = value


@workflow.defn
class SignalChildWorkflow:
    @workflow.run
    async def run(self, signal_value: str) -> str:
        handle = await workflow.start_child_workflow(
            ReturnSignalWorkflow.run, id=workflow.info().workflow_id + "_child"
        )
        await handle.signal(ReturnSignalWorkflow.my_signal, signal_value)
        return await handle


async def test_workflow_signal_child(client: Client):
    async with new_worker(client, SignalChildWorkflow, ReturnSignalWorkflow) as worker:
        result = await client.execute_workflow(
            SignalChildWorkflow.run,
            "some value",
            id=f"workflow-{uuid.uuid4()}",
            task_queue=worker.task_queue,
        )
        assert result == "some value"


@workflow.defn
class CancelExternalWorkflow:
    @workflow.run
    async def run(self, external_workflow_id: str) -> None:
        await workflow.get_external_workflow_handle(external_workflow_id).cancel()


async def test_workflow_cancel_external(client: Client):
    async with new_worker(client, CancelExternalWorkflow, LongSleepWorkflow) as worker:
        # Start long sleep, then cancel and check that it got cancelled
        long_sleep_handle = await client.start_workflow(
            LongSleepWorkflow.run,
            id=f"workflow-{uuid.uuid4()}",
            task_queue=worker.task_queue,
        )
        await client.execute_workflow(
            CancelExternalWorkflow.run,
            long_sleep_handle.id,
            id=f"workflow-{uuid.uuid4()}",
            task_queue=worker.task_queue,
        )
        with pytest.raises(WorkflowFailureError) as err:
            await long_sleep_handle.result()
        assert isinstance(err.value.cause, CancelledError)


@dataclass
class SignalExternalWorkflowArgs:
    external_workflow_id: str
    signal_value: str


@workflow.defn
class SignalExternalWorkflow:
    @workflow.run
    async def run(self, args: SignalExternalWorkflowArgs) -> None:
        handle: workflow.ExternalWorkflowHandle[ReturnSignalWorkflow] = (
            workflow.get_external_workflow_handle_for(
                ReturnSignalWorkflow.run, args.external_workflow_id
            )
        )
        await handle.signal(ReturnSignalWorkflow.my_signal, args.signal_value)


async def test_workflow_signal_external(client: Client):
    async with new_worker(
        client, SignalExternalWorkflow, ReturnSignalWorkflow
    ) as worker:
        # Start return signal, then signal and check that it got signalled
        return_signal_handle = await client.start_workflow(
            ReturnSignalWorkflow.run,
            id=f"workflow-{uuid.uuid4()}",
            task_queue=worker.task_queue,
        )
        await client.execute_workflow(
            SignalExternalWorkflow.run,
            SignalExternalWorkflowArgs(
                external_workflow_id=return_signal_handle.id, signal_value="some value"
            ),
            id=f"workflow-{uuid.uuid4()}",
            task_queue=worker.task_queue,
        )
        assert "some value" == await return_signal_handle.result()


@workflow.defn
class MultiCancelWorkflow:
    @workflow.run
    async def run(self) -> List[str]:
        events: List[str] = []

        async def timer():
            nonlocal events
            try:
                await asyncio.sleep(1)
                events.append("timer success")
            except asyncio.CancelledError:
                events.append("timer cancelled")

        async def activity():
            nonlocal events
            try:
                await workflow.execute_activity(
                    wait_cancel, schedule_to_close_timeout=timedelta(5)
                )
                events.append("activity success")
            except ActivityError as err:
                if isinstance(err.cause, CancelledError):
                    events.append("activity cancelled")

        async def child(id: str):
            nonlocal events
            try:
                await workflow.execute_child_workflow(LongSleepWorkflow.run, id=id)
                events.append("child success")
            except ChildWorkflowError as err:
                if isinstance(err.cause, CancelledError):
                    events.append("child cancelled")

        # Start all tasks, send a cancel to all, and wait until done
        fut = asyncio.gather(
            timer(),
            asyncio.shield(timer()),
            activity(),
            child(f"child-{workflow.info().workflow_id}"),
            return_exceptions=True,
        )
        await asyncio.sleep(0.1)
        fut.cancel()
        await workflow.wait_condition(lambda: len(events) == 4, timeout=30)
        # Wait on the future just to make asyncio happy
        try:
            await fut
        except asyncio.CancelledError:
            pass
        return events


async def test_workflow_cancel_multi(client: Client):
    async with new_worker(
        client, MultiCancelWorkflow, LongSleepWorkflow, activities=[wait_cancel]
    ) as worker:
        results = await client.execute_workflow(
            MultiCancelWorkflow.run,
            id=f"workflow-{uuid.uuid4()}",
            task_queue=worker.task_queue,
        )
        assert sorted(results) == [
            "activity cancelled",
            "child cancelled",
            "timer cancelled",
            "timer success",
        ]


@workflow.defn
class CancelUnsentWorkflow:
    @workflow.run
    async def run(self) -> None:
        # Timer
        def raise_error():
            raise RuntimeError("should not get here")

        timer_handle = asyncio.get_running_loop().call_later(1, raise_error)
        timer_handle.cancel()

        async def wait_timer():
            await timer_handle  # type: ignore[misc]

        await self.wait_and_swallow(wait_timer())

        # Start activity
        activity_handle = workflow.start_activity(
            wait_cancel, schedule_to_close_timeout=timedelta(seconds=5)
        )
        activity_handle.cancel()
        await self.wait_and_swallow(activity_handle)

        # Execute activity
        activity_task = asyncio.create_task(
            workflow.execute_activity(
                wait_cancel, schedule_to_close_timeout=timedelta(seconds=5)
            )
        )
        activity_task.cancel()
        await self.wait_and_swallow(activity_task)

        # Start local activity
        activity_handle = workflow.start_local_activity(
            wait_cancel, schedule_to_close_timeout=timedelta(seconds=5)
        )
        activity_handle.cancel()
        await self.wait_and_swallow(activity_handle)

        # Execute local activity
        activity_task = asyncio.create_task(
            workflow.execute_local_activity(
                wait_cancel, schedule_to_close_timeout=timedelta(seconds=5)
            )
        )
        activity_task.cancel()
        await self.wait_and_swallow(activity_task)

        # Start child
        child_task1 = asyncio.create_task(
            workflow.start_child_workflow(
                LongSleepWorkflow.run, id=f"{workflow.info().workflow_id}_child1"
            )
        )
        child_task1.cancel()
        await self.wait_and_swallow(child_task1)

        # Execute child
        child_task2 = asyncio.create_task(
            workflow.execute_child_workflow(
                LongSleepWorkflow.run, id=f"{workflow.info().workflow_id}_child2"
            )
        )
        child_task2.cancel()
        await self.wait_and_swallow(child_task2)

        # Sleep for a short bit to force another task to run so we know that
        # workflow completion isn't saving us here
        await asyncio.sleep(0.01)

    async def wait_and_swallow(self, aw: Awaitable) -> None:
        try:
            await aw
        except (Exception, asyncio.CancelledError):
            pass


async def test_workflow_cancel_unsent(client: Client):
    workflow_id = f"workflow-{uuid.uuid4()}"
    async with new_worker(
        client, CancelUnsentWorkflow, LongSleepWorkflow, activities=[wait_cancel]
    ) as worker:
        await client.execute_workflow(
            CancelUnsentWorkflow.run,
            id=workflow_id,
            task_queue=worker.task_queue,
        )
    # Check history
    resp = await client.workflow_service.get_workflow_execution_history(
        GetWorkflowExecutionHistoryRequest(
            namespace=client.namespace,
            execution=WorkflowExecution(workflow_id=workflow_id),
        )
    )
    found_timer = False
    for event in resp.history.events:
        # No activities or children scheduled
        assert event.event_type is not EventType.EVENT_TYPE_ACTIVITY_TASK_SCHEDULED
        assert (
            event.event_type
            is not EventType.EVENT_TYPE_START_CHILD_WORKFLOW_EXECUTION_INITIATED
        )
        # Make sure timer is just our 0.01 timer
        if event.event_type is EventType.EVENT_TYPE_TIMER_STARTED:
            assert (
                event.timer_started_event_attributes.start_to_fire_timeout.ToMilliseconds()
                == 10
            )
            found_timer = True
    assert found_timer


@workflow.defn
class ActivityTimeoutWorkflow:
    @workflow.run
    async def run(self) -> None:
        await workflow.execute_activity(
            wait_cancel,
            start_to_close_timeout=timedelta(milliseconds=10),
            retry_policy=RetryPolicy(maximum_attempts=1),
        )


async def test_workflow_activity_timeout(client: Client):
    async with new_worker(
        client, ActivityTimeoutWorkflow, activities=[wait_cancel]
    ) as worker:
        with pytest.raises(WorkflowFailureError) as err:
            await client.execute_workflow(
                ActivityTimeoutWorkflow.run,
                id=f"workflow-{uuid.uuid4()}",
                task_queue=worker.task_queue,
            )
        assert isinstance(err.value.cause, ActivityError)
        assert isinstance(err.value.cause.cause, TimeoutError)


# Just serializes in a "payloads" wrapper
class SimpleCodec(PayloadCodec):
    async def encode(self, payloads: Sequence[Payload]) -> List[Payload]:
        wrapper = Payloads(payloads=payloads)
        return [
            Payload(
                metadata={"simple-codec": b"true"}, data=wrapper.SerializeToString()
            )
        ]

    async def decode(self, payloads: Sequence[Payload]) -> List[Payload]:
        payloads = list(payloads)
        if len(payloads) != 1:
            raise RuntimeError("Expected only a single payload")
        elif payloads[0].metadata.get("simple-codec") != b"true":
            raise RuntimeError("Not encoded with this codec")
        wrapper = Payloads()
        wrapper.ParseFromString(payloads[0].data)
        return list(wrapper.payloads)


async def test_workflow_with_codec(client: Client, env: WorkflowEnvironment):
    # Make client with this codec and run a couple of existing tests
    config = client.config()
    config["data_converter"] = DataConverter(payload_codec=SimpleCodec())
    client = Client(**config)
    await test_workflow_signal_and_query(client)
    await test_workflow_signal_and_query_errors(client)
    await test_workflow_simple_activity(client)
    await test_workflow_update_handlers_happy(client)


class PassThroughCodec(PayloadCodec):
    async def encode(self, payloads: Sequence[Payload]) -> List[Payload]:
        return list(payloads)

    async def decode(self, payloads: Sequence[Payload]) -> List[Payload]:
        return list(payloads)


async def test_workflow_with_passthrough_codec(client: Client):
    # Make client with this codec and run the activity test. This used to fail
    # because there was a bug where the codec couldn't reuse the passed-in
    # payloads.
    config = client.config()
    config["data_converter"] = DataConverter(payload_codec=PassThroughCodec())
    client = Client(**config)
    await test_workflow_simple_activity(client)


class CustomWorkflowRunner(WorkflowRunner):
    def __init__(self) -> None:
        super().__init__()
        self._unsandboxed = UnsandboxedWorkflowRunner()
        self._pairs: List[Tuple[WorkflowActivation, WorkflowActivationCompletion]] = []

    def prepare_workflow(self, defn: workflow._Definition) -> None:
        pass

    def create_instance(self, det: WorkflowInstanceDetails) -> WorkflowInstance:
        return CustomWorkflowInstance(self, self._unsandboxed.create_instance(det))


class CustomWorkflowInstance(WorkflowInstance):
    def __init__(
        self, runner: CustomWorkflowRunner, unsandboxed: WorkflowInstance
    ) -> None:
        super().__init__()
        self._runner = runner
        self._unsandboxed = unsandboxed

    def activate(self, act: WorkflowActivation) -> WorkflowActivationCompletion:
        comp = self._unsandboxed.activate(act)
        self._runner._pairs.append((act, comp))
        return comp


async def test_workflow_with_custom_runner(client: Client):
    runner = CustomWorkflowRunner()
    async with new_worker(client, HelloWorkflow, workflow_runner=runner) as worker:
        result = await client.execute_workflow(
            HelloWorkflow.run,
            "Temporal",
            id=f"workflow-{uuid.uuid4()}",
            task_queue=worker.task_queue,
        )
        assert result == "Hello, Temporal!"
    # Confirm first activation and last non-eviction-reply completion
    assert (
        runner._pairs[0][0].jobs[0].initialize_workflow.workflow_type == "HelloWorkflow"
    )
    assert (
        runner._pairs[-2][-1]
        .successful.commands[0]
        .complete_workflow_execution.result.data
        == b'"Hello, Temporal!"'
    )


@workflow.defn
class ContinueAsNewWorkflow:
    @workflow.run
    async def run(self, past_run_ids: List[str]) -> List[str]:
        # Check memo and retry policy
        assert workflow.memo_value("past_run_id_count") == len(past_run_ids)
        retry_policy = workflow.info().retry_policy
        assert retry_policy and retry_policy.maximum_attempts == 1000 + len(
            past_run_ids
        )

        if len(past_run_ids) == 5:
            return past_run_ids
        info = workflow.info()
        if info.continued_run_id:
            past_run_ids.append(info.continued_run_id)
        workflow.continue_as_new(
            past_run_ids,
            # Add memo and retry policy to check
            memo={"past_run_id_count": len(past_run_ids)},
            retry_policy=RetryPolicy(maximum_attempts=1000 + len(past_run_ids)),
        )


async def test_workflow_continue_as_new(client: Client, env: WorkflowEnvironment):
    # TODO(cretz): Fix
    if env.supports_time_skipping:
        pytest.skip(
            "Java test server: https://github.com/temporalio/sdk-java/issues/1424"
        )
    async with new_worker(client, ContinueAsNewWorkflow) as worker:
        handle = await client.start_workflow(
            ContinueAsNewWorkflow.run,
            cast(List[str], []),
            id=f"workflow-{uuid.uuid4()}",
            task_queue=worker.task_queue,
            memo={"past_run_id_count": 0},
            retry_policy=RetryPolicy(maximum_attempts=1000),
        )
        result = await handle.result()
        assert len(result) == 5
        assert result[0] == handle.first_execution_run_id


sa_prefix = "python_test_"


def search_attributes_to_serializable(
    attrs: Union[SearchAttributes, TypedSearchAttributes],
) -> Mapping[str, Any]:
    if isinstance(attrs, TypedSearchAttributes):
        return {
            p.key.name: str(p.value) for p in attrs if p.key.name.startswith(sa_prefix)
        }
    return {
        # Ignore ones without our prefix
        k: [str(v) if isinstance(v, datetime) else v for v in vals]
        for k, vals in attrs.items()
        if k.startswith(sa_prefix)
    }


@workflow.defn
class SearchAttributeWorkflow:
    text_attribute = SearchAttributeKey.for_text(f"{sa_prefix}text")
    keyword_attribute = SearchAttributeKey.for_keyword(f"{sa_prefix}keyword")
    keyword_list_attribute = SearchAttributeKey.for_keyword_list(
        f"{sa_prefix}keyword_list"
    )
    int_attribute = SearchAttributeKey.for_int(f"{sa_prefix}int")
    float_attribute = SearchAttributeKey.for_float(f"{sa_prefix}double")
    bool_attribute = SearchAttributeKey.for_bool(f"{sa_prefix}bool")
    datetime_attribute = SearchAttributeKey.for_datetime(f"{sa_prefix}datetime")

    @workflow.run
    async def run(self) -> None:
        # Wait forever
        await asyncio.Future()

    @workflow.query
    def get_search_attributes_untyped(self) -> Mapping[str, Any]:
        return search_attributes_to_serializable(workflow.info().search_attributes)

    @workflow.query
    def get_search_attributes_typed(self) -> Mapping[str, Any]:
        return search_attributes_to_serializable(
            workflow.info().typed_search_attributes
        )

    @workflow.signal
    def do_search_attribute_update_untyped(self) -> None:
        empty_float_list: List[float] = []
        workflow.upsert_search_attributes(
            {
                SearchAttributeWorkflow.text_attribute.name: ["text2"],
                # We intentionally leave keyword off to confirm it still comes
                # back but replace keyword list
                SearchAttributeWorkflow.keyword_list_attribute.name: [
                    "keywordlist3",
                    "keywordlist4",
                ],
                SearchAttributeWorkflow.int_attribute.name: [456],
                # Empty list to confirm removed
                SearchAttributeWorkflow.float_attribute.name: empty_float_list,
                SearchAttributeWorkflow.bool_attribute.name: [False],
                SearchAttributeWorkflow.datetime_attribute.name: [
                    datetime(2003, 4, 5, 6, 7, 8, tzinfo=timezone(timedelta(hours=9)))
                ],
            }
        )

    @workflow.signal
    def do_search_attribute_update_typed(self) -> None:
        # Matches do_search_attribute_update_untyped
        workflow.upsert_search_attributes(
            [
                SearchAttributeWorkflow.text_attribute.value_set("text2"),
                SearchAttributeWorkflow.keyword_list_attribute.value_set(
                    ["keywordlist3", "keywordlist4"]
                ),
                SearchAttributeWorkflow.int_attribute.value_set(456),
                SearchAttributeWorkflow.float_attribute.value_unset(),
                SearchAttributeWorkflow.bool_attribute.value_set(False),
                SearchAttributeWorkflow.datetime_attribute.value_set(
                    datetime(2003, 4, 5, 6, 7, 8, tzinfo=timezone(timedelta(hours=9)))
                ),
            ]
        )


async def test_workflow_search_attributes(client: Client, env_type: str):
    if env_type != "local":
        pytest.skip("Only testing search attributes on local which disables cache")
    await ensure_search_attributes_present(
        client,
        SearchAttributeWorkflow.text_attribute,
        SearchAttributeWorkflow.keyword_attribute,
        SearchAttributeWorkflow.keyword_list_attribute,
        SearchAttributeWorkflow.int_attribute,
        SearchAttributeWorkflow.float_attribute,
        SearchAttributeWorkflow.bool_attribute,
        SearchAttributeWorkflow.datetime_attribute,
    )

    initial_attrs_untyped: SearchAttributes = {
        SearchAttributeWorkflow.text_attribute.name: ["text1"],
        SearchAttributeWorkflow.keyword_attribute.name: ["keyword1"],
        SearchAttributeWorkflow.keyword_list_attribute.name: [
            "keywordlist1",
            "keywordlist2",
        ],
        SearchAttributeWorkflow.int_attribute.name: [123],
        SearchAttributeWorkflow.float_attribute.name: [456.78],
        SearchAttributeWorkflow.bool_attribute.name: [True],
        SearchAttributeWorkflow.datetime_attribute.name: [
            datetime(2001, 2, 3, 4, 5, 6, tzinfo=timezone.utc)
        ],
    }
    initial_attrs_typed = TypedSearchAttributes(
        [
            SearchAttributePair(SearchAttributeWorkflow.text_attribute, "text1"),
            SearchAttributePair(SearchAttributeWorkflow.keyword_attribute, "keyword1"),
            SearchAttributePair(
                SearchAttributeWorkflow.keyword_list_attribute,
                ["keywordlist1", "keywordlist2"],
            ),
            SearchAttributePair(SearchAttributeWorkflow.int_attribute, 123),
            SearchAttributePair(SearchAttributeWorkflow.float_attribute, 456.78),
            SearchAttributePair(SearchAttributeWorkflow.bool_attribute, True),
            SearchAttributePair(
                SearchAttributeWorkflow.datetime_attribute,
                datetime(2001, 2, 3, 4, 5, 6, tzinfo=timezone.utc),
            ),
        ]
    )
    updated_attrs_untyped: Dict[str, SearchAttributeValues] = {
        SearchAttributeWorkflow.text_attribute.name: ["text2"],
        SearchAttributeWorkflow.keyword_attribute.name: ["keyword1"],
        SearchAttributeWorkflow.keyword_list_attribute.name: [
            "keywordlist3",
            "keywordlist4",
        ],
        SearchAttributeWorkflow.int_attribute.name: [456],
        SearchAttributeWorkflow.float_attribute.name: cast(List[float], []),
        SearchAttributeWorkflow.bool_attribute.name: [False],
        SearchAttributeWorkflow.datetime_attribute.name: [
            datetime(2003, 4, 5, 6, 7, 8, tzinfo=timezone(timedelta(hours=9)))
        ],
    }
    updated_attrs_untyped_from_server: Dict[str, SearchAttributeValues] = {
        SearchAttributeWorkflow.text_attribute.name: ["text2"],
        SearchAttributeWorkflow.keyword_attribute.name: ["keyword1"],
        SearchAttributeWorkflow.keyword_list_attribute.name: [
            "keywordlist3",
            "keywordlist4",
        ],
        SearchAttributeWorkflow.int_attribute.name: [456],
        # No float value
        SearchAttributeWorkflow.bool_attribute.name: [False],
        SearchAttributeWorkflow.datetime_attribute.name: [
            datetime(2003, 4, 5, 6, 7, 8, tzinfo=timezone(timedelta(hours=9)))
        ],
    }
    updated_attrs_typed = TypedSearchAttributes(
        [
            SearchAttributePair(SearchAttributeWorkflow.text_attribute, "text2"),
            SearchAttributePair(SearchAttributeWorkflow.keyword_attribute, "keyword1"),
            SearchAttributePair(
                SearchAttributeWorkflow.keyword_list_attribute,
                ["keywordlist3", "keywordlist4"],
            ),
            SearchAttributePair(SearchAttributeWorkflow.int_attribute, 456),
            SearchAttributePair(SearchAttributeWorkflow.bool_attribute, False),
            SearchAttributePair(
                SearchAttributeWorkflow.datetime_attribute,
                datetime(2003, 4, 5, 6, 7, 8, tzinfo=timezone(timedelta(hours=9))),
            ),
        ]
    )

    async def describe_attributes_untyped(handle: WorkflowHandle) -> SearchAttributes:
        # Remove any not our prefix
        return {
            k: v
            for k, v in (await handle.describe()).search_attributes.items()
            if k.startswith(sa_prefix)
        }

    async def describe_attributes_typed(
        handle: WorkflowHandle,
    ) -> TypedSearchAttributes:
        # Remove any not our prefix
        attrs = (await handle.describe()).typed_search_attributes
        return dataclasses.replace(
            attrs,
            search_attributes=[p for p in attrs if p.key.name.startswith(sa_prefix)],
        )

    # Mutate with untyped mutators (but check untyped/typed)
    async with new_worker(client, SearchAttributeWorkflow) as worker:
        handle = await client.start_workflow(
            SearchAttributeWorkflow.run,
            id=f"workflow-{uuid.uuid4()}",
            task_queue=worker.task_queue,
            search_attributes=initial_attrs_untyped,
        )

        # Check query/describe
        assert search_attributes_to_serializable(
            initial_attrs_untyped
        ) == await handle.query(SearchAttributeWorkflow.get_search_attributes_untyped)
        assert initial_attrs_untyped == await describe_attributes_untyped(handle)
        assert search_attributes_to_serializable(
            initial_attrs_typed
        ) == await handle.query(SearchAttributeWorkflow.get_search_attributes_typed)
        assert initial_attrs_typed == await describe_attributes_typed(handle)

        # Update and check query/describe
        await handle.signal(SearchAttributeWorkflow.do_search_attribute_update_untyped)
        assert search_attributes_to_serializable(
            updated_attrs_untyped
        ) == await handle.query(SearchAttributeWorkflow.get_search_attributes_untyped)
        assert updated_attrs_untyped_from_server == await describe_attributes_untyped(
            handle
        )
        assert search_attributes_to_serializable(
            updated_attrs_typed
        ) == await handle.query(SearchAttributeWorkflow.get_search_attributes_typed)
        assert updated_attrs_typed == await describe_attributes_typed(handle)

    # Mutate with typed mutators (but check untyped/typed)
    async with new_worker(client, SearchAttributeWorkflow) as worker:
        handle = await client.start_workflow(
            SearchAttributeWorkflow.run,
            id=f"workflow-{uuid.uuid4()}",
            task_queue=worker.task_queue,
            search_attributes=initial_attrs_typed,
        )

        # Check query/describe
        assert search_attributes_to_serializable(
            initial_attrs_untyped
        ) == await handle.query(SearchAttributeWorkflow.get_search_attributes_untyped)
        assert initial_attrs_untyped == await describe_attributes_untyped(handle)
        assert search_attributes_to_serializable(
            initial_attrs_typed
        ) == await handle.query(SearchAttributeWorkflow.get_search_attributes_typed)
        assert initial_attrs_typed == await describe_attributes_typed(handle)

        # Update and check query/describe
        await handle.signal(SearchAttributeWorkflow.do_search_attribute_update_typed)
        assert search_attributes_to_serializable(
            updated_attrs_untyped
        ) == await handle.query(SearchAttributeWorkflow.get_search_attributes_untyped)
        assert updated_attrs_untyped_from_server == await describe_attributes_untyped(
            handle
        )
        assert search_attributes_to_serializable(
            updated_attrs_typed
        ) == await handle.query(SearchAttributeWorkflow.get_search_attributes_typed)
        assert updated_attrs_typed == await describe_attributes_typed(handle)


@workflow.defn
class NoSearchAttributesWorkflow:
    @workflow.run
    async def run(self) -> None:
        workflow.upsert_search_attributes(
            [
                SearchAttributeWorkflow.text_attribute.value_set("text2"),
            ]
        )
        # All we need to do is complete


async def test_workflow_no_initial_search_attributes(client: Client, env_type: str):
    if env_type != "local":
        pytest.skip("Only testing search attributes on local which disables cache")
    await ensure_search_attributes_present(
        client,
        SearchAttributeWorkflow.text_attribute,
    )
    async with new_worker(client, NoSearchAttributesWorkflow) as worker:
        handle = await client.start_workflow(
            NoSearchAttributesWorkflow.run,
            id=f"workflow-{uuid.uuid4()}",
            task_queue=worker.task_queue,
            # importantly, no initial search attributes
        )
        await handle.result()


@workflow.defn
class LoggingWorkflow:
    def __init__(self) -> None:
        self._last_signal = "<none>"

    @workflow.run
    async def run(self) -> None:
        await workflow.wait_condition(lambda: self._last_signal == "finish")

    @workflow.signal
    def my_signal(self, value: str) -> None:
        self._last_signal = value
        workflow.logger.info(f"Signal: {value}")

    @workflow.update
    def my_update(self, value: str) -> None:
        workflow.logger.info(f"Update: {value}")

    @workflow.query
    def last_signal(self) -> str:
        return self._last_signal


class LogCapturer:
    def __init__(self) -> None:
        self.log_queue: queue.Queue[logging.LogRecord] = queue.Queue()

    @contextmanager
    def logs_captured(self, *loggers: logging.Logger):
        handler = logging.handlers.QueueHandler(self.log_queue)

        prev_levels = [l.level for l in loggers]
        for l in loggers:
            l.setLevel(logging.INFO)
            l.addHandler(handler)
        try:
            yield self
        finally:
            for i, l in enumerate(loggers):
                l.removeHandler(handler)
                l.setLevel(prev_levels[i])

    def find_log(self, starts_with: str) -> Optional[logging.LogRecord]:
        for record in cast(List[logging.LogRecord], self.log_queue.queue):
            if record.message.startswith(starts_with):
                return record
        return None


async def test_workflow_logging(client: Client, env: WorkflowEnvironment):
    workflow.logger.full_workflow_info_on_extra = True
    with LogCapturer().logs_captured(
        workflow.logger.base_logger, activity.logger.base_logger
    ) as capturer:
        # Log two signals and kill worker before completing. Need to disable
        # workflow cache since we restart the worker and don't want to pay the
        # sticky queue penalty.
        async with new_worker(
            client, LoggingWorkflow, max_cached_workflows=0
        ) as worker:
            handle = await client.start_workflow(
                LoggingWorkflow.run,
                id=f"workflow-{uuid.uuid4()}",
                task_queue=worker.task_queue,
            )
            # Send some signals and updates
            await handle.signal(LoggingWorkflow.my_signal, "signal 1")
            await handle.signal(LoggingWorkflow.my_signal, "signal 2")
            await handle.execute_update(
                LoggingWorkflow.my_update, "update 1", id="update-1"
            )
            await handle.execute_update(
                LoggingWorkflow.my_update, "update 2", id="update-2"
            )
            assert "signal 2" == await handle.query(LoggingWorkflow.last_signal)

        # Confirm logs were produced
        assert capturer.find_log("Signal: signal 1 ({'attempt':")
        assert capturer.find_log("Signal: signal 2")
        assert capturer.find_log("Update: update 1")
        assert capturer.find_log("Update: update 2")
        assert not capturer.find_log("Signal: signal 3")
        # Also make sure it has some workflow info and correct funcName
        record = capturer.find_log("Signal: signal 1")
        assert (
            record
            and record.__dict__["temporal_workflow"]["workflow_type"]
            == "LoggingWorkflow"
            and record.funcName == "my_signal"
        )
        # Since we enabled full info, make sure it's there
        assert isinstance(record.__dict__["workflow_info"], workflow.Info)
        # Check the log emitted by the update execution.
        record = capturer.find_log("Update: update 1")
        assert (
            record
            and record.__dict__["temporal_workflow"]["update_id"] == "update-1"
            and record.__dict__["temporal_workflow"]["update_name"] == "my_update"
            and "'update_id': 'update-1'" in record.message
            and "'update_name': 'my_update'" in record.message
        )

        # Clear queue and start a new one with more signals
        capturer.log_queue.queue.clear()
        async with new_worker(
            client,
            LoggingWorkflow,
            task_queue=worker.task_queue,
            max_cached_workflows=0,
        ) as worker:
            # Send signals and updates
            await handle.signal(LoggingWorkflow.my_signal, "signal 3")
            await handle.signal(LoggingWorkflow.my_signal, "finish")
            await handle.result()

        # Confirm replayed logs are not present but new ones are
        assert not capturer.find_log("Signal: signal 1")
        assert not capturer.find_log("Signal: signal 2")
        assert capturer.find_log("Signal: signal 3")
        assert capturer.find_log("Signal: finish")


@activity.defn
async def task_fail_once_activity() -> None:
    if activity.info().attempt == 1:
        raise RuntimeError("Intentional activity task failure")


task_fail_once_workflow_has_failed = False


@workflow.defn(sandboxed=False)
class TaskFailOnceWorkflow:
    @workflow.run
    async def run(self) -> None:
        # Fail on first attempt
        global task_fail_once_workflow_has_failed
        if not task_fail_once_workflow_has_failed:
            task_fail_once_workflow_has_failed = True
            raise RuntimeError("Intentional workflow task failure")

        # Execute activity that will fail once
        await workflow.execute_activity(
            task_fail_once_activity,
            start_to_close_timeout=timedelta(seconds=30),
            retry_policy=RetryPolicy(
                initial_interval=timedelta(milliseconds=1),
                backoff_coefficient=1.0,
                maximum_attempts=2,
            ),
        )


async def test_workflow_logging_task_fail(client: Client):
    with LogCapturer().logs_captured(
        activity.logger.base_logger, temporalio.worker._workflow_instance.logger
    ) as capturer:
        async with new_worker(
            client, TaskFailOnceWorkflow, activities=[task_fail_once_activity]
        ) as worker:
            await client.execute_workflow(
                TaskFailOnceWorkflow.run,
                id=f"workflow-{uuid.uuid4()}",
                task_queue=worker.task_queue,
            )

        wf_task_record = capturer.find_log("Failed activation on workflow")
        assert wf_task_record
        assert "Intentional workflow task failure" in wf_task_record.message
        assert (
            getattr(wf_task_record, "temporal_workflow")["workflow_type"]
            == "TaskFailOnceWorkflow"
        )

        act_task_record = capturer.find_log("Completing activity as failed")
        assert act_task_record
        assert "Intentional activity task failure" in act_task_record.message
        assert (
            getattr(act_task_record, "temporal_activity")["activity_type"]
            == "task_fail_once_activity"
        )


@workflow.defn
class StackTraceWorkflow:
    def __init__(self) -> None:
        self._status = "created"

    @workflow.run
    async def run(self) -> None:
        # Start several tasks
        awaitables = [
            asyncio.sleep(1000),
            workflow.execute_activity(
                wait_cancel, schedule_to_close_timeout=timedelta(seconds=1000)
            ),
            workflow.execute_child_workflow(
                LongSleepWorkflow.run, id=f"{workflow.info().workflow_id}_child"
            ),
            self.never_completing_coroutine(),
        ]
        await workflow.wait([asyncio.create_task(v) for v in awaitables])

    async def never_completing_coroutine(self) -> None:
        self._status = "waiting"
        await workflow.wait_condition(lambda: False)

    @workflow.query
    def status(self) -> str:
        return self._status


async def test_workflow_stack_trace(client: Client):
    async with new_worker(
        client, StackTraceWorkflow, LongSleepWorkflow, activities=[wait_cancel]
    ) as worker:
        handle = await client.start_workflow(
            StackTraceWorkflow.run,
            id=f"workflow-{uuid.uuid4()}",
            task_queue=worker.task_queue,
        )

        # Wait until waiting
        async def status() -> str:
            return await handle.query(StackTraceWorkflow.status)

        await assert_eq_eventually("waiting", status)

        # Send stack trace query
        trace = await handle.query("__stack_trace")
        # TODO(cretz): Do more specific checks once we clean up traces
        assert "never_completing_coroutine" in trace


async def test_workflow_enhanced_stack_trace(client: Client):
    """Expected format of __enhanced_stack_trace:

    EnhancedStackTrace : {

        sdk (StackTraceSDKInfo) : {
            name: string,
            version: string
        },

        sources (map<string, StackTraceFileSlice>) : {
            filename: (StackTraceFileSlice) {
                line_offset: int,
                content: string
            },
            ...
        },

        stacks (StackTrace[]) : [
            (StackTraceFileLocation) {
                file_path: string,
                line: int,
                column: int,
                function_name: string,
                internal_code: bool
            },
            ...
        ]
    }

    More details available in API repository: temporal/api/sdk/v1/enhanced_stack_trace.proto
    """

    async with new_worker(
        client, StackTraceWorkflow, LongSleepWorkflow, activities=[wait_cancel]
    ) as worker:
        handle = await client.start_workflow(
            StackTraceWorkflow.run,
            id=f"workflow-{uuid.uuid4()}",
            task_queue=worker.task_queue,
        )

        # Wait until waiting
        async def status() -> str:
            return await handle.query(StackTraceWorkflow.status)

        await assert_eq_eventually("waiting", status)

        # Send stack trace query
        trace = await handle.query("__enhanced_stack_trace")

        assert type(trace) == EnhancedStackTrace

        assert "never_completing_coroutine" in [
            loc.function_name for stack in trace.stacks for loc in stack.locations
        ]

        # first line of never_completing_coroutine
        cur_source = None
        for source in trace.sources.keys():
            if source.endswith("test_workflow.py"):
                cur_source = source

        # make sure the source exists
        assert cur_source is not None

        # make sure the line is present in the source
        assert 'self._status = "waiting"' in trace.sources[cur_source].content
        assert trace.sdk.version == __version__


async def test_workflow_external_enhanced_stack_trace(client: Client):
    async with new_worker(
        client,
        ExternalStackTraceWorkflow,
        activities=[external_wait_cancel],
    ) as worker:
        handle = await client.start_workflow(
            ExternalStackTraceWorkflow.run,
            id=f"workflow-{uuid.uuid4()}",
            task_queue=worker.task_queue,
        )

        async def status() -> str:
            return await handle.query(ExternalStackTraceWorkflow.status)

        await assert_eq_eventually("waiting", status)

        trace = await handle.query("__enhanced_stack_trace")

        # test that a coroutine only has the source as its stack

        assert type(trace) == EnhancedStackTrace

        assert "never_completing_coroutine" in [
            loc.function_name for stack in trace.stacks for loc in stack.locations
        ]

        fn = None
        for source in trace.sources.keys():
            if source.endswith("external_coroutine.py"):
                fn = source

        assert fn is not None
        assert (
            'status[0] = "waiting"  # external coroutine test'
            in trace.sources[fn].content
        )
        assert trace.sdk.version == __version__


@dataclass
class MyDataClass:
    field1: str

    def assert_expected(self) -> None:
        # Part of the assertion is that this is the right type, which is
        # confirmed just by calling the method. We also check the field.
        assert self.field1 == "some value"


@activity.defn
async def data_class_typed_activity(param: MyDataClass) -> MyDataClass:
    param.assert_expected()
    return param


@runtime_checkable
@workflow.defn(name="DataClassTypedWorkflow")
class DataClassTypedWorkflowProto(Protocol):
    @workflow.run
    async def run(self, arg: MyDataClass) -> MyDataClass: ...

    @workflow.signal
    def signal_sync(self, param: MyDataClass) -> None: ...

    @workflow.query
    def query_sync(self, param: MyDataClass) -> MyDataClass: ...

    @workflow.signal
    def complete(self) -> None: ...


@workflow.defn(name="DataClassTypedWorkflow")
class DataClassTypedWorkflowAbstract(ABC):
    @workflow.run
    @abstractmethod
    async def run(self, arg: MyDataClass) -> MyDataClass: ...

    @workflow.signal
    @abstractmethod
    def signal_sync(self, param: MyDataClass) -> None: ...

    @workflow.query
    @abstractmethod
    def query_sync(self, param: MyDataClass) -> MyDataClass: ...

    @workflow.signal
    @abstractmethod
    def complete(self) -> None: ...


@workflow.defn
class DataClassTypedWorkflow(DataClassTypedWorkflowAbstract):
    def __init__(self) -> None:
        self._should_complete = asyncio.Event()

    @workflow.run
    async def run(self, param: MyDataClass) -> MyDataClass:
        param.assert_expected()
        # Only do activities and child workflows on top level
        if not workflow.info().parent:
            param = await workflow.execute_activity(
                data_class_typed_activity,
                param,
                start_to_close_timeout=timedelta(seconds=30),
            )
            param.assert_expected()
            param = await workflow.execute_local_activity(
                data_class_typed_activity,
                param,
                start_to_close_timeout=timedelta(seconds=30),
            )
            param.assert_expected()
            child_handle = await workflow.start_child_workflow(
                DataClassTypedWorkflow.run,
                param,
                id=f"{workflow.info().workflow_id}_child",
            )
            await child_handle.signal(DataClassTypedWorkflow.signal_sync, param)
            await child_handle.signal(DataClassTypedWorkflow.signal_async, param)
            await child_handle.signal(DataClassTypedWorkflow.complete)
            param = await child_handle
            param.assert_expected()
        await self._should_complete.wait()
        return param

    @workflow.signal
    def signal_sync(self, param: MyDataClass) -> None:
        param.assert_expected()

    @workflow.signal
    async def signal_async(self, param: MyDataClass) -> None:
        param.assert_expected()

    @workflow.query
    def query_sync(self, param: MyDataClass) -> MyDataClass:
        param.assert_expected()
        return param

    @workflow.query
    async def query_async(self, param: MyDataClass) -> MyDataClass:
        return param

    @workflow.signal
    def complete(self) -> None:
        self._should_complete.set()


async def test_workflow_dataclass_typed(client: Client, env: WorkflowEnvironment):
    # TODO(cretz): Fix
    if env.supports_time_skipping:
        pytest.skip(
            "Java test server: https://github.com/temporalio/sdk-core/issues/390"
        )
    async with new_worker(
        client, DataClassTypedWorkflow, activities=[data_class_typed_activity]
    ) as worker:
        val = MyDataClass(field1="some value")
        handle = await client.start_workflow(
            DataClassTypedWorkflow.run,
            val,
            id=f"workflow-{uuid.uuid4()}",
            task_queue=worker.task_queue,
        )
        await handle.signal(DataClassTypedWorkflow.signal_sync, val)
        await handle.signal(DataClassTypedWorkflow.signal_async, val)
        (await handle.query(DataClassTypedWorkflow.query_sync, val)).assert_expected()
        # TODO(cretz): Why does MyPy need this annotated?
        query_result: MyDataClass = await handle.query(
            DataClassTypedWorkflow.query_async, val
        )
        query_result.assert_expected()
        await handle.signal(DataClassTypedWorkflow.complete)
        (await handle.result()).assert_expected()


async def test_workflow_separate_protocol(client: Client):
    # This test is to confirm that protocols can be used as "interfaces" for
    # when the workflow impl is absent
    async with new_worker(
        client, DataClassTypedWorkflow, activities=[data_class_typed_activity]
    ) as worker:
        assert isinstance(DataClassTypedWorkflow(), DataClassTypedWorkflowProto)
        val = MyDataClass(field1="some value")
        handle = await client.start_workflow(
            DataClassTypedWorkflowProto.run,
            val,
            id=f"workflow-{uuid.uuid4()}",
            task_queue=worker.task_queue,
        )
        await handle.signal(DataClassTypedWorkflowProto.signal_sync, val)
        (
            await handle.query(DataClassTypedWorkflowProto.query_sync, val)
        ).assert_expected()
        await handle.signal(DataClassTypedWorkflowProto.complete)
        (await handle.result()).assert_expected()


async def test_workflow_separate_abstract(client: Client):
    # This test is to confirm that abstract classes can be used as "interfaces"
    # for when the workflow impl is absent
    async with new_worker(
        client, DataClassTypedWorkflow, activities=[data_class_typed_activity]
    ) as worker:
        assert issubclass(DataClassTypedWorkflow, DataClassTypedWorkflowAbstract)
        val = MyDataClass(field1="some value")
        handle = await client.start_workflow(
            DataClassTypedWorkflowAbstract.run,
            val,
            id=f"workflow-{uuid.uuid4()}",
            task_queue=worker.task_queue,
        )
        await handle.signal(DataClassTypedWorkflowAbstract.signal_sync, val)
        (
            await handle.query(DataClassTypedWorkflowAbstract.query_sync, val)
        ).assert_expected()
        await handle.signal(DataClassTypedWorkflowAbstract.complete)
        (await handle.result()).assert_expected()


async def test_workflow_already_started(client: Client, env: WorkflowEnvironment):
    # TODO(cretz): Fix
    if env.supports_time_skipping:
        pytest.skip(
            "Java test server: https://github.com/temporalio/sdk-java/issues/1220"
        )
    async with new_worker(client, LongSleepWorkflow) as worker:
        id = f"workflow-{uuid.uuid4()}"
        # Try to start it twice
        await client.start_workflow(
            LongSleepWorkflow.run,
            id=id,
            task_queue=worker.task_queue,
        )
        with pytest.raises(WorkflowAlreadyStartedError):
            await client.start_workflow(
                LongSleepWorkflow.run,
                id=id,
                task_queue=worker.task_queue,
            )


@workflow.defn
class ChildAlreadyStartedWorkflow:
    @workflow.run
    async def run(self) -> None:
        # Try to start it twice
        id = f"{workflow.info().workflow_id}_child"
        await workflow.start_child_workflow(LongSleepWorkflow.run, id=id)
        try:
            await workflow.start_child_workflow(LongSleepWorkflow.run, id=id)
        except WorkflowAlreadyStartedError:
            raise ApplicationError("Already started")


async def test_workflow_child_already_started(client: Client, env: WorkflowEnvironment):
    # TODO(cretz): Fix
    if env.supports_time_skipping:
        pytest.skip(
            "Java test server: https://github.com/temporalio/sdk-java/issues/1220"
        )
    async with new_worker(
        client, ChildAlreadyStartedWorkflow, LongSleepWorkflow
    ) as worker:
        with pytest.raises(WorkflowFailureError) as err:
            await client.execute_workflow(
                ChildAlreadyStartedWorkflow.run,
                id=f"workflow-{uuid.uuid4()}",
                task_queue=worker.task_queue,
            )
        assert isinstance(err.value.cause, ApplicationError)
        assert err.value.cause.message == "Already started"


@workflow.defn
class TypedConfigWorkflow:
    @workflow.run
    async def run(self) -> None:
        retry_policy = RetryPolicy(initial_interval=timedelta(milliseconds=1))
        # Activity
        activity_config = workflow.ActivityConfig(
            retry_policy=retry_policy,
            schedule_to_close_timeout=timedelta(seconds=5),
        )
        result = await workflow.execute_activity(
            fail_until_attempt_activity, 2, **activity_config
        )
        assert result == "attempt: 2"
        # Local activity
        local_activity_config = workflow.LocalActivityConfig(
            retry_policy=retry_policy,
            schedule_to_close_timeout=timedelta(seconds=5),
        )
        result = await workflow.execute_local_activity(
            fail_until_attempt_activity, 2, **local_activity_config
        )
        assert result == "attempt: 2"
        # Child workflow
        child_config = workflow.ChildWorkflowConfig(
            id=f"{workflow.info().workflow_id}_child",
            retry_policy=retry_policy,
        )
        result = await workflow.execute_child_workflow(
            FailUntilAttemptWorkflow.run, 2, **child_config
        )
        assert result == "attempt: 2"


async def test_workflow_typed_config(client: Client):
    async with new_worker(
        client,
        TypedConfigWorkflow,
        FailUntilAttemptWorkflow,
        activities=[fail_until_attempt_activity],
    ) as worker:
        await client.execute_workflow(
            TypedConfigWorkflow.run,
            id=f"workflow-{uuid.uuid4()}",
            task_queue=worker.task_queue,
        )


@activity.defn
async def fail_until_attempt_activity(until_attempt: int) -> str:
    if activity.info().attempt < until_attempt:
        raise ApplicationError("Attempt too low")
    return f"attempt: {activity.info().attempt}"


@workflow.defn
class FailUntilAttemptWorkflow:
    @workflow.run
    async def run(self, until_attempt: int) -> str:
        if workflow.info().attempt < until_attempt:
            raise ApplicationError("Attempt too low")
        return f"attempt: {workflow.info().attempt}"


@workflow.defn
class LocalActivityBackoffWorkflow:
    @workflow.run
    async def run(self) -> None:
        await workflow.execute_local_activity(
            fail_until_attempt_activity,
            2,
            start_to_close_timeout=timedelta(minutes=1),
            local_retry_threshold=timedelta(seconds=1),
            retry_policy=RetryPolicy(
                maximum_attempts=2, initial_interval=timedelta(seconds=2)
            ),
        )


async def test_workflow_local_activity_backoff(client: Client):
    workflow_id = f"workflow-{uuid.uuid4()}"
    async with new_worker(
        client, LocalActivityBackoffWorkflow, activities=[fail_until_attempt_activity]
    ) as worker:
        await client.execute_workflow(
            LocalActivityBackoffWorkflow.run,
            id=workflow_id,
            task_queue=worker.task_queue,
            task_timeout=timedelta(seconds=3),
        )
    # Check history
    resp = await client.workflow_service.get_workflow_execution_history(
        GetWorkflowExecutionHistoryRequest(
            namespace=client.namespace,
            execution=WorkflowExecution(workflow_id=workflow_id),
        )
    )
    assert 1 == sum(
        1
        for e in resp.history.events
        if e.event_type is EventType.EVENT_TYPE_TIMER_FIRED
    )
    assert 2 == sum(
        1
        for e in resp.history.events
        if e.event_type is EventType.EVENT_TYPE_MARKER_RECORDED
    )


deadlock_thread_event = threading.Event()


# We cannot sandbox this because we are intentionally non-deterministic when we
# set the global threading event
@workflow.defn(sandboxed=False)
class DeadlockedWorkflow:
    @workflow.run
    async def run(self) -> None:
        # Block on threading event
        deadlock_thread_event.wait()


async def test_workflow_deadlock(client: Client):
    # Disable safe eviction so the worker can complete
    async with new_worker(
        client, DeadlockedWorkflow, disable_safe_workflow_eviction=True
    ) as worker:
        if worker._workflow_worker:
            worker._workflow_worker._deadlock_timeout_seconds = 1
        deadlock_thread_event.clear()
        handle = await client.start_workflow(
            DeadlockedWorkflow.run,
            id=f"workflow-{uuid.uuid4()}",
            task_queue=worker.task_queue,
        )

        async def last_history_task_failure() -> str:
            resp = await client.workflow_service.get_workflow_execution_history(
                GetWorkflowExecutionHistoryRequest(
                    namespace=client.namespace,
                    execution=WorkflowExecution(workflow_id=handle.id),
                ),
            )
            for event in reversed(resp.history.events):
                if event.event_type == EventType.EVENT_TYPE_WORKFLOW_TASK_FAILED:
                    return event.workflow_task_failed_event_attributes.failure.message
            return "<no failure>"

        try:
            await assert_eq_eventually(
                "[TMPRL1101] Potential deadlock detected: workflow didn't yield within 1 second(s).",
                last_history_task_failure,
                timeout=timedelta(seconds=5),
                interval=timedelta(seconds=1),
            )
        finally:
            deadlock_thread_event.set()


@workflow.defn
class EvictionDeadlockWorkflow:
    def __init__(self) -> None:
        self.val = 1

    async def wait_until_positive(self):
        while True:
            await workflow.wait_condition(lambda: self.val > 0)
            self.val = -self.val

    async def wait_until_negative(self):
        while True:
            await workflow.wait_condition(lambda: self.val < 0)
            self.val = -self.val

    @workflow.run
    async def run(self):
        await asyncio.gather(self.wait_until_negative(), self.wait_until_positive())


async def test_workflow_eviction_deadlock(client: Client):
    # We are running the worker, but we can't ever shut it down on eviction
    # error so we send shutdown in the background and leave this worker dangling
    worker = new_worker(client, EvictionDeadlockWorkflow)
    if worker._workflow_worker:
        worker._workflow_worker._deadlock_timeout_seconds = 1
    worker_task = asyncio.create_task(worker.run())

    # Run workflow that deadlocks
    handle = await client.start_workflow(
        EvictionDeadlockWorkflow.run,
        id=f"workflow-{uuid.uuid4()}",
        task_queue=worker.task_queue,
    )

    async def last_history_task_failure() -> str:
        resp = await client.workflow_service.get_workflow_execution_history(
            GetWorkflowExecutionHistoryRequest(
                namespace=client.namespace,
                execution=WorkflowExecution(workflow_id=handle.id),
            ),
        )
        for event in reversed(resp.history.events):
            if event.event_type == EventType.EVENT_TYPE_WORKFLOW_TASK_FAILED:
                return event.workflow_task_failed_event_attributes.failure.message
        return "<no failure>"

    await assert_eq_eventually(
        "[TMPRL1101] Potential deadlock detected: workflow didn't yield within 1 second(s).",
        last_history_task_failure,
        timeout=timedelta(seconds=5),
        interval=timedelta(seconds=1),
    )

    # Send cancel but don't wait
    worker_task.cancel()


class PatchWorkflowBase:
    def __init__(self) -> None:
        self._result = "<unset>"

    @workflow.query
    def result(self) -> str:
        return self._result


@workflow.defn(name="patch-workflow")
class PrePatchWorkflow(PatchWorkflowBase):
    @workflow.run
    async def run(self) -> None:
        self._result = "pre-patch"


@workflow.defn(name="patch-workflow")
class PatchWorkflow(PatchWorkflowBase):
    @workflow.run
    async def run(self) -> None:
        if workflow.patched("my-patch"):
            self._result = "post-patch"
        else:
            self._result = "pre-patch"


@workflow.defn(name="patch-workflow")
class DeprecatePatchWorkflow(PatchWorkflowBase):
    @workflow.run
    async def run(self) -> None:
        workflow.deprecate_patch("my-patch")
        self._result = "post-patch"


@workflow.defn(name="patch-workflow")
class PostPatchWorkflow(PatchWorkflowBase):
    @workflow.run
    async def run(self) -> None:
        self._result = "post-patch"


async def test_workflow_patch(client: Client):
    workflow_run = PrePatchWorkflow.run
    task_queue = str(uuid.uuid4())

    async def execute() -> WorkflowHandle:
        handle = await client.start_workflow(
            workflow_run, id=f"workflow-{uuid.uuid4()}", task_queue=task_queue
        )
        await handle.result()
        return handle

    async def query_result(handle: WorkflowHandle) -> str:
        return await handle.query(PatchWorkflowBase.result)

    # Run a simple pre-patch workflow. Need to disable workflow cache since we
    # restart the worker and don't want to pay the sticky queue penalty.
    async with new_worker(
        client, PrePatchWorkflow, task_queue=task_queue, max_cached_workflows=0
    ):
        pre_patch_handle = await execute()
        assert "pre-patch" == await query_result(pre_patch_handle)

    # Confirm patched workflow gives old result for pre-patched but new result
    # for patched
    async with new_worker(
        client, PatchWorkflow, task_queue=task_queue, max_cached_workflows=0
    ):
        patch_handle = await execute()
        assert "post-patch" == await query_result(patch_handle)
        assert "pre-patch" == await query_result(pre_patch_handle)

    # Confirm what works during deprecated
    async with new_worker(
        client, DeprecatePatchWorkflow, task_queue=task_queue, max_cached_workflows=0
    ):
        deprecate_patch_handle = await execute()
        assert "post-patch" == await query_result(deprecate_patch_handle)
        assert "post-patch" == await query_result(patch_handle)

    # Confirm what works when deprecation gone
    async with new_worker(
        client, PostPatchWorkflow, task_queue=task_queue, max_cached_workflows=0
    ):
        post_patch_handle = await execute()
        assert "post-patch" == await query_result(post_patch_handle)
        assert "post-patch" == await query_result(deprecate_patch_handle)
        # TODO(cretz): This causes a non-determinism failure due to having the
        # patch marker, but we don't have an easy way to test it
        # await query_result(patch_handle)


@workflow.defn(name="patch-memoized")
class PatchMemoizedWorkflowUnpatched:
    def __init__(self, *, should_patch: bool = False) -> None:
        self.should_patch = should_patch
        self._waiting_signal = True

    @workflow.run
    async def run(self) -> List[str]:
        results: List[str] = []
        if self.should_patch and workflow.patched("some-patch"):
            results.append("pre-patch")
        self._waiting_signal = True
        await workflow.wait_condition(lambda: not self._waiting_signal)
        results.append("some-value")
        if self.should_patch and workflow.patched("some-patch"):
            results.append("post-patch")
        return results

    @workflow.signal
    def signal(self) -> None:
        self._waiting_signal = False

    @workflow.query
    def waiting_signal(self) -> bool:
        return self._waiting_signal


@workflow.defn(name="patch-memoized")
class PatchMemoizedWorkflowPatched(PatchMemoizedWorkflowUnpatched):
    def __init__(self) -> None:
        super().__init__(should_patch=True)

    @workflow.run
    async def run(self) -> List[str]:
        return await super().run()


async def test_workflow_patch_memoized(client: Client):
    # Start a worker with the workflow unpatched and wait until halfway through.
    # Need to disable workflow cache since we restart the worker and don't want
    # to pay the sticky queue penalty.
    task_queue = f"tq-{uuid.uuid4()}"
    async with Worker(
        client,
        task_queue=task_queue,
        workflows=[PatchMemoizedWorkflowUnpatched],
        max_cached_workflows=0,
    ):
        pre_patch_handle = await client.start_workflow(
            PatchMemoizedWorkflowUnpatched.run,
            id=f"workflow-{uuid.uuid4()}",
            task_queue=task_queue,
        )

        # Need to wait until it has gotten halfway through
        async def waiting_signal() -> bool:
            return await pre_patch_handle.query(
                PatchMemoizedWorkflowUnpatched.waiting_signal
            )

        await assert_eq_eventually(True, waiting_signal)

    # Now start the worker again, but this time with a patched workflow
    async with Worker(
        client,
        task_queue=task_queue,
        workflows=[PatchMemoizedWorkflowPatched],
        max_cached_workflows=0,
    ):
        # Start a new workflow post patch
        post_patch_handle = await client.start_workflow(
            PatchMemoizedWorkflowPatched.run,
            id=f"workflow-{uuid.uuid4()}",
            task_queue=task_queue,
        )

        # Send signal to both and check results
        await pre_patch_handle.signal(PatchMemoizedWorkflowPatched.signal)
        await post_patch_handle.signal(PatchMemoizedWorkflowPatched.signal)

        # Confirm expected values
        assert ["some-value"] == await pre_patch_handle.result()
        assert [
            "pre-patch",
            "some-value",
            "post-patch",
        ] == await post_patch_handle.result()


@workflow.defn
class UUIDWorkflow:
    def __init__(self) -> None:
        self._result = "<unset>"

    @workflow.run
    async def run(self) -> None:
        self._result = str(workflow.uuid4())

    @workflow.query
    def result(self) -> str:
        return self._result


async def test_workflow_uuid(client: Client):
    task_queue = str(uuid.uuid4())
    async with new_worker(
        client, UUIDWorkflow, task_queue=task_queue, max_cached_workflows=0
    ):
        # Get two handle UUID results. Need to disable workflow cache since we
        # restart the worker and don't want to pay the sticky queue penalty.
        handle1 = await client.start_workflow(
            UUIDWorkflow.run, id=f"workflow-{uuid.uuid4()}", task_queue=task_queue
        )
        await handle1.result()
        handle1_query_result = await handle1.query(UUIDWorkflow.result)

        handle2 = await client.start_workflow(
            UUIDWorkflow.run,
            id=f"workflow-{uuid.uuid4()}",
            task_queue=task_queue,
        )
        await handle2.result()
        handle2_query_result = await handle2.query(UUIDWorkflow.result)

        # Confirm they aren't equal to each other but they are equal to retries
        # of the same query
        assert handle1_query_result != handle2_query_result
        assert handle1_query_result == await handle1.query(UUIDWorkflow.result)
        assert handle2_query_result == await handle2.query(UUIDWorkflow.result)

    # Now confirm those results are the same even on a new worker
    async with new_worker(
        client, UUIDWorkflow, task_queue=task_queue, max_cached_workflows=0
    ):
        assert handle1_query_result == await handle1.query(UUIDWorkflow.result)
        assert handle2_query_result == await handle2.query(UUIDWorkflow.result)


@activity.defn(name="custom-name")
class CallableClassActivity:
    def __init__(self, orig_field1: str) -> None:
        self.orig_field1 = orig_field1

    async def __call__(self, to_add: MyDataClass) -> MyDataClass:
        return MyDataClass(field1=self.orig_field1 + to_add.field1)


@workflow.defn
class ActivityCallableClassWorkflow:
    @workflow.run
    async def run(self, to_add: MyDataClass) -> MyDataClass:
        result = await workflow.execute_activity_class(
            CallableClassActivity, to_add, start_to_close_timeout=timedelta(seconds=30)
        )
        assert isinstance(result, MyDataClass)
        return result


async def test_workflow_activity_callable_class(client: Client):
    activity_instance = CallableClassActivity("in worker")
    async with new_worker(
        client, ActivityCallableClassWorkflow, activities=[activity_instance]
    ) as worker:
        result = await client.execute_workflow(
            ActivityCallableClassWorkflow.run,
            MyDataClass(field1=", workflow param"),
            id=f"workflow-{uuid.uuid4()}",
            task_queue=worker.task_queue,
        )
        assert result == MyDataClass(field1="in worker, workflow param")


async def test_workflow_activity_callable_class_bad_register(client: Client):
    # Try to register the class instead of the instance
    with pytest.raises(TypeError) as err:
        new_worker(
            client, ActivityCallableClassWorkflow, activities=[CallableClassActivity]
        )
    assert "is a class instead of an instance" in str(err.value)


class MethodActivity:
    def __init__(self, orig_field1: str) -> None:
        self.orig_field1 = orig_field1

    @activity.defn(name="custom-name")
    async def add(self, to_add: MyDataClass) -> MyDataClass:
        return MyDataClass(field1=self.orig_field1 + to_add.field1)

    @activity.defn
    async def add_multi(self, source: MyDataClass, to_add: str) -> MyDataClass:
        return MyDataClass(field1=source.field1 + to_add)


@workflow.defn
class ActivityMethodWorkflow:
    @workflow.run
    async def run(self, to_add: MyDataClass) -> MyDataClass:
        ret = await workflow.execute_activity_method(
            MethodActivity.add, to_add, start_to_close_timeout=timedelta(seconds=30)
        )
        return await workflow.execute_activity_method(
            MethodActivity.add_multi,
            args=[ret, ", in workflow"],
            start_to_close_timeout=timedelta(seconds=30),
        )


async def test_workflow_activity_method(client: Client):
    activity_instance = MethodActivity("in worker")
    async with new_worker(
        client,
        ActivityMethodWorkflow,
        activities=[activity_instance.add, activity_instance.add_multi],
    ) as worker:
        result = await client.execute_workflow(
            ActivityMethodWorkflow.run,
            MyDataClass(field1=", workflow param"),
            id=f"workflow-{uuid.uuid4()}",
            task_queue=worker.task_queue,
        )
        assert result == MyDataClass(field1="in worker, workflow param, in workflow")


@workflow.defn
class WaitConditionTimeoutWorkflow:
    def __init__(self) -> None:
        self._done = False
        self._waiting = False

    @workflow.run
    async def run(self) -> None:
        # Force timeout, ignore, wait again
        try:
            await workflow.wait_condition(
                lambda: self._done, timeout=0.01, timeout_summary="hi!"
            )
            raise RuntimeError("Expected timeout")
        except asyncio.TimeoutError:
            pass
        self._waiting = True
        await workflow.wait_condition(lambda: self._done)

    @workflow.signal
    def done(self) -> None:
        self._done = True

    @workflow.query
    def waiting(self) -> bool:
        return self._waiting


async def test_workflow_wait_condition_timeout(client: Client):
    async with new_worker(
        client,
        WaitConditionTimeoutWorkflow,
    ) as worker:
        handle = await client.start_workflow(
            WaitConditionTimeoutWorkflow.run,
            id=f"workflow-{uuid.uuid4()}",
            task_queue=worker.task_queue,
        )

        # Wait until it's waiting, then send the signal
        async def waiting() -> bool:
            return await handle.query(WaitConditionTimeoutWorkflow.waiting)

        await assert_eq_eventually(True, waiting)
        await handle.signal(WaitConditionTimeoutWorkflow.done)
        # Wait for result which should succeed
        await handle.result()


@workflow.defn
class HelloWorkflowWithQuery:
    @workflow.run
    async def run(self, name: str) -> str:
        return f"Hello, {name}!"

    @workflow.query
    def some_query(self) -> str:
        return "some value"


async def test_workflow_query_rpc_timeout(client: Client):
    # Run workflow under worker and confirm query works
    async with new_worker(
        client,
        HelloWorkflowWithQuery,
    ) as worker:
        handle = await client.start_workflow(
            HelloWorkflowWithQuery.run,
            "Temporal",
            id=f"workflow-{uuid.uuid4()}",
            task_queue=worker.task_queue,
        )
        assert "Hello, Temporal!" == await handle.result()
        assert "some value" == await handle.query(HelloWorkflowWithQuery.some_query)

    # Now with the worker stopped, issue a query with a one second timeout
    with pytest.raises(RPCError) as err:
        await handle.query(
            HelloWorkflowWithQuery.some_query, rpc_timeout=timedelta(seconds=1)
        )
    assert (
        err.value.status == RPCStatusCode.CANCELLED
        and "timeout" in str(err.value).lower()
    ) or err.value.status == RPCStatusCode.DEADLINE_EXCEEDED


@dataclass
class TypedHandleResponse:
    field1: str


@workflow.defn
class TypedHandleWorkflow:
    @workflow.run
    async def run(self) -> TypedHandleResponse:
        return TypedHandleResponse(field1="foo")


async def test_workflow_typed_handle(client: Client):
    async with new_worker(client, TypedHandleWorkflow) as worker:
        # Run the workflow then get a typed handle for it and confirm response
        # type is as expected
        id = f"workflow-{uuid.uuid4()}"
        await client.execute_workflow(
            TypedHandleWorkflow.run, id=id, task_queue=worker.task_queue
        )
        handle_result: TypedHandleResponse = await client.get_workflow_handle_for(
            TypedHandleWorkflow.run,  # type: ignore[arg-type]
            id,
        ).result()
        assert isinstance(handle_result, TypedHandleResponse)


@dataclass
class MemoValue:
    field1: str


@workflow.defn
class MemoWorkflow:
    @workflow.run
    async def run(self, run_child: bool) -> None:
        expected_memo = {
            "dict_memo": {"field1": "dict"},
            "dataclass_memo": {"field1": "data"},
            "changed_memo": {"field1": "old value"},
            "removed_memo": {"field1": "removed"},
        }

        # Test getting all memos (child)
        # Alternating order of operations between parent and child workflow for more coverage
        if run_child:
            assert workflow.memo() == expected_memo

        # Test getting single memo with and without type hint
        assert workflow.memo_value("dict_memo", type_hint=MemoValue) == MemoValue(
            field1="dict"
        )
        assert workflow.memo_value("dict_memo") == {"field1": "dict"}
        assert workflow.memo_value("dataclass_memo", type_hint=MemoValue) == MemoValue(
            field1="data"
        )
        assert workflow.memo_value("dataclass_memo") == {"field1": "data"}

        # Test getting all memos (parent)
        if not run_child:
            assert workflow.memo() == expected_memo

        # Test missing value handling
        with pytest.raises(KeyError):
            workflow.memo_value("absent_memo", type_hint=MemoValue)
        with pytest.raises(KeyError):
            workflow.memo_value("absent_memo")

        # Test default value handling
        assert (
            workflow.memo_value("absent_memo", "default value", type_hint=MemoValue)
            == "default value"
        )
        assert workflow.memo_value("absent_memo", "default value") == "default value"
        assert workflow.memo_value(
            "dict_memo", "default value", type_hint=MemoValue
        ) == MemoValue(field1="dict")
        assert workflow.memo_value("dict_memo", "default value") == {"field1": "dict"}

        # Saving original memo to pass to child workflow
        old_memo = dict(workflow.memo())

        # Test upsert
        assert workflow.memo_value("changed_memo", type_hint=MemoValue) == MemoValue(
            field1="old value"
        )
        assert workflow.memo_value("removed_memo", type_hint=MemoValue) == MemoValue(
            field1="removed"
        )
        with pytest.raises(KeyError):
            workflow.memo_value("added_memo", type_hint=MemoValue)

        workflow.upsert_memo(
            {
                "changed_memo": MemoValue(field1="new value"),
                "added_memo": MemoValue(field1="added"),
                "removed_memo": None,
            }
        )

        assert workflow.memo_value("changed_memo", type_hint=MemoValue) == MemoValue(
            field1="new value"
        )
        assert workflow.memo_value("added_memo", type_hint=MemoValue) == MemoValue(
            field1="added"
        )
        with pytest.raises(KeyError):
            workflow.memo_value("removed_memo", type_hint=MemoValue)

        # Run second time as child workflow
        if run_child:
            await workflow.execute_child_workflow(
                MemoWorkflow.run, False, memo=old_memo
            )


async def test_workflow_memo(client: Client):
    async with new_worker(client, MemoWorkflow) as worker:
        # Run workflow
        handle = await client.start_workflow(
            MemoWorkflow.run,
            True,
            id=f"workflow-{uuid.uuid4()}",
            task_queue=worker.task_queue,
            memo={
                "dict_memo": {"field1": "dict"},
                "dataclass_memo": MemoValue(field1="data"),
                "changed_memo": MemoValue(field1="old value"),
                "removed_memo": MemoValue(field1="removed"),
            },
        )
        await handle.result()
        desc = await handle.describe()
        # Check untyped memo
        assert (await desc.memo()) == {
            "dict_memo": {"field1": "dict"},
            "dataclass_memo": {"field1": "data"},
            "changed_memo": {"field1": "new value"},
            "added_memo": {"field1": "added"},
        }
        # Check typed memo
        assert (
            await desc.memo_value("dataclass_memo", type_hint=MemoValue)
        ) == MemoValue(field1="data")
        # Check default
        assert (
            await desc.memo_value("absent_memo", "default value")
        ) == "default value"
        # Check key error
        with pytest.raises(KeyError):
            await desc.memo_value("absent_memo")


@workflow.defn
class QueryAffectConditionWorkflow:
    def __init__(self) -> None:
        self.seen_query = False

    @workflow.run
    async def run(self) -> None:
        def condition_never_after_query():
            assert not self.seen_query
            return False

        while True:
            await workflow.wait_condition(condition_never_after_query)

    @workflow.query
    def check_condition(self) -> bool:
        # This is a bad thing, to mutate a workflow during a query, this is just
        # for this test
        self.seen_query = True
        return True


async def test_workflow_query_does_not_run_condition(client: Client):
    async with new_worker(client, QueryAffectConditionWorkflow) as worker:
        handle = await client.start_workflow(
            QueryAffectConditionWorkflow.run,
            id=f"workflow-{uuid.uuid4()}",
            task_queue=worker.task_queue,
        )
        assert await handle.query(QueryAffectConditionWorkflow.check_condition)


@workflow.defn
class CancelSignalAndTimerFiredInSameTaskWorkflow:
    @workflow.run
    async def run(self) -> None:
        # Start a 1 hour timer
        self.timer_task = asyncio.create_task(asyncio.sleep(60 * 60))
        # Wait on it
        try:
            await self.timer_task
            assert False
        except asyncio.CancelledError:
            pass

    @workflow.signal
    def cancel_timer(self) -> None:
        self.timer_task.cancel()


async def test_workflow_cancel_signal_and_timer_fired_in_same_task(
    client: Client, env: WorkflowEnvironment
):
    # This test only works when we support time skipping
    if not env.supports_time_skipping:
        pytest.skip("Need to skip time to validate this test")

    # TODO(cretz): There is a bug in the Java test server, probably
    # https://github.com/temporalio/sdk-java/issues/1138 where the first
    # unlock-and-sleep hangs when running this test after
    # test_workflow_cancel_activity. So we create a new test environment here.
    async with await WorkflowEnvironment.start_time_skipping() as env:
        # Start worker for 30 mins. Need to disable workflow cache since we
        # restart the worker and don't want to pay the sticky queue penalty.
        async with new_worker(
            client, CancelSignalAndTimerFiredInSameTaskWorkflow, max_cached_workflows=0
        ) as worker:
            task_queue = worker.task_queue
            handle = await client.start_workflow(
                CancelSignalAndTimerFiredInSameTaskWorkflow.run,
                id=f"workflow-{uuid.uuid4()}",
                task_queue=task_queue,
            )
            # Wait 30 mins so the worker is waiting on timer
            await env.sleep(30 * 60)

        # Listen to handler result in background so the auto-skipping works
        result_task = asyncio.create_task(handle.result())

        # Now that worker is stopped, send a signal and wait another hour to pass
        # the timer
        await handle.signal(CancelSignalAndTimerFiredInSameTaskWorkflow.cancel_timer)
        await env.sleep(60 * 60)

        # Start worker again and wait for workflow completion
        async with new_worker(
            client,
            CancelSignalAndTimerFiredInSameTaskWorkflow,
            task_queue=task_queue,
            max_cached_workflows=0,
        ):
            # This used to not complete because a signal cancelling the timer was
            # not respected by the timer fire
            await result_task


class MyCustomError(ApplicationError):
    def __init__(self, message: str) -> None:
        super().__init__(message, type="MyCustomError", non_retryable=True)


@activity.defn
async def custom_error_activity() -> NoReturn:
    raise MyCustomError("activity error!")


@workflow.defn
class CustomErrorWorkflow:
    @workflow.run
    async def run(self) -> NoReturn:
        try:
            await workflow.execute_activity(
                custom_error_activity, schedule_to_close_timeout=timedelta(seconds=30)
            )
        except ActivityError:
            raise MyCustomError("workflow error!")


class CustomFailureConverter(DefaultFailureConverterWithEncodedAttributes):
    # We'll override from failure to convert back to our type
    def from_failure(
        self, failure: Failure, payload_converter: PayloadConverter
    ) -> BaseException:
        err = super().from_failure(failure, payload_converter)
        if isinstance(err, ApplicationError) and err.type == "MyCustomError":
            my_err = MyCustomError(err.message)
            my_err.__cause__ = err.__cause__
            err = my_err
        return err


async def test_workflow_custom_failure_converter(client: Client):
    # Clone the client but change the data converter to use our failure
    # converter
    config = client.config()
    config["data_converter"] = dataclasses.replace(
        config["data_converter"],
        failure_converter_class=CustomFailureConverter,
    )
    client = Client(**config)

    # Run workflow and confirm error
    async with new_worker(
        client, CustomErrorWorkflow, activities=[custom_error_activity]
    ) as worker:
        handle = await client.start_workflow(
            CustomErrorWorkflow.run,
            id=f"workflow-{uuid.uuid4()}",
            task_queue=worker.task_queue,
        )
        with pytest.raises(WorkflowFailureError) as err:
            await handle.result()

    # Check error is as expected
    assert isinstance(err.value.cause, MyCustomError)
    assert err.value.cause.message == "workflow error!"
    assert isinstance(err.value.cause.cause, ActivityError)
    assert isinstance(err.value.cause.cause.cause, MyCustomError)
    assert err.value.cause.cause.cause.message == "activity error!"
    assert err.value.cause.cause.cause.cause is None

    # Check in history it is encoded
    failure = (
        (await handle.fetch_history())
        .events[-1]
        .workflow_execution_failed_event_attributes.failure
    )
    assert failure.application_failure_info.type == "MyCustomError"
    while True:
        assert failure.message == "Encoded failure"
        assert failure.stack_trace == ""
        attrs: Dict[str, Any] = PayloadConverter.default.from_payloads(
            [failure.encoded_attributes]
        )[0]
        assert "message" in attrs
        assert "stack_trace" in attrs
        if not failure.HasField("cause"):
            break
        failure = failure.cause


@dataclass
class OptionalParam:
    some_string: str


@workflow.defn
class OptionalParamWorkflow:
    @workflow.run
    async def run(
        self, some_param: Optional[OptionalParam] = OptionalParam(some_string="default")
    ) -> Optional[OptionalParam]:
        assert some_param is None or (
            isinstance(some_param, OptionalParam)
            and some_param.some_string in ["default", "foo"]
        )
        return some_param


async def test_workflow_optional_param(client: Client):
    async with new_worker(client, OptionalParamWorkflow) as worker:
        # Don't send a parameter and confirm it is defaulted
        result1 = await client.execute_workflow(
            "OptionalParamWorkflow",
            id=f"workflow-{uuid.uuid4()}",
            task_queue=worker.task_queue,
            result_type=OptionalParam,
        )
        assert result1 == OptionalParam(some_string="default")
        # Send None explicitly
        result2 = await client.execute_workflow(
            OptionalParamWorkflow.run,
            None,
            id=f"workflow-{uuid.uuid4()}",
            task_queue=worker.task_queue,
        )
        assert result2 is None
        # Send param explicitly
        result3 = await client.execute_workflow(
            OptionalParamWorkflow.run,
            OptionalParam(some_string="foo"),
            id=f"workflow-{uuid.uuid4()}",
            task_queue=worker.task_queue,
        )
        assert result3 == OptionalParam(some_string="foo")


class ExceptionRaisingPayloadConverter(DefaultPayloadConverter):
    bad_outbound_str = "bad-outbound-payload-str"
    bad_inbound_str = "bad-inbound-payload-str"

    def to_payloads(self, values: Sequence[Any]) -> List[Payload]:
        if any(
            value == ExceptionRaisingPayloadConverter.bad_outbound_str
            for value in values
        ):
            raise ApplicationError("Intentional outbound converter failure")
        return super().to_payloads(values)

    def from_payloads(
        self, payloads: Sequence[Payload], type_hints: Optional[List] = None
    ) -> List[Any]:
        # Check if any payloads contain the bad data
        for payload in payloads:
            if (
                ExceptionRaisingPayloadConverter.bad_inbound_str.encode()
                in payload.data
            ):
                raise ApplicationError("Intentional inbound converter failure")
        return super().from_payloads(payloads, type_hints)


@workflow.defn
class ExceptionRaisingConverterWorkflow:
    @workflow.run
    async def run(self, some_param: str) -> str:
        return some_param


async def test_exception_raising_converter_param(client: Client):
    # Clone the client but change the data converter to use our converter
    config = client.config()
    config["data_converter"] = dataclasses.replace(
        config["data_converter"],
        payload_converter_class=ExceptionRaisingPayloadConverter,
    )
    client = Client(**config)

    # Run workflow and confirm error
    async with new_worker(client, ExceptionRaisingConverterWorkflow) as worker:
        with pytest.raises(WorkflowFailureError) as err:
            await client.execute_workflow(
                ExceptionRaisingConverterWorkflow.run,
                ExceptionRaisingPayloadConverter.bad_inbound_str,
                id=f"workflow-{uuid.uuid4()}",
                task_queue=worker.task_queue,
            )
        assert isinstance(err.value.cause, ApplicationError)
        assert "Intentional inbound converter failure" in str(err.value.cause)


@workflow.defn
class ActivityOutboundConversionFailureWorkflow:
    @workflow.run
    async def run(self) -> None:
        await workflow.execute_activity(
            "some-activity",
            ExceptionRaisingPayloadConverter.bad_outbound_str,
            start_to_close_timeout=timedelta(seconds=10),
        )


async def test_workflow_activity_outbound_conversion_failure(client: Client):
    # This test used to fail because we created commands _before_ we attempted
    # to convert the arguments thereby causing half-built commands to get sent
    # to the server.

    # Clone the client but change the data converter to use our converter
    config = client.config()
    config["data_converter"] = dataclasses.replace(
        config["data_converter"],
        payload_converter_class=ExceptionRaisingPayloadConverter,
    )
    client = Client(**config)
    async with new_worker(client, ActivityOutboundConversionFailureWorkflow) as worker:
        with pytest.raises(WorkflowFailureError) as err:
            await client.execute_workflow(
                ActivityOutboundConversionFailureWorkflow.run,
                id=f"wf-{uuid.uuid4()}",
                task_queue=worker.task_queue,
            )
        assert isinstance(err.value.cause, ApplicationError)
        assert "Intentional outbound converter failure" in str(err.value.cause)


@dataclass
class ManualResultType:
    some_string: str


@activity.defn
async def manual_result_type_activity() -> ManualResultType:
    return ManualResultType(some_string="from-activity")


@workflow.defn
class ManualResultTypeWorkflow:
    @workflow.run
    async def run(self) -> ManualResultType:
        # Only check activity and child if not a child ourselves
        if not workflow.info().parent:
            # Activity without result type and with
            res1 = await workflow.execute_activity(
                "manual_result_type_activity",
                schedule_to_close_timeout=timedelta(minutes=2),
            )
            assert res1 == {"some_string": "from-activity"}
            res2 = await workflow.execute_activity(
                "manual_result_type_activity",
                result_type=ManualResultType,
                schedule_to_close_timeout=timedelta(minutes=2),
            )
            assert res2 == ManualResultType(some_string="from-activity")
            # Child without result type and with
            res3 = await workflow.execute_child_workflow(
                "ManualResultTypeWorkflow",
            )
            assert res3 == {"some_string": "from-workflow"}
            res4 = await workflow.execute_child_workflow(
                "ManualResultTypeWorkflow",
                result_type=ManualResultType,
            )
            assert res4 == ManualResultType(some_string="from-workflow")
        return ManualResultType(some_string="from-workflow")

    @workflow.query
    def some_query(self) -> ManualResultType:
        return ManualResultType(some_string="from-query")


async def test_manual_result_type(client: Client):
    async with new_worker(
        client, ManualResultTypeWorkflow, activities=[manual_result_type_activity]
    ) as worker:
        # Workflow without result type and with
        res1 = await client.execute_workflow(
            "ManualResultTypeWorkflow",
            id=f"workflow-{uuid.uuid4()}",
            task_queue=worker.task_queue,
        )
        assert res1 == {"some_string": "from-workflow"}
        handle = await client.start_workflow(
            "ManualResultTypeWorkflow",
            id=f"workflow-{uuid.uuid4()}",
            task_queue=worker.task_queue,
            result_type=ManualResultType,
        )
        res2 = await handle.result()
        assert res2 == ManualResultType(some_string="from-workflow")
        # Query without result type and with
        res3 = await handle.query("some_query")
        assert res3 == {"some_string": "from-query"}
        res4 = await handle.query("some_query", result_type=ManualResultType)
        assert res4 == ManualResultType(some_string="from-query")


@activity.defn
async def wait_forever_activity() -> None:
    await asyncio.Future()


@workflow.defn
class WaitForeverWorkflow:
    @workflow.run
    async def run(self) -> None:
        await asyncio.Future()


@workflow.defn
class CacheEvictionTearDownWorkflow:
    def __init__(self) -> None:
        self._signal_count = 0

    @workflow.run
    async def run(self) -> None:
        # Start several things in background. This is just to show that eviction
        # can work even with these things running.
        tasks = [
            asyncio.create_task(
                workflow.execute_activity(
                    wait_forever_activity, start_to_close_timeout=timedelta(hours=1)
                )
            ),
            asyncio.create_task(
                workflow.execute_child_workflow(WaitForeverWorkflow.run)
            ),
            asyncio.create_task(asyncio.sleep(1000)),
            asyncio.shield(
                workflow.execute_activity(
                    wait_forever_activity, start_to_close_timeout=timedelta(hours=1)
                )
            ),
            asyncio.create_task(workflow.wait_condition(lambda: False)),
        ]
        gather_fut = asyncio.gather(*tasks, return_exceptions=True)
        # Let's also start something in the background that we never wait on
        asyncio.create_task(asyncio.sleep(1000))
        try:
            # Wait for signal count to reach 2
            await asyncio.sleep(0.01)
            await workflow.wait_condition(lambda: self._signal_count > 1)
        finally:
            # This finally, on eviction, is actually called but the command
            # should be ignored
            await asyncio.sleep(0.01)
            await workflow.wait_condition(lambda: self._signal_count > 2)
            # Cancel gather tasks and wait on them, but ignore the errors
            for task in tasks:
                task.cancel()
            await gather_fut

    @workflow.signal
    async def signal(self) -> None:
        self._signal_count += 1

    @workflow.query
    def signal_count(self) -> int:
        return self._signal_count


async def test_cache_eviction_tear_down(client: Client):
    # This test simulates forcing eviction. This used to raise GeneratorExit on
    # GC which triggered the finally which could run on any thread Python
    # chooses, but now we expect eviction to properly tear down tasks and
    # therefore we cancel them
    async with new_worker(
        client,
        CacheEvictionTearDownWorkflow,
        WaitForeverWorkflow,
        activities=[wait_forever_activity],
        max_cached_workflows=0,
    ) as worker:
        # Put a hook to catch unraisable exceptions
        old_hook = sys.unraisablehook
        hook_calls: List[Any] = []
        sys.unraisablehook = hook_calls.append
        try:
            handle = await client.start_workflow(
                CacheEvictionTearDownWorkflow.run,
                id=f"wf-{uuid.uuid4()}",
                task_queue=worker.task_queue,
            )

            async def signal_count() -> int:
                return await handle.query(CacheEvictionTearDownWorkflow.signal_count)

            # Confirm signal count as 0
            await assert_eq_eventually(0, signal_count)

            # Send signal and confirm it's at 1
            await handle.signal(CacheEvictionTearDownWorkflow.signal)
            await assert_eq_eventually(1, signal_count)

            await handle.signal(CacheEvictionTearDownWorkflow.signal)
            await assert_eq_eventually(2, signal_count)

            await handle.signal(CacheEvictionTearDownWorkflow.signal)
            await assert_eq_eventually(3, signal_count)

            await handle.result()
        finally:
            sys.unraisablehook = old_hook

        # Confirm no unraisable exceptions
        assert not hook_calls


@dataclass
class CapturedEvictionException:
    is_replaying: bool
    exception: BaseException


captured_eviction_exceptions: List[CapturedEvictionException] = []


@workflow.defn(sandboxed=False)
class EvictionCaptureExceptionWorkflow:
    @workflow.run
    async def run(self) -> None:
        # Going to sleep so we can force eviction
        try:
            await asyncio.sleep(0.01)
        except BaseException as err:
            captured_eviction_exceptions.append(
                CapturedEvictionException(
                    is_replaying=workflow.unsafe.is_replaying(), exception=err
                )
            )


async def test_workflow_eviction_exception(client: Client):
    assert not captured_eviction_exceptions

    # Run workflow with no cache (forces eviction every step)
    async with new_worker(
        client, EvictionCaptureExceptionWorkflow, max_cached_workflows=0
    ) as worker:
        await client.execute_workflow(
            EvictionCaptureExceptionWorkflow.run,
            id=f"workflow-{uuid.uuid4()}",
            task_queue=worker.task_queue,
        )

    # Confirm expected eviction replaying state and exception type
    assert len(captured_eviction_exceptions) == 1
    assert captured_eviction_exceptions[0].is_replaying
    assert (
        type(captured_eviction_exceptions[0].exception).__name__
        == "_WorkflowBeingEvictedError"
    )


@dataclass
class DynamicWorkflowValue:
    some_string: str


@workflow.defn(dynamic=True)
class DynamicWorkflow:
    @workflow.run
    async def run(self, args: Sequence[RawValue]) -> DynamicWorkflowValue:
        assert len(args) == 2
        arg1 = workflow.payload_converter().from_payload(
            args[0].payload, DynamicWorkflowValue
        )
        assert isinstance(arg1, DynamicWorkflowValue)
        arg2 = workflow.payload_converter().from_payload(
            args[1].payload, DynamicWorkflowValue
        )
        assert isinstance(arg1, DynamicWorkflowValue)
        return DynamicWorkflowValue(
            f"{workflow.info().workflow_type} - {arg1.some_string} - {arg2.some_string}"
        )


async def test_workflow_dynamic(client: Client):
    async with new_worker(client, DynamicWorkflow) as worker:
        result = await client.execute_workflow(
            "some-workflow",
            args=[DynamicWorkflowValue("val1"), DynamicWorkflowValue("val2")],
            id=f"wf-{uuid.uuid4()}",
            task_queue=worker.task_queue,
            result_type=DynamicWorkflowValue,
        )
        assert isinstance(result, DynamicWorkflowValue)
        assert result == DynamicWorkflowValue("some-workflow - val1 - val2")


@workflow.defn
class QueriesDoingBadThingsWorkflow:
    @workflow.run
    async def run(self) -> None:
        await workflow.wait_condition(lambda: False)

    @workflow.query
    async def bad_query(self, bad_thing: str) -> str:
        if bad_thing == "wait_condition":
            await workflow.wait_condition(lambda: True)
        elif bad_thing == "continue_as_new":
            workflow.continue_as_new()
        elif bad_thing == "upsert_search_attribute":
            workflow.upsert_search_attributes({"foo": ["bar"]})
        elif bad_thing == "start_activity":
            workflow.start_activity(
                "some-activity", start_to_close_timeout=timedelta(minutes=10)
            )
        elif bad_thing == "start_child_workflow":
            await workflow.start_child_workflow("some-workflow")
        elif bad_thing == "random":
            workflow.random().random()
        elif bad_thing == "set_query_handler":
            workflow.set_query_handler("some-handler", lambda: "whatever")
        elif bad_thing == "patch":
            workflow.patched("some-patch")
        elif bad_thing == "signal_external_handle":
            await workflow.get_external_workflow_handle("some-id").signal("some-signal")
        return "should never get here"


async def test_workflow_queries_doing_bad_things(client: Client):
    async with new_worker(client, QueriesDoingBadThingsWorkflow) as worker:
        handle = await client.start_workflow(
            QueriesDoingBadThingsWorkflow.run,
            id=f"wf-{uuid.uuid4()}",
            task_queue=worker.task_queue,
        )

        async def assert_bad_query(bad_thing: str) -> None:
            with pytest.raises(WorkflowQueryFailedError) as err:
                _ = await handle.query(
                    QueriesDoingBadThingsWorkflow.bad_query, bad_thing
                )
            assert "While in read-only function, action attempted" in str(err)

        await assert_bad_query("wait_condition")
        await assert_bad_query("continue_as_new")
        await assert_bad_query("upsert_search_attribute")
        await assert_bad_query("start_activity")
        await assert_bad_query("start_child_workflow")
        await assert_bad_query("random")
        await assert_bad_query("set_query_handler")
        await assert_bad_query("patch")
        await assert_bad_query("signal_external_handle")


# typing.Self only in 3.11+
if sys.version_info >= (3, 11):

    @dataclass
    class AnnotatedWithSelfParam:
        some_str: str

    @workflow.defn
    class WorkflowAnnotatedWithSelf:
        @workflow.run
        async def run(self: typing.Self, some_arg: AnnotatedWithSelfParam) -> str:
            assert isinstance(some_arg, AnnotatedWithSelfParam)
            return some_arg.some_str

    async def test_workflow_annotated_with_self(client: Client):
        async with new_worker(client, WorkflowAnnotatedWithSelf) as worker:
            assert "foo" == await client.execute_workflow(
                WorkflowAnnotatedWithSelf.run,
                AnnotatedWithSelfParam(some_str="foo"),
                id=f"wf-{uuid.uuid4()}",
                task_queue=worker.task_queue,
            )


@activity.defn
async def custom_metrics_activity() -> None:
    counter = activity.metric_meter().create_counter(
        "my-activity-counter", "my-activity-description", "my-activity-unit"
    )
    counter.add(12)
    counter.add(34, {"my-activity-extra-attr": 12.34})


@workflow.defn
class CustomMetricsWorkflow:
    @workflow.run
    async def run(self) -> None:
        await workflow.execute_activity(
            custom_metrics_activity, schedule_to_close_timeout=timedelta(seconds=30)
        )

        histogram = workflow.metric_meter().create_histogram(
            "my-workflow-histogram", "my-workflow-description", "my-workflow-unit"
        )
        histogram.record(56)
        histogram.with_additional_attributes({"my-workflow-extra-attr": 1234}).record(
            78
        )


async def test_workflow_custom_metrics(client: Client):
    # Run worker with default runtime which is noop meter just to confirm it
    # doesn't fail
    async with new_worker(
        client, CustomMetricsWorkflow, activities=[custom_metrics_activity]
    ) as worker:
        await client.execute_workflow(
            CustomMetricsWorkflow.run,
            id=f"wf-{uuid.uuid4()}",
            task_queue=worker.task_queue,
        )

    # Create new runtime with Prom server
    prom_addr = f"127.0.0.1:{find_free_port()}"
    runtime = Runtime(
        telemetry=TelemetryConfig(
            metrics=PrometheusConfig(bind_address=prom_addr), metric_prefix="foo_"
        )
    )

    # Confirm meter fails with bad attribute type
    with pytest.raises(TypeError) as err:
        runtime.metric_meter.with_additional_attributes({"some_attr": None})  # type: ignore
    assert str(err.value).startswith("Invalid value type for key")

    # New client with the runtime
    client = await Client.connect(
        client.service_client.config.target_host,
        namespace=client.namespace,
        runtime=runtime,
    )

    async with new_worker(
        client, CustomMetricsWorkflow, activities=[custom_metrics_activity]
    ) as worker:
        # Record a gauge at runtime level
        gauge = runtime.metric_meter.with_additional_attributes(
            {"my-runtime-extra-attr1": "val1", "my-runtime-extra-attr2": True}
        ).create_gauge("my-runtime-gauge", "my-runtime-description")
        gauge.set(90)

        # Run workflow
        await client.execute_workflow(
            CustomMetricsWorkflow.run,
            id=f"wf-{uuid.uuid4()}",
            task_queue=worker.task_queue,
        )

        # Get Prom dump
        with urlopen(url=f"http://{prom_addr}/metrics") as f:
            prom_str: str = f.read().decode("utf-8")
            prom_lines = prom_str.splitlines()

        # Intentionally naive metric checker
        def matches_metric_line(
            line: str, name: str, at_least_labels: Mapping[str, str], value: int
        ) -> bool:
            # Must have metric name
            if not line.startswith(name + "{"):
                return False
            # Must have labels (don't escape for this test)
            for k, v in at_least_labels.items():
                if f'{k}="{v}"' not in line:
                    return False
            return line.endswith(f" {value}")

        def assert_metric_exists(
            name: str, at_least_labels: Mapping[str, str], value: int
        ) -> None:
            assert any(
                matches_metric_line(line, name, at_least_labels, value)
                for line in prom_lines
            )

        def assert_description_exists(name: str, description: str) -> None:
            assert f"# HELP {name} {description}" in prom_lines

        # Check some metrics are as we expect
        assert_description_exists("my_runtime_gauge", "my-runtime-description")
        assert_metric_exists(
            "my_runtime_gauge",
            {
                "my_runtime_extra_attr1": "val1",
                "my_runtime_extra_attr2": "true",
                # Also confirm global service name label
                "service_name": "temporal-core-sdk",
            },
            90,
        )
        assert_description_exists("my_workflow_histogram", "my-workflow-description")
        assert_metric_exists("my_workflow_histogram_sum", {}, 56)
        assert_metric_exists(
            "my_workflow_histogram_sum",
            {
                "my_workflow_extra_attr": "1234",
                # Also confirm some workflow labels
                "namespace": client.namespace,
                "task_queue": worker.task_queue,
                "workflow_type": "CustomMetricsWorkflow",
            },
            78,
        )
        assert_description_exists("my_activity_counter", "my-activity-description")
        assert_metric_exists("my_activity_counter", {}, 12)
        assert_metric_exists(
            "my_activity_counter",
            {
                "my_activity_extra_attr": "12.34",
                # Also confirm some activity labels
                "namespace": client.namespace,
                "task_queue": worker.task_queue,
                "activity_type": "custom_metrics_activity",
            },
            34,
        )
        # Also check Temporal metric got its prefix
        assert_metric_exists(
            "foo_workflow_completed", {"workflow_type": "CustomMetricsWorkflow"}, 1
        )


async def test_workflow_buffered_metrics(client: Client):
    # Create runtime with metric buffer
    buffer = MetricBuffer(10000)
    runtime = Runtime(
        telemetry=TelemetryConfig(metrics=buffer, metric_prefix="some_prefix_")
    )

    # Confirm no updates yet
    assert not buffer.retrieve_updates()

    # Create a counter and make one with more attrs
    runtime_counter = runtime.metric_meter.create_counter(
        "runtime-counter", "runtime-counter-desc", "runtime-counter-unit"
    )
    runtime_counter_with_attrs = runtime_counter.with_additional_attributes(
        {"foo": "bar", "baz": 123}
    )

    # Send adds to both
    runtime_counter.add(100)
    runtime_counter_with_attrs.add(200)

    # Get updates and check their values
    runtime_updates1 = buffer.retrieve_updates()
    assert len(runtime_updates1) == 2
    # Check that the metric fields are right
    assert runtime_updates1[0].metric.name == "runtime-counter"
    assert runtime_updates1[0].metric.description == "runtime-counter-desc"
    assert runtime_updates1[0].metric.unit == "runtime-counter-unit"
    assert runtime_updates1[0].metric.kind == BUFFERED_METRIC_KIND_COUNTER
    # Check that the metric is the exact same object all the way from Rust
    assert id(runtime_updates1[0].metric) == id(runtime_updates1[1].metric)
    # Check the values and attributes
    assert runtime_updates1[0].value == 100
    assert runtime_updates1[0].attributes == {"service_name": "temporal-core-sdk"}
    assert runtime_updates1[1].value == 200
    assert runtime_updates1[1].attributes == {
        "service_name": "temporal-core-sdk",
        "foo": "bar",
        "baz": 123,
    }

    # Confirm no more updates
    assert not buffer.retrieve_updates()

    # Send some more adds and check
    runtime_counter.add(300)
    runtime_counter_with_attrs.add(400)
    runtime_updates2 = buffer.retrieve_updates()
    assert len(runtime_updates2)
    # Check that metrics are the same exact object as before
    assert id(runtime_updates1[0].metric) == id(runtime_updates2[0].metric)
    assert id(runtime_updates1[1].metric) == id(runtime_updates2[1].metric)
    # Check that even the attribute dictionaries are exact same objects as before
    assert id(runtime_updates1[0].attributes) == id(runtime_updates2[0].attributes)
    assert id(runtime_updates1[1].attributes) == id(runtime_updates2[1].attributes)
    # Check values
    assert runtime_updates2[0].value == 300
    assert runtime_updates2[1].value == 400

    # Create a new client on the runtime and execute the custom metric workflow
    client = await Client.connect(
        client.service_client.config.target_host,
        namespace=client.namespace,
        runtime=runtime,
    )
    async with new_worker(
        client, CustomMetricsWorkflow, activities=[custom_metrics_activity]
    ) as worker:
        await client.execute_workflow(
            CustomMetricsWorkflow.run,
            id=f"wf-{uuid.uuid4()}",
            task_queue=worker.task_queue,
        )

    # Drain updates and confirm updates exist as expected
    updates = buffer.retrieve_updates()
    # Workflow update histogram, with some extra sanity checks
    assert any(
        update.metric.name == "my-workflow-histogram"
        and update.metric.description == "my-workflow-description"
        and update.metric.unit == "my-workflow-unit"
        and update.metric.kind == BUFFERED_METRIC_KIND_HISTOGRAM
        and update.attributes["namespace"] == client.namespace
        and update.attributes["task_queue"] == worker.task_queue
        and update.attributes["workflow_type"] == "CustomMetricsWorkflow"
        and "my-workflow-extra-attr" not in update.attributes
        and update.value == 56
        for update in updates
    )
    assert any(
        update.metric.name == "my-workflow-histogram"
        and update.attributes.get("my-workflow-extra-attr") == 1234
        and update.value == 78
        for update in updates
    )
    # Check activity counter too
    assert any(
        update.metric.name == "my-activity-counter"
        and update.metric.description == "my-activity-description"
        and update.metric.unit == "my-activity-unit"
        and update.metric.kind == BUFFERED_METRIC_KIND_COUNTER
        and update.attributes["namespace"] == client.namespace
        and update.attributes["task_queue"] == worker.task_queue
        and update.attributes["activity_type"] == "custom_metrics_activity"
        and "my-activity-extra-attr" not in update.attributes
        and update.value == 12
        for update in updates
    )
    assert any(
        update.metric.name == "my-activity-counter"
        and update.attributes.get("my-activity-extra-attr") == 12.34
        and update.value == 34
        for update in updates
    )
    # Check for a Temporal metric too
    assert any(
        update.metric.name == "some_prefix_workflow_completed"
        and update.attributes["workflow_type"] == "CustomMetricsWorkflow"
        and update.value == 1
        for update in updates
    )


async def test_workflow_metrics_other_types(client: Client):
    async def do_stuff(buffer: MetricBuffer) -> None:
        runtime = Runtime(telemetry=TelemetryConfig(metrics=buffer))
        new_client = await Client.connect(
            client.service_client.config.target_host,
            namespace=client.namespace,
            runtime=runtime,
        )
        async with new_worker(new_client, HelloWorkflow) as worker:
            await new_client.execute_workflow(
                HelloWorkflow.run,
                "Temporal",
                id=f"wf-{uuid.uuid4()}",
                task_queue=worker.task_queue,
            )
        # Also, add some manual types beyond the defaults tested in other tests
        runtime.metric_meter.create_histogram_float("my-histogram-float").record(1.23)
        runtime.metric_meter.create_histogram_timedelta(
            "my-histogram-timedelta"
        ).record(timedelta(days=2, seconds=3, milliseconds=4))
        runtime.metric_meter.create_gauge_float("my-gauge-float").set(4.56)

    # Create a buffer, do stuff, check the metrics
    buffer = MetricBuffer(10000)
    await do_stuff(buffer)
    updates = buffer.retrieve_updates()
    assert any(
        u.metric.name == "temporal_workflow_task_execution_latency"
        # Took more than 3ms
        and u.value > 3
        and isinstance(u.value, int)
        and u.metric.unit == "ms"
        for u in updates
    )
    assert any(
        u.metric.name == "my-histogram-float"
        and u.value == 1.23
        and isinstance(u.value, float)
        for u in updates
    )
    assert any(
        u.metric.name == "my-histogram-timedelta"
        and u.value
        == int(timedelta(days=2, seconds=3, milliseconds=4).total_seconds() * 1000)
        and isinstance(u.value, int)
        for u in updates
    )
    assert any(
        u.metric.name == "my-gauge-float"
        and u.value == 4.56
        and isinstance(u.value, float)
        for u in updates
    )

    # Do it again with seconds
    buffer = MetricBuffer(10000, duration_format=MetricBufferDurationFormat.SECONDS)
    await do_stuff(buffer)
    updates = buffer.retrieve_updates()
    assert any(
        u.metric.name == "temporal_workflow_task_execution_latency"
        # Took less than 3s
        and u.value < 3
        and isinstance(u.value, float)
        and u.metric.unit == "s"
        for u in updates
    )
    assert any(
        u.metric.name == "my-histogram-timedelta"
        and u.value == timedelta(days=2, seconds=3, milliseconds=4).total_seconds()
        and isinstance(u.value, float)
        for u in updates
    )


bad_validator_fail_ct = 0
task_fail_ct = 0


@workflow.defn
class UpdateHandlersWorkflow:
    def __init__(self) -> None:
        self._last_event: Optional[str] = None

    @workflow.run
    async def run(self) -> None:
        workflow.set_update_handler("first_task_update", lambda: "worked")

        # Wait forever
        await asyncio.Future()

    @workflow.update
    def last_event(self, an_arg: str) -> str:
        if an_arg == "fail":
            raise ApplicationError("SyncFail")
        le = self._last_event or "<no event>"
        self._last_event = an_arg
        return le

    @last_event.validator
    def last_event_validator(self, an_arg: str) -> None:
        workflow.logger.info("Running validator with arg %s", an_arg)
        if an_arg == "reject_me":
            raise ApplicationError("Rejected")

    @workflow.update
    async def last_event_async(self, an_arg: str) -> str:
        await asyncio.sleep(1)
        if an_arg == "fail":
            raise ApplicationError("AsyncFail")
        le = self._last_event or "<no event>"
        self._last_event = an_arg
        return le

    @workflow.update
    async def runs_activity(self, name: str) -> str:
        act = workflow.start_activity(
            say_hello, name, schedule_to_close_timeout=timedelta(seconds=5)
        )
        act.cancel()
        await act
        return "done"

    @workflow.update(name="renamed")
    async def async_named(self) -> str:
        return "named"

    @workflow.update
    async def bad_validator(self) -> str:
        return "done"

    @bad_validator.validator
    def bad_validator_validator(self) -> None:
        global bad_validator_fail_ct
        # Run a command which should not be allowed the first few tries, then "fix" it as if new code was deployed
        if bad_validator_fail_ct < 2:
            bad_validator_fail_ct += 1
            workflow.start_activity(
                say_hello, "boo", schedule_to_close_timeout=timedelta(seconds=5)
            )

    @workflow.update
    async def set_dynamic(self) -> str:
        def dynahandler(name: str, _args: Sequence[RawValue]) -> str:
            return "dynahandler - " + name

        def dynavalidator(name: str, _args: Sequence[RawValue]) -> None:
            if name == "reject_me":
                raise ApplicationError("Rejected")

        workflow.set_dynamic_update_handler(dynahandler, validator=dynavalidator)
        return "set"

    @workflow.update
    def throws_runtime_err(self) -> None:
        global task_fail_ct
        if task_fail_ct < 1:
            task_fail_ct += 1
            raise RuntimeError("intentional failure")


async def test_workflow_update_handlers_happy(client: Client):
    async with new_worker(
        client, UpdateHandlersWorkflow, activities=[say_hello]
    ) as worker:
        wf_id = f"update-handlers-workflow-{uuid.uuid4()}"
        handle = await client.start_workflow(
            UpdateHandlersWorkflow.run,
            id=wf_id,
            task_queue=worker.task_queue,
        )

        # Dynamically registered and used in first task
        # TODO: Once https://github.com/temporalio/sdk-python/issues/462 is fixed, uncomment
        # assert "worked" == await handle.execute_update("first_task_update")

        # Normal handling
        last_event = await handle.execute_update(
            UpdateHandlersWorkflow.last_event, "val2"
        )
        assert "<no event>" == last_event

        # Async handler
        last_event = await handle.execute_update(
            UpdateHandlersWorkflow.last_event_async, "val3"
        )
        assert "val2" == last_event

        # Dynamic handler
        await handle.execute_update(UpdateHandlersWorkflow.set_dynamic)
        assert "dynahandler - made_up" == await handle.execute_update("made_up")

        # Name overload
        assert "named" == await handle.execute_update(
            UpdateHandlersWorkflow.async_named
        )

        # Get untyped handle
        assert "val3" == await client.get_workflow_handle(wf_id).execute_update(
            UpdateHandlersWorkflow.last_event, "val4"
        )


async def test_workflow_update_handlers_unhappy(client: Client):
    async with new_worker(client, UpdateHandlersWorkflow) as worker:
        handle = await client.start_workflow(
            UpdateHandlersWorkflow.run,
            id=f"update-handlers-workflow-unhappy-{uuid.uuid4()}",
            task_queue=worker.task_queue,
        )

        # Undefined handler
        with pytest.raises(WorkflowUpdateFailedError) as err:
            await handle.execute_update("whargarbl", "whatever")
        assert isinstance(err.value.cause, ApplicationError)
        assert "'whargarbl' expected but not found" in err.value.cause.message
        # TODO: Once https://github.com/temporalio/sdk-python/issues/462 is fixed, uncomment
        # assert (
        #     "known updates: [bad_validator first_task_update last_event last_event_async renamed runs_activity set_dynamic throws_runtime_err]"
        #     in err.value.cause.message
        # )

        # Rejection by validator
        with pytest.raises(WorkflowUpdateFailedError) as err:
            await handle.execute_update(UpdateHandlersWorkflow.last_event, "reject_me")
        assert isinstance(err.value.cause, ApplicationError)
        assert "Rejected" == err.value.cause.message

        # Failure during update handler
        with pytest.raises(WorkflowUpdateFailedError) as err:
            await handle.execute_update(UpdateHandlersWorkflow.last_event, "fail")
        assert isinstance(err.value.cause, ApplicationError)
        assert "SyncFail" == err.value.cause.message

        with pytest.raises(WorkflowUpdateFailedError) as err:
            await handle.execute_update(UpdateHandlersWorkflow.last_event_async, "fail")
        assert isinstance(err.value.cause, ApplicationError)
        assert "AsyncFail" == err.value.cause.message

        # Cancel inside handler
        with pytest.raises(WorkflowUpdateFailedError) as err:
            await handle.execute_update(UpdateHandlersWorkflow.runs_activity, "foo")
        assert isinstance(err.value.cause, CancelledError)

        # Incorrect args for handler
        with pytest.raises(WorkflowUpdateFailedError) as err:
            await handle.execute_update("last_event", args=[121, "badarg"])
        assert isinstance(err.value.cause, ApplicationError)
        assert (
            "last_event_validator() takes 2 positional arguments but 3 were given"
            in err.value.cause.message
        )

        # Un-deserializeable nonsense
        with pytest.raises(WorkflowUpdateFailedError) as err:
            await handle.execute_update(
                "last_event",
                arg=RawValue(
                    payload=Payload(
                        metadata={"encoding": b"u-dont-know-me"}, data=b"enchi-cat"
                    )
                ),
            )
        assert isinstance(err.value.cause, ApplicationError)
        assert "Failed decoding arguments" == err.value.cause.message

        # Dynamic handler
        await handle.execute_update(UpdateHandlersWorkflow.set_dynamic)

        # Rejection by dynamic handler validator
        with pytest.raises(WorkflowUpdateFailedError) as err:
            await handle.execute_update("reject_me")
        assert isinstance(err.value.cause, ApplicationError)
        assert "Rejected" == err.value.cause.message


async def test_workflow_update_task_fails(client: Client):
    # Need to not sandbox so behavior can change based on globals
    async with new_worker(
        client, UpdateHandlersWorkflow, workflow_runner=UnsandboxedWorkflowRunner()
    ) as worker:
        handle = await client.start_workflow(
            UpdateHandlersWorkflow.run,
            id=f"update-handlers-command-in-validator-{uuid.uuid4()}",
            task_queue=worker.task_queue,
            task_timeout=timedelta(seconds=1),
        )

        # This will produce a WFT failure which will eventually resolve and then this
        # update will return
        res = await handle.execute_update(UpdateHandlersWorkflow.bad_validator)
        assert res == "done"

        # Non-temporal failure should cause task failure in update handler
        await handle.execute_update(UpdateHandlersWorkflow.throws_runtime_err)

        # Verify task failures did happen
        global task_fail_ct, bad_validator_fail_ct
        assert task_fail_ct == 1
        assert bad_validator_fail_ct == 2


@workflow.defn
class UpdateRespectsFirstExecutionRunIdWorkflow:
    def __init__(self) -> None:
        self.update_received = False

    @workflow.run
    async def run(self) -> None:
        await workflow.wait_condition(lambda: self.update_received)

    @workflow.update
    async def update(self) -> None:
        self.update_received = True


async def test_workflow_update_respects_first_execution_run_id(
    client: Client, env: WorkflowEnvironment
):
    if env.supports_time_skipping:
        pytest.skip(
            "Java test server: https://github.com/temporalio/sdk-java/issues/1903"
        )
    # Start one workflow, obtain the run ID (r1), and let it complete. Start a second
    # workflow with the same workflow ID, and try to send an update using the handle from
    # r1.
    workflow_id = f"update-respects-first-execution-run-id-{uuid.uuid4()}"
    async with new_worker(client, UpdateRespectsFirstExecutionRunIdWorkflow) as worker:

        async def start_workflow(workflow_id: str) -> WorkflowHandle:
            return await client.start_workflow(
                UpdateRespectsFirstExecutionRunIdWorkflow.run,
                id=workflow_id,
                task_queue=worker.task_queue,
            )

        wf_execution_1_handle = await start_workflow(workflow_id)
        await wf_execution_1_handle.execute_update(
            UpdateRespectsFirstExecutionRunIdWorkflow.update
        )
        await wf_execution_1_handle.result()
        await start_workflow(workflow_id)

        # Execution 1 has closed. This would succeed if the update incorrectly targets
        # the second execution
        with pytest.raises(RPCError) as exc_info:
            await wf_execution_1_handle.execute_update(
                UpdateRespectsFirstExecutionRunIdWorkflow.update
            )
        assert exc_info.value.status == RPCStatusCode.NOT_FOUND
        assert "workflow execution not found" in str(exc_info.value)


@workflow.defn
class ImmediatelyCompleteUpdateAndWorkflow:
    def __init__(self) -> None:
        self._got_update = "no"

    @workflow.run
    async def run(self) -> str:
        return "workflow-done"

    @workflow.update
    async def update(self) -> str:
        self._got_update = "yes"
        return "update-done"

    @workflow.query
    def got_update(self) -> str:
        return self._got_update


async def test_workflow_update_before_worker_start(client: Client):
    # In order to confirm that all started workflows get updates before the
    # workflow completes, this test will start a workflow and start an update.
    # Only then will it start the worker to process both in the task. The
    # workflow and update should both succeed properly. This also invokes a
    # query to confirm update mutation. We do this with the cache off to confirm
    # replay behavior.

    # Start workflow
    task_queue = f"tq-{uuid.uuid4()}"
    handle = await client.start_workflow(
        ImmediatelyCompleteUpdateAndWorkflow.run,
        id=f"wf-{uuid.uuid4()}",
        task_queue=task_queue,
    )

    # Confirm update not there
    assert not await workflow_update_exists(client, handle.id, "my-update")

    # Execute update in background
    update_task = asyncio.create_task(
        handle.execute_update(
            ImmediatelyCompleteUpdateAndWorkflow.update, id="my-update"
        )
    )

    # Wait until update exists
    await assert_eq_eventually(
        True, lambda: workflow_update_exists(client, handle.id, "my-update")
    )

    # Start no-cache worker on the task queue
    async with new_worker(
        client,
        ImmediatelyCompleteUpdateAndWorkflow,
        task_queue=task_queue,
        max_cached_workflows=0,
    ):
        # Confirm workflow completed as expected
        assert "workflow-done" == await handle.result()
        assert "update-done" == await update_task
        assert "yes" == await handle.query(
            ImmediatelyCompleteUpdateAndWorkflow.got_update
        )


@workflow.defn
class UpdateSeparateHandleWorkflow:
    def __init__(self) -> None:
        self._complete = False
        self._complete_update = False

    @workflow.run
    async def run(self) -> str:
        await workflow.wait_condition(lambda: self._complete)
        return "workflow-done"

    @workflow.update
    async def update(self) -> str:
        await workflow.wait_condition(lambda: self._complete_update)
        self._complete = True
        return "update-done"

    @workflow.signal
    async def signal(self) -> None:
        self._complete_update = True


async def test_workflow_update_separate_handle(client: Client):
    async with new_worker(client, UpdateSeparateHandleWorkflow) as worker:
        # Start the workflow
        handle = await client.start_workflow(
            UpdateSeparateHandleWorkflow.run,
            id=f"wf-{uuid.uuid4()}",
            task_queue=worker.task_queue,
        )

        # Start an update waiting on accepted
        update_handle_1 = await handle.start_update(
            UpdateSeparateHandleWorkflow.update,
            wait_for_stage=WorkflowUpdateStage.ACCEPTED,
        )

        assert update_handle_1.workflow_run_id == handle.first_execution_run_id

        # Create another handle and have them both wait for update complete
        update_handle_2 = client.get_workflow_handle(
            handle.id, run_id=handle.result_run_id
        ).get_update_handle_for(UpdateSeparateHandleWorkflow.update, update_handle_1.id)
        update_handle_task1 = asyncio.create_task(update_handle_1.result())
        update_handle_task2 = asyncio.create_task(update_handle_2.result())

        # Signal completion and confirm all completed as expected
        await handle.signal(UpdateSeparateHandleWorkflow.signal)
        assert "update-done" == await update_handle_task1
        assert "update-done" == await update_handle_task2
        assert "workflow-done" == await handle.result()


@workflow.defn
class UpdateTimeoutOrCancelWorkflow:
    @workflow.run
    async def run(self) -> None:
        await workflow.wait_condition(lambda: False)

    @workflow.update
    async def do_update(self, sleep: float) -> None:
        await asyncio.sleep(sleep)


async def test_workflow_update_timeout_or_cancel(client: Client):
    # Confirm start timeout via short timeout on update w/ no worker running
    handle = await client.start_workflow(
        UpdateTimeoutOrCancelWorkflow.run,
        id=f"wf-{uuid.uuid4()}",
        task_queue="does-not-exist",
    )
    with pytest.raises(WorkflowUpdateRPCTimeoutOrCancelledError):
        await handle.start_update(
            UpdateTimeoutOrCancelWorkflow.do_update,
            1000,
            wait_for_stage=WorkflowUpdateStage.ACCEPTED,
            rpc_timeout=timedelta(milliseconds=1),
        )

    # Confirm start cancel via cancel on update w/ no worker running
    handle = await client.start_workflow(
        UpdateTimeoutOrCancelWorkflow.run,
        id=f"wf-{uuid.uuid4()}",
        task_queue="does-not-exist",
    )
    task = asyncio.create_task(
        handle.start_update(
            UpdateTimeoutOrCancelWorkflow.do_update,
            1000,
            wait_for_stage=WorkflowUpdateStage.ACCEPTED,
            id="my-update",
        )
    )
    # Have to wait for update to exist before cancelling to capture
    await assert_eq_eventually(
        True, lambda: workflow_update_exists(client, handle.id, "my-update")
    )
    task.cancel()
    with pytest.raises(WorkflowUpdateRPCTimeoutOrCancelledError):
        await task

    # Start worker
    async with new_worker(client, UpdateTimeoutOrCancelWorkflow) as worker:
        # Start the workflow
        handle = await client.start_workflow(
            UpdateTimeoutOrCancelWorkflow.run,
            id=f"wf-{uuid.uuid4()}",
            task_queue=worker.task_queue,
        )
        # Start an update
        update_handle = await handle.start_update(
            UpdateTimeoutOrCancelWorkflow.do_update,
            1000,
            wait_for_stage=WorkflowUpdateStage.ACCEPTED,
        )
        # Timeout a poll call
        with pytest.raises(WorkflowUpdateRPCTimeoutOrCancelledError):
            await update_handle.result(rpc_timeout=timedelta(milliseconds=1))

        # Cancel a poll call
        update_handle = await handle.start_update(
            UpdateTimeoutOrCancelWorkflow.do_update,
            1000,
            wait_for_stage=WorkflowUpdateStage.ACCEPTED,
        )
        result_task = asyncio.create_task(update_handle.result())
        # Unfortunately there is not a way for us to confirm this is actually
        # pending the server call and if you cancel early you get an asyncio
        # cancelled error because it never even reached the gRPC client. We
        # considered sleeping, but that makes for flaky tests. So what we are
        # going to do is patch the poll call to notify us when it was called.
        called = asyncio.Event()
        unpatched_call = client.workflow_service.poll_workflow_execution_update

        async def patched_call(*args, **kwargs):
            called.set()
            return await unpatched_call(*args, **kwargs)

        client.workflow_service.poll_workflow_execution_update = patched_call  # type: ignore
        try:
            await called.wait()
        finally:
            client.workflow_service.poll_workflow_execution_update = unpatched_call
        result_task.cancel()
        with pytest.raises(WorkflowUpdateRPCTimeoutOrCancelledError):
            await result_task


@workflow.defn
class TimeoutSupportWorkflow:
    @workflow.run
    async def run(self, approach: str) -> None:
        if sys.version_info < (3, 11):
            raise RuntimeError("Timeout only in >= 3.11")
        if approach == "timeout":
            async with asyncio.timeout(0.2):
                await workflow.execute_activity(
                    wait_cancel, schedule_to_close_timeout=timedelta(seconds=20)
                )
        elif approach == "timeout_at":
            async with asyncio.timeout_at(asyncio.get_running_loop().time() + 0.2):
                await workflow.execute_activity(
                    wait_cancel, schedule_to_close_timeout=timedelta(seconds=20)
                )
        elif approach == "wait_for":
            await asyncio.wait_for(
                workflow.execute_activity(
                    wait_cancel, schedule_to_close_timeout=timedelta(seconds=20)
                ),
                0.2,
            )
        elif approach == "call_later":
            activity_task = asyncio.create_task(
                workflow.execute_activity(
                    wait_cancel, schedule_to_close_timeout=timedelta(seconds=20)
                )
            )
            asyncio.get_running_loop().call_later(0.2, activity_task.cancel)
            await activity_task
        elif approach == "call_at":
            activity_task = asyncio.create_task(
                workflow.execute_activity(
                    wait_cancel, schedule_to_close_timeout=timedelta(seconds=20)
                )
            )
            asyncio.get_running_loop().call_at(
                asyncio.get_running_loop().time() + 0.2, activity_task.cancel
            )
            await activity_task
        else:
            raise RuntimeError(f"Unrecognized approach: {approach}")


@pytest.mark.parametrize(
    "approach", ["timeout", "timeout_at", "wait_for", "call_later", "call_at"]
)
async def test_workflow_timeout_support(client: Client, approach: str):
    if sys.version_info < (3, 11):
        pytest.skip("Timeout only in >= 3.11")
    async with new_worker(
        client, TimeoutSupportWorkflow, activities=[wait_cancel]
    ) as worker:
        # Run and confirm activity gets cancelled
        handle = await client.start_workflow(
            TimeoutSupportWorkflow.run,
            approach,
            id=f"workflow-{uuid.uuid4()}",
            task_queue=worker.task_queue,
        )
        with pytest.raises(WorkflowFailureError) as err:
            await handle.result()
        assert isinstance(err.value.cause, ActivityError)
        assert isinstance(err.value.cause.cause, CancelledError)
        # Check that no matter which approach, it made a 300ms timer
        found_timer = False
        async for e in handle.fetch_history_events():
            if e.HasField("timer_started_event_attributes"):
                assert (
                    e.timer_started_event_attributes.start_to_fire_timeout.ToMilliseconds()
                    == 200
                )
                found_timer = True
                break
        assert found_timer


@workflow.defn
class BuildIDInfoWorkflow:
    do_finish = False

    @workflow.run
    async def run(self):
        await asyncio.sleep(1)
        if workflow.info().get_current_build_id() == "1.0":
            await workflow.execute_activity(
                say_hello, "yo", schedule_to_close_timeout=timedelta(seconds=5)
            )
        await workflow.wait_condition(lambda: self.do_finish)

    @workflow.query
    def get_build_id(self) -> str:
        return workflow.info().get_current_build_id()

    @workflow.signal
    async def finish(self):
        self.do_finish = True


async def test_workflow_current_build_id_appropriately_set(
    client: Client, env: WorkflowEnvironment
):
    if env.supports_time_skipping:
        pytest.skip("Java test server does not support worker versioning")

    task_queue = str(uuid.uuid4())
    async with new_worker(
        client,
        BuildIDInfoWorkflow,
        activities=[say_hello],
        build_id="1.0",
        task_queue=task_queue,
    ) as worker:
        handle = await client.start_workflow(
            BuildIDInfoWorkflow.run,
            id=f"workflow-{uuid.uuid4()}",
            task_queue=worker.task_queue,
        )
        bid = await handle.query(BuildIDInfoWorkflow.get_build_id)
        assert bid == "1.0"
        await worker.shutdown()

    await client.workflow_service.reset_sticky_task_queue(
        ResetStickyTaskQueueRequest(
            namespace=client.namespace,
            execution=WorkflowExecution(workflow_id=handle.id),
        )
    )

    async with new_worker(
        client,
        BuildIDInfoWorkflow,
        activities=[say_hello],
        build_id="1.1",
        task_queue=task_queue,
    ) as worker:
        bid = await handle.query(BuildIDInfoWorkflow.get_build_id)
        assert bid == "1.0"
        await handle.signal(BuildIDInfoWorkflow.finish)
        bid = await handle.query(BuildIDInfoWorkflow.get_build_id)
        assert bid == "1.1"
        await handle.result()
        bid = await handle.query(BuildIDInfoWorkflow.get_build_id)
        assert bid == "1.1"

        await worker.shutdown()


class FailureTypesScenario(IntEnum):
    THROW_CUSTOM_EXCEPTION = 1
    CAUSE_NON_DETERMINISM = 2
    WAIT_FOREVER = 3


class FailureTypesCustomException(Exception): ...


class FailureTypesWorkflowBase(ABC):
    async def run(self, scenario: FailureTypesScenario) -> None:
        await self._apply_scenario(scenario)

    @workflow.signal
    async def signal(self, scenario: FailureTypesScenario) -> None:
        await self._apply_scenario(scenario)

    @workflow.update
    async def update(self, scenario: FailureTypesScenario) -> None:
        # We have to rollover the task so the task failure isn't treated as
        # non-acceptance
        await asyncio.sleep(0.01)
        await self._apply_scenario(scenario)

    async def _apply_scenario(self, scenario: FailureTypesScenario) -> None:
        if scenario == FailureTypesScenario.THROW_CUSTOM_EXCEPTION:
            raise FailureTypesCustomException("Intentional exception")
        elif scenario == FailureTypesScenario.CAUSE_NON_DETERMINISM:
            if not workflow.unsafe.is_replaying():
                await asyncio.sleep(0.01)
        elif scenario == FailureTypesScenario.WAIT_FOREVER:
            await workflow.wait_condition(lambda: False)


@workflow.defn
class FailureTypesUnconfiguredWorkflow(FailureTypesWorkflowBase):
    @workflow.run
    async def run(self, scenario: FailureTypesScenario) -> None:
        await super().run(scenario)


@workflow.defn(
    failure_exception_types=[FailureTypesCustomException, workflow.NondeterminismError]
)
class FailureTypesConfiguredExplicitlyWorkflow(FailureTypesWorkflowBase):
    @workflow.run
    async def run(self, scenario: FailureTypesScenario) -> None:
        await super().run(scenario)


@workflow.defn(failure_exception_types=[Exception])
class FailureTypesConfiguredInheritedWorkflow(FailureTypesWorkflowBase):
    @workflow.run
    async def run(self, scenario: FailureTypesScenario) -> None:
        await super().run(scenario)


class FailureTypesConfiguredDynamicConfig(FailureTypesWorkflowBase):
    @workflow.dynamic_config
    def dynamic_config(self) -> temporalio.workflow.DynamicWorkflowConfig:
        return temporalio.workflow.DynamicWorkflowConfig(
            failure_exception_types=[Exception]
        )

    @workflow.run
    async def run(self, scenario: FailureTypesScenario) -> None:
        await super().run(scenario)


async def test_workflow_failure_types_configured(client: Client):
    # Asserter for a single scenario
    async def assert_scenario(
        workflow: Type[FailureTypesWorkflowBase],
        *,
        expect_task_fail: bool,
        fail_message_contains: str,
        worker_level_failure_exception_type: Optional[Type[Exception]] = None,
        workflow_scenario: Optional[FailureTypesScenario] = None,
        signal_scenario: Optional[FailureTypesScenario] = None,
        update_scenario: Optional[FailureTypesScenario] = None,
    ) -> None:
        logging.debug(
            "Asserting scenario %s",
            {
                "workflow": workflow,
                "expect_task_fail": expect_task_fail,
                "fail_message_contains": fail_message_contains,
                "worker_level_failure_exception_type": worker_level_failure_exception_type,
                "workflow_scenario": workflow_scenario,
                "signal_scenario": signal_scenario,
                "update_scenario": update_scenario,
            },
        )
        async with new_worker(
            client,
            workflow,
            max_cached_workflows=0,
            workflow_failure_exception_types=[worker_level_failure_exception_type]
            if worker_level_failure_exception_type
            else [],
        ) as worker:
            # Start workflow
            handle = await client.start_workflow(
                workflow.run,
                workflow_scenario or FailureTypesScenario.WAIT_FOREVER,
                id=f"wf-{uuid.uuid4()}",
                task_queue=worker.task_queue,
            )
            if signal_scenario:
                await handle.signal(workflow.signal, signal_scenario)
            update_handle: Optional[WorkflowUpdateHandle[Any]] = None
            if update_scenario:
                update_handle = await handle.start_update(
                    workflow.update,
                    update_scenario,
                    wait_for_stage=WorkflowUpdateStage.ACCEPTED,
                    id="my-update-1",
                )

            # Expect task or exception fail
            if expect_task_fail:

                async def has_expected_task_fail() -> bool:
                    async for e in handle.fetch_history_events():
                        if (
                            e.HasField("workflow_task_failed_event_attributes")
                            and fail_message_contains
                            in e.workflow_task_failed_event_attributes.failure.message
                        ):
                            return True
                    return False

                await assert_eq_eventually(
                    True, has_expected_task_fail, timeout=timedelta(seconds=45)
                )
            else:
                with pytest.raises(TemporalError) as err:
                    # Update does not throw on non-determinism, the workflow
                    # does instead
                    if (
                        update_handle
                        and update_scenario
                        == FailureTypesScenario.THROW_CUSTOM_EXCEPTION
                    ):
                        await update_handle.result()
                    else:
                        await handle.result()
                assert isinstance(err.value.cause, ApplicationError)
                assert fail_message_contains in err.value.cause.message

    # Run a scenario
    async def run_scenario(
        workflow: Type[FailureTypesWorkflowBase],
        scenario: FailureTypesScenario,
        *,
        expect_task_fail: bool = False,
        worker_level_failure_exception_type: Optional[Type[Exception]] = None,
    ) -> None:
        # Run for workflow, signal, and update
        fail_message_contains = (
            "Intentional exception"
            if scenario == FailureTypesScenario.THROW_CUSTOM_EXCEPTION
            else "Nondeterminism"
        )
        await assert_scenario(
            workflow,
            expect_task_fail=expect_task_fail,
            fail_message_contains=fail_message_contains,
            worker_level_failure_exception_type=worker_level_failure_exception_type,
            workflow_scenario=scenario,
        )
        await assert_scenario(
            workflow,
            expect_task_fail=expect_task_fail,
            fail_message_contains=fail_message_contains,
            worker_level_failure_exception_type=worker_level_failure_exception_type,
            signal_scenario=scenario,
        )
        await assert_scenario(
            workflow,
            expect_task_fail=expect_task_fail,
            fail_message_contains=fail_message_contains,
            worker_level_failure_exception_type=worker_level_failure_exception_type,
            update_scenario=scenario,
        )

        # When unconfigured completely, confirm task fails as normal
        await run_scenario(
            FailureTypesUnconfiguredWorkflow,
            FailureTypesScenario.THROW_CUSTOM_EXCEPTION,
            expect_task_fail=True,
        )
        await run_scenario(
            FailureTypesUnconfiguredWorkflow,
            FailureTypesScenario.CAUSE_NON_DETERMINISM,
            expect_task_fail=True,
        )
        # When configured at the worker level explicitly, confirm not task fail
        # but rather expected exceptions
        await run_scenario(
            FailureTypesUnconfiguredWorkflow,
            FailureTypesScenario.THROW_CUSTOM_EXCEPTION,
            worker_level_failure_exception_type=FailureTypesCustomException,
        )
        await run_scenario(
            FailureTypesUnconfiguredWorkflow,
            FailureTypesScenario.CAUSE_NON_DETERMINISM,
            worker_level_failure_exception_type=temporalio.workflow.NondeterminismError,
        )
        # When configured at the worker level inherited
        await run_scenario(
            FailureTypesUnconfiguredWorkflow,
            FailureTypesScenario.THROW_CUSTOM_EXCEPTION,
            worker_level_failure_exception_type=Exception,
        )
        await run_scenario(
            FailureTypesUnconfiguredWorkflow,
            FailureTypesScenario.CAUSE_NON_DETERMINISM,
            worker_level_failure_exception_type=Exception,
        )
        # When configured at the workflow level explicitly
        await run_scenario(
            FailureTypesConfiguredExplicitlyWorkflow,
            FailureTypesScenario.THROW_CUSTOM_EXCEPTION,
        )
        await run_scenario(
            FailureTypesConfiguredExplicitlyWorkflow,
            FailureTypesScenario.CAUSE_NON_DETERMINISM,
        )
        # When configured at the workflow level inherited
        await run_scenario(
            FailureTypesConfiguredInheritedWorkflow,
            FailureTypesScenario.THROW_CUSTOM_EXCEPTION,
        )
        await run_scenario(
            FailureTypesConfiguredInheritedWorkflow,
            FailureTypesScenario.CAUSE_NON_DETERMINISM,
        )
        # When configured at the workflow level dynamically
        await run_scenario(
            FailureTypesConfiguredDynamicConfig,
            FailureTypesScenario.THROW_CUSTOM_EXCEPTION,
        )
        await run_scenario(
            FailureTypesConfiguredDynamicConfig,
            FailureTypesScenario.CAUSE_NON_DETERMINISM,
        )


@workflow.defn(failure_exception_types=[Exception])
class FailOnBadInputWorkflow:
    @workflow.run
    async def run(self, param: str) -> None:
        pass


async def test_workflow_fail_on_bad_input(client: Client):
    async with new_worker(client, FailOnBadInputWorkflow) as worker:
        with pytest.raises(WorkflowFailureError) as err:
            await client.execute_workflow(
                "FailOnBadInputWorkflow",
                123,
                id=f"wf-{uuid.uuid4()}",
                task_queue=worker.task_queue,
            )
    assert isinstance(err.value.cause, ApplicationError)
    assert "Failed decoding arguments" in err.value.cause.message


@workflow.defn
class TickingWorkflow:
    @workflow.run
    async def run(self) -> None:
        # Just tick every 100ms for 10s
        for _ in range(100):
            await asyncio.sleep(0.1)


async def test_workflow_replace_worker_client(client: Client, env: WorkflowEnvironment):
    if env.supports_time_skipping:
        pytest.skip("Only testing against two real servers")
    # We are going to start a second ephemeral server and then replace the
    # client. So we will start a no-cache ticking workflow with the current
    # client and confirm it has accomplished at least one task. Then we will
    # start another on the other client, and confirm it gets started too. Then
    # we will terminate both. We have to use a ticking workflow with only one
    # poller to force a quick re-poll to recognize our client change quickly (as
    # opposed to just waiting the minute for poll timeout).
    async with await WorkflowEnvironment.start_local(
        dev_server_download_version=DEV_SERVER_DOWNLOAD_VERSION
    ) as other_env:
        # Start both workflows on different servers
        task_queue = f"tq-{uuid.uuid4()}"
        handle1 = await client.start_workflow(
            TickingWorkflow.run, id=f"wf-{uuid.uuid4()}", task_queue=task_queue
        )
        handle2 = await other_env.client.start_workflow(
            TickingWorkflow.run, id=f"wf-{uuid.uuid4()}", task_queue=task_queue
        )

        async def any_task_completed(handle: WorkflowHandle) -> bool:
            async for e in handle.fetch_history_events():
                if e.HasField("workflow_task_completed_event_attributes"):
                    return True
            return False

        # Now start the worker on the first env
        async with Worker(
            client,
            task_queue=task_queue,
            workflows=[TickingWorkflow],
            max_cached_workflows=0,
            max_concurrent_workflow_task_polls=1,
        ) as worker:
            # Confirm the first ticking workflow has completed a task but not
            # the second
            await assert_eq_eventually(True, lambda: any_task_completed(handle1))
            assert not await any_task_completed(handle2)

            # Now replace the client, which should be used fairly quickly
            # because we should have timer-done poll completions every 100ms
            worker.client = other_env.client

            # Now confirm the other workflow has started
            await assert_eq_eventually(True, lambda: any_task_completed(handle2))

            # Terminate both
            await handle1.terminate()
            await handle2.terminate()


@activity.defn(dynamic=True)
async def return_name_activity(args: Sequence[RawValue]) -> str:
    return activity.info().activity_type


@workflow.defn
class AsCompletedWorkflow:
    @workflow.run
    async def run(self) -> List[str]:
        # Lazily start 10 different activities and wait for each completed
        tasks = [
            workflow.execute_activity(
                f"my-activity-{i}", start_to_close_timeout=timedelta(seconds=1)
            )
            for i in range(10)
        ]

        # Using asyncio.as_completed like below almost always fails with
        # non-determinism error because it uses sets internally, but we can't
        # assert on that because it could _technically_ pass though unlikely:
        # return [await task for task in asyncio.as_completed(tasks)]

        return [await task for task in workflow.as_completed(tasks)]


async def test_workflow_as_completed_utility(client: Client):
    # Disable cache to force replay
    async with new_worker(
        client,
        AsCompletedWorkflow,
        activities=[return_name_activity],
        max_cached_workflows=0,
    ) as worker:
        # This would fail if we used asyncio.as_completed in the workflow
        result = await client.execute_workflow(
            AsCompletedWorkflow.run,
            id=f"wf-{uuid.uuid4()}",
            task_queue=worker.task_queue,
        )
        assert len(result) == 10


@workflow.defn
class WaitWorkflow:
    @workflow.run
    async def run(self) -> List[str]:
        # Create 10 tasks that return activity names, wait on them, then execute
        # the activities
        async def new_activity_name(index: int) -> str:
            return f"my-activity-{index}"

        name_tasks = [asyncio.create_task(new_activity_name(i)) for i in range(10)]

        # Using asyncio.wait like below almost always fails with non-determinism
        # error because it returns sets, but we can't assert on that because it
        # could _technically_ pass though unlikely:
        # done, _ = await asyncio.wait(name_tasks)

        done, _ = await workflow.wait(name_tasks)
        return [
            await workflow.execute_activity(
                await activity_name, start_to_close_timeout=timedelta(seconds=1)
            )
            for activity_name in done
        ]


async def test_workflow_wait_utility(client: Client):
    # Disable cache to force replay
    async with new_worker(
        client, WaitWorkflow, activities=[return_name_activity], max_cached_workflows=0
    ) as worker:
        # This would fail if we used asyncio.wait in the workflow
        result = await client.execute_workflow(
            WaitWorkflow.run,
            id=f"wf-{uuid.uuid4()}",
            task_queue=worker.task_queue,
        )
        assert len(result) == 10


@workflow.defn
class CurrentUpdateWorkflow:
    def __init__(self) -> None:
        self._pending_get_update_id_tasks: List[asyncio.Task[str]] = []

    @workflow.run
    async def run(self) -> List[str]:
        # Confirm no update info
        assert not workflow.current_update_info()

        # Wait for all tasks to come in, then return the full set
        await workflow.wait_condition(
            lambda: len(self._pending_get_update_id_tasks) == 5
        )
        assert not workflow.current_update_info()
        return list(await asyncio.gather(*self._pending_get_update_id_tasks))

    @workflow.update
    async def do_update(self) -> str:
        # Check that simple helper awaited has the ID
        info = workflow.current_update_info()
        assert info
        assert info.name == "do_update"
        assert info.id == await self.get_update_id()

        # Also schedule the task and wait for it in the main workflow to confirm
        # it still gets the update ID
        self._pending_get_update_id_tasks.append(
            asyncio.create_task(self.get_update_id())
        )

        # Re-fetch and return
        info = workflow.current_update_info()
        assert info
        return info.id

    @do_update.validator
    def do_update_validator(self) -> None:
        info = workflow.current_update_info()
        assert info
        assert info.name == "do_update"

    async def get_update_id(self) -> str:
        await asyncio.sleep(0.01)
        info = workflow.current_update_info()
        assert info
        return info.id


async def test_workflow_current_update(client: Client):
    async with new_worker(client, CurrentUpdateWorkflow) as worker:
        handle = await client.start_workflow(
            CurrentUpdateWorkflow.run,
            id=f"wf-{uuid.uuid4()}",
            task_queue=worker.task_queue,
        )
        update_ids = await asyncio.gather(
            handle.execute_update(CurrentUpdateWorkflow.do_update, id="update1"),
            handle.execute_update(CurrentUpdateWorkflow.do_update, id="update2"),
            handle.execute_update(CurrentUpdateWorkflow.do_update, id="update3"),
            handle.execute_update(CurrentUpdateWorkflow.do_update, id="update4"),
            handle.execute_update(CurrentUpdateWorkflow.do_update, id="update5"),
        )
        assert {"update1", "update2", "update3", "update4", "update5"} == set(
            update_ids
        )
        assert {"update1", "update2", "update3", "update4", "update5"} == set(
            await handle.result()
        )


def skip_unfinished_handler_tests_in_older_python():
    # These tests reliably fail or timeout in 3.9
    if sys.version_info < (3, 10):
        pytest.skip("Skipping unfinished handler tests in Python < 3.10")


@workflow.defn
class UnfinishedHandlersWarningsWorkflow:
    def __init__(self):
        self.started_handler = False
        self.handler_may_return = False
        self.handler_finished = False

    @workflow.run
    async def run(self, wait_all_handlers_finished: bool) -> bool:
        await workflow.wait_condition(lambda: self.started_handler)
        if wait_all_handlers_finished:
            self.handler_may_return = True
            await workflow.wait_condition(workflow.all_handlers_finished)
        return self.handler_finished

    async def _do_update_or_signal(self) -> None:
        self.started_handler = True
        await workflow.wait_condition(lambda: self.handler_may_return)
        self.handler_finished = True

    @workflow.update
    async def my_update(self) -> None:
        await self._do_update_or_signal()

    @workflow.update(unfinished_policy=workflow.HandlerUnfinishedPolicy.ABANDON)
    async def my_update_ABANDON(self) -> None:
        await self._do_update_or_signal()

    @workflow.update(
        unfinished_policy=workflow.HandlerUnfinishedPolicy.WARN_AND_ABANDON
    )
    async def my_update_WARN_AND_ABANDON(self) -> None:
        await self._do_update_or_signal()

    @workflow.signal
    async def my_signal(self):
        await self._do_update_or_signal()

    @workflow.signal(unfinished_policy=workflow.HandlerUnfinishedPolicy.ABANDON)
    async def my_signal_ABANDON(self):
        await self._do_update_or_signal()

    @workflow.signal(
        unfinished_policy=workflow.HandlerUnfinishedPolicy.WARN_AND_ABANDON
    )
    async def my_signal_WARN_AND_ABANDON(self):
        await self._do_update_or_signal()


async def test_unfinished_update_handler(client: Client):
    async with new_worker(client, UnfinishedHandlersWarningsWorkflow) as worker:
        test = _UnfinishedHandlersWarningsTest(client, worker, "update")
        await test.test_wait_all_handlers_finished_and_unfinished_handlers_warning()
        await test.test_unfinished_handlers_cause_exceptions_in_test_suite()


async def test_unfinished_signal_handler(client: Client):
    skip_unfinished_handler_tests_in_older_python()
    async with new_worker(client, UnfinishedHandlersWarningsWorkflow) as worker:
        test = _UnfinishedHandlersWarningsTest(client, worker, "signal")
        await test.test_wait_all_handlers_finished_and_unfinished_handlers_warning()
        await test.test_unfinished_handlers_cause_exceptions_in_test_suite()


@dataclass
class _UnfinishedHandlersWarningsTest:
    client: Client
    worker: Worker
    handler_type: Literal["update", "signal"]

    async def test_wait_all_handlers_finished_and_unfinished_handlers_warning(self):
        # The unfinished handler warning is issued by default,
        handler_finished, warning = await self._get_workflow_result_and_warning(
            wait_all_handlers_finished=False,
        )
        assert not handler_finished and warning
        # and when the workflow sets the unfinished_policy to WARN_AND_ABANDON,
        handler_finished, warning = await self._get_workflow_result_and_warning(
            wait_all_handlers_finished=False,
            unfinished_policy=workflow.HandlerUnfinishedPolicy.WARN_AND_ABANDON,
        )
        assert not handler_finished and warning
        # but not when the workflow waits for handlers to complete,
        handler_finished, warning = await self._get_workflow_result_and_warning(
            wait_all_handlers_finished=True,
        )
        assert handler_finished and not warning
        # nor when the silence-warnings policy is set on the handler.
        handler_finished, warning = await self._get_workflow_result_and_warning(
            wait_all_handlers_finished=False,
            unfinished_policy=workflow.HandlerUnfinishedPolicy.ABANDON,
        )
        assert not handler_finished and not warning

    async def test_unfinished_handlers_cause_exceptions_in_test_suite(self):
        # If we don't capture warnings then -- since the unfinished handler warning is converted to
        # an exception in the test suite -- we see WFT failures when we don't wait for handlers.
        handle: asyncio.Future[WorkflowHandle] = asyncio.Future()
        asyncio.create_task(
            self._get_workflow_result(
                wait_all_handlers_finished=False, handle_future=handle
            )
        )
        await assert_eq_eventually(
            True,
            partial(self._workflow_task_failed, workflow_id=(await handle).id),
            timeout=timedelta(seconds=20),
        )

    async def _workflow_task_failed(self, workflow_id: str) -> bool:
        resp = await self.client.workflow_service.get_workflow_execution_history(
            GetWorkflowExecutionHistoryRequest(
                namespace=self.client.namespace,
                execution=WorkflowExecution(workflow_id=workflow_id),
            ),
        )
        for event in reversed(resp.history.events):
            if event.event_type == EventType.EVENT_TYPE_WORKFLOW_TASK_FAILED:
                assert event.workflow_task_failed_event_attributes.failure.message.startswith(
                    f"[TMPRL1102] Workflow finished while {self.handler_type} handlers are still running"
                )
                return True
        return False

    async def _get_workflow_result_and_warning(
        self,
        wait_all_handlers_finished: bool,
        unfinished_policy: Optional[workflow.HandlerUnfinishedPolicy] = None,
    ) -> Tuple[bool, bool]:
        with pytest.WarningsRecorder() as warnings:
            wf_result = await self._get_workflow_result(
                wait_all_handlers_finished, unfinished_policy
            )
            unfinished_handler_warning_emitted = any(
                issubclass(w.category, self._unfinished_handler_warning_cls)
                for w in warnings
            )
            return wf_result, unfinished_handler_warning_emitted

    async def _get_workflow_result(
        self,
        wait_all_handlers_finished: bool,
        unfinished_policy: Optional[workflow.HandlerUnfinishedPolicy] = None,
        handle_future: Optional[asyncio.Future[WorkflowHandle]] = None,
    ) -> bool:
        handle = await self.client.start_workflow(
            UnfinishedHandlersWarningsWorkflow.run,
            arg=wait_all_handlers_finished,
            id=f"wf-{uuid.uuid4()}",
            task_queue=self.worker.task_queue,
        )
        if handle_future:
            handle_future.set_result(handle)
        handler_name = f"my_{self.handler_type}"
        if unfinished_policy:
            handler_name += f"_{unfinished_policy.name}"
        if self.handler_type == "signal":
            await handle.signal(handler_name)
        else:
            if not wait_all_handlers_finished:
                with pytest.raises(WorkflowUpdateFailedError) as err_info:
                    await handle.execute_update(handler_name, id="my-update")
                update_err = err_info.value
                assert isinstance(update_err.cause, ApplicationError)
                assert update_err.cause.type == "AcceptedUpdateCompletedWorkflow"
            else:
                await handle.execute_update(handler_name, id="my-update")

        return await handle.result()

    @property
    def _unfinished_handler_warning_cls(self) -> Type:
        return {
            "update": workflow.UnfinishedUpdateHandlersWarning,
            "signal": workflow.UnfinishedSignalHandlersWarning,
        }[self.handler_type]


@workflow.defn
class UnfinishedHandlersOnWorkflowTerminationWorkflow:
    def __init__(self) -> None:
        self.handlers_may_finish = False

    @workflow.run
    async def run(
        self,
        workflow_termination_type: Literal[
            "-cancellation-",
            "-failure-",
            "-continue-as-new-",
            "-fail-post-continue-as-new-run-",
        ],
        handler_registration: Literal["-late-registered-", "-not-late-registered-"],
        handler_dynamism: Literal["-dynamic-", "-not-dynamic-"],
        handler_waiting: Literal[
            "-wait-all-handlers-finish-", "-no-wait-all-handlers-finish-"
        ],
    ) -> NoReturn:
        if handler_registration == "-late-registered-":
            if handler_dynamism == "-dynamic-":

                async def my_late_registered_dynamic_update(
                    name: str, args: Sequence[RawValue]
                ) -> str:
                    await workflow.wait_condition(lambda: self.handlers_may_finish)
                    return "my-late-registered-dynamic-update-result"

                async def my_late_registered_dynamic_signal(
                    name: str, args: Sequence[RawValue]
                ) -> None:
                    await workflow.wait_condition(lambda: self.handlers_may_finish)

                workflow.set_dynamic_update_handler(my_late_registered_dynamic_update)
                workflow.set_dynamic_signal_handler(my_late_registered_dynamic_signal)
            else:

                async def my_late_registered_update() -> str:
                    await workflow.wait_condition(lambda: self.handlers_may_finish)
                    return "my-late-registered-update-result"

                async def my_late_registered_signal() -> None:
                    await workflow.wait_condition(lambda: self.handlers_may_finish)

                workflow.set_update_handler(
                    "my_late_registered_update", my_late_registered_update
                )
                workflow.set_signal_handler(
                    "my_late_registered_signal", my_late_registered_signal
                )

        if handler_waiting == "-wait-all-handlers-finish-":
            self.handlers_may_finish = True
            await workflow.wait_condition(workflow.all_handlers_finished)
        if workflow_termination_type == "-failure-":
            raise ApplicationError(
                "Deliberately failing workflow with an unfinished handler"
            )
        elif workflow_termination_type == "-fail-post-continue-as-new-run-":
            raise ApplicationError("Deliberately failing post-ContinueAsNew run")
        elif workflow_termination_type == "-continue-as-new-":
            # Fail next run so that test terminates
            workflow.continue_as_new(
                args=[
                    "-fail-post-continue-as-new-run-",
                    handler_registration,
                    handler_dynamism,
                    handler_waiting,
                ]
            )
        else:
            await workflow.wait_condition(lambda: False)
            raise AssertionError("unreachable")

    @workflow.update
    async def my_update(self) -> str:
        await workflow.wait_condition(lambda: self.handlers_may_finish)
        return "update-result"

    @workflow.signal
    async def my_signal(self) -> None:
        await workflow.wait_condition(lambda: self.handlers_may_finish)

    @workflow.update(dynamic=True)
    async def my_dynamic_update(self, name: str, args: Sequence[RawValue]) -> str:
        await workflow.wait_condition(lambda: self.handlers_may_finish)
        return "my-dynamic-update-result"

    @workflow.signal(dynamic=True)
    async def my_dynamic_signal(self, name: str, args: Sequence[RawValue]) -> None:
        await workflow.wait_condition(lambda: self.handlers_may_finish)


@pytest.mark.parametrize("handler_type", ["-signal-", "-update-"])
@pytest.mark.parametrize(
    "handler_registration", ["-late-registered-", "-not-late-registered-"]
)
@pytest.mark.parametrize("handler_dynamism", ["-dynamic-", "-not-dynamic-"])
@pytest.mark.parametrize(
    "handler_waiting",
    ["-wait-all-handlers-finish-", "-no-wait-all-handlers-finish-"],
)
@pytest.mark.parametrize(
    "workflow_termination_type", ["-cancellation-", "-failure-", "-continue-as-new-"]
)
async def test_unfinished_handler_on_workflow_termination(
    client: Client,
    env: WorkflowEnvironment,
    handler_type: Literal["-signal-", "-update-"],
    handler_registration: Literal["-late-registered-", "-not-late-registered-"],
    handler_dynamism: Literal["-dynamic-", "-not-dynamic-"],
    handler_waiting: Literal[
        "-wait-all-handlers-finish-", "-no-wait-all-handlers-finish-"
    ],
    workflow_termination_type: Literal[
        "-cancellation-", "-failure-", "-continue-as-new-"
    ],
):
    if env.supports_time_skipping:
        pytest.skip(
            "Issues with update: https://github.com/temporalio/sdk-python/issues/826"
        )
    skip_unfinished_handler_tests_in_older_python()
    await _UnfinishedHandlersOnWorkflowTerminationTest(
        client,
        handler_type,
        workflow_termination_type,
        handler_registration,
        handler_dynamism,
        handler_waiting,
    ).test_warning_is_issued_on_exit_with_unfinished_handler()


@dataclass
class _UnfinishedHandlersOnWorkflowTerminationTest:
    client: Client
    handler_type: Literal["-signal-", "-update-"]
    workflow_termination_type: Literal[
        "-cancellation-", "-failure-", "-continue-as-new-"
    ]
    handler_registration: Literal["-late-registered-", "-not-late-registered-"]
    handler_dynamism: Literal["-dynamic-", "-not-dynamic-"]
    handler_waiting: Literal[
        "-wait-all-handlers-finish-", "-no-wait-all-handlers-finish-"
    ]

    async def test_warning_is_issued_on_exit_with_unfinished_handler(
        self,
    ):
        assert await self._run_workflow_and_get_warning() == (
            self.handler_waiting == "-no-wait-all-handlers-finish-"
        )

    async def _run_workflow_and_get_warning(self) -> bool:
        workflow_id = f"wf-{uuid.uuid4()}"
        update_id = "update-id"
        task_queue = "tq"

        # We require a startWorkflow, an update, and maybe a cancellation request, to be delivered
        # in the same WFT. To do this we start the worker after they've all been accepted by the
        # server.
        handle = await self.client.start_workflow(
            UnfinishedHandlersOnWorkflowTerminationWorkflow.run,
            args=[
                self.workflow_termination_type,
                self.handler_registration,
                self.handler_dynamism,
                self.handler_waiting,
            ],
            id=workflow_id,
            task_queue=task_queue,
        )
        if self.workflow_termination_type == "-cancellation-":
            await handle.cancel()

        if self.handler_type == "-update-":
            update_method = (
                "__does_not_exist__"
                if self.handler_dynamism == "-dynamic-"
                else "my_late_registered_update"
                if self.handler_registration == "-late-registered-"
                else UnfinishedHandlersOnWorkflowTerminationWorkflow.my_update
            )
            update_task = asyncio.create_task(
                handle.execute_update(
                    update_method,  # type: ignore
                    id=update_id,
                )
            )
            await assert_eq_eventually(
                True,
                lambda: workflow_update_exists(self.client, workflow_id, update_id),
            )
        else:
            signal_method = (
                "__does_not_exist__"
                if self.handler_dynamism == "-dynamic-"
                else "my_late_registered_signal"
                if self.handler_registration == "-late-registered-"
                else UnfinishedHandlersOnWorkflowTerminationWorkflow.my_signal
            )
            await handle.signal(signal_method)  # type: ignore

        async with new_worker(
            self.client,
            UnfinishedHandlersOnWorkflowTerminationWorkflow,
            task_queue=task_queue,
        ):
            with pytest.WarningsRecorder() as warnings:
                if self.handler_type == "-update-":
                    assert update_task
                    if self.handler_waiting == "-wait-all-handlers-finish-":
                        await update_task
                    else:
                        with pytest.raises(WorkflowUpdateFailedError) as err_info:
                            await update_task
                        update_err = err_info.value
                        assert isinstance(update_err.cause, ApplicationError)
                        assert (
                            update_err.cause.type == "AcceptedUpdateCompletedWorkflow"
                        )

                with pytest.raises(WorkflowFailureError) as err:
                    await handle.result()
                assert isinstance(
                    err.value.cause,
                    {
                        "-cancellation-": CancelledError,
                        "-continue-as-new-": ApplicationError,
                        "-failure-": ApplicationError,
                    }[self.workflow_termination_type],
                )
                if self.workflow_termination_type == "-continue-as-new-":
                    assert (
                        str(err.value.cause)
                        == "Deliberately failing post-ContinueAsNew run"
                    )

                unfinished_handler_warning_emitted = any(
                    issubclass(w.category, self._unfinished_handler_warning_cls)
                    for w in warnings
                )
                return unfinished_handler_warning_emitted

    @property
    def _unfinished_handler_warning_cls(self) -> Type:
        return {
            "-update-": workflow.UnfinishedUpdateHandlersWarning,
            "-signal-": workflow.UnfinishedSignalHandlersWarning,
        }[self.handler_type]


@workflow.defn
class IDConflictWorkflow:
    # Just run forever
    @workflow.run
    async def run(self) -> None:
        await workflow.wait_condition(lambda: False)


async def test_workflow_id_conflict(client: Client):
    async with new_worker(client, IDConflictWorkflow) as worker:
        # Start a workflow
        handle = await client.start_workflow(
            IDConflictWorkflow.run,
            id=f"wf-{uuid.uuid4()}",
            task_queue=worker.task_queue,
        )
        handle = client.get_workflow_handle_for(
            IDConflictWorkflow.run, handle.id, run_id=handle.result_run_id
        )

        # Confirm another fails by default
        with pytest.raises(WorkflowAlreadyStartedError):
            await client.start_workflow(
                IDConflictWorkflow.run,
                id=handle.id,
                task_queue=worker.task_queue,
            )

        # Confirm fails if explicitly given that option
        with pytest.raises(WorkflowAlreadyStartedError):
            await client.start_workflow(
                IDConflictWorkflow.run,
                id=handle.id,
                task_queue=worker.task_queue,
                id_conflict_policy=WorkflowIDConflictPolicy.FAIL,
            )

        # Confirm gives back same handle if requested
        new_handle = await client.start_workflow(
            IDConflictWorkflow.run,
            id=handle.id,
            task_queue=worker.task_queue,
            id_conflict_policy=WorkflowIDConflictPolicy.USE_EXISTING,
        )
        new_handle = client.get_workflow_handle_for(
            IDConflictWorkflow.run, new_handle.id, run_id=new_handle.result_run_id
        )
        assert new_handle.run_id == handle.run_id
        assert (await handle.describe()).status == WorkflowExecutionStatus.RUNNING
        assert (await new_handle.describe()).status == WorkflowExecutionStatus.RUNNING

        # Confirm terminates and starts new if requested
        new_handle = await client.start_workflow(
            IDConflictWorkflow.run,
            id=handle.id,
            task_queue=worker.task_queue,
            id_conflict_policy=WorkflowIDConflictPolicy.TERMINATE_EXISTING,
        )
        new_handle = client.get_workflow_handle_for(
            IDConflictWorkflow.run, new_handle.id, run_id=new_handle.result_run_id
        )
        assert new_handle.run_id != handle.run_id
        assert (await handle.describe()).status == WorkflowExecutionStatus.TERMINATED
        assert (await new_handle.describe()).status == WorkflowExecutionStatus.RUNNING


@workflow.defn
class UpdateCompletionIsHonoredWhenAfterWorkflowReturn1Workflow:
    def __init__(self) -> None:
        self.workflow_returned = False

    @workflow.run
    async def run(self) -> str:
        self.workflow_returned = True
        return "workflow-result"

    @workflow.update
    async def my_update(self) -> str:
        await workflow.wait_condition(lambda: self.workflow_returned)
        return "update-result"


async def test_update_completion_is_honored_when_after_workflow_return_1(
    client: Client,
):
    update_id = "my-update"
    task_queue = "tq"
    wf_handle = await client.start_workflow(
        UpdateCompletionIsHonoredWhenAfterWorkflowReturn1Workflow.run,
        id=f"wf-{uuid.uuid4()}",
        task_queue=task_queue,
    )
    update_result_task = asyncio.create_task(
        wf_handle.execute_update(
            UpdateCompletionIsHonoredWhenAfterWorkflowReturn1Workflow.my_update,
            id=update_id,
        )
    )
    await workflow_update_exists(client, wf_handle.id, update_id)

    async with Worker(
        client,
        task_queue=task_queue,
        workflows=[UpdateCompletionIsHonoredWhenAfterWorkflowReturn1Workflow],
    ):
        assert await wf_handle.result() == "workflow-result"
        assert await update_result_task == "update-result"


@workflow.defn
class UpdateCompletionIsHonoredWhenAfterWorkflowReturnWorkflow2:
    def __init__(self):
        self.received_update = False
        self.update_result: asyncio.Future[str] = asyncio.Future()

    @workflow.run
    async def run(self) -> str:
        await workflow.wait_condition(lambda: self.received_update)
        self.update_result.set_result("update-result")
        # Prior to https://github.com/temporalio/features/issues/481, the client
        # waiting on the update got a "Workflow execution already completed"
        # error instead of the update result, because the main workflow
        # coroutine completion command is emitted before the update completion
        # command, and we were truncating commands at the first completion
        # command.
        return "workflow-result"

    @workflow.update
    async def my_update(self) -> str:
        self.received_update = True
        return await self.update_result


async def test_update_completion_is_honored_when_after_workflow_return_2(
    client: Client,
    env: WorkflowEnvironment,
):
    async with Worker(
        client,
        task_queue="tq",
        workflows=[UpdateCompletionIsHonoredWhenAfterWorkflowReturnWorkflow2],
    ) as worker:
        handle = await client.start_workflow(
            UpdateCompletionIsHonoredWhenAfterWorkflowReturnWorkflow2.run,
            id=f"wf-{uuid.uuid4()}",
            task_queue=worker.task_queue,
        )
        update_result = await handle.execute_update(
            UpdateCompletionIsHonoredWhenAfterWorkflowReturnWorkflow2.my_update
        )
        assert update_result == "update-result"
        assert await handle.result() == "workflow-result"


@workflow.defn
class FirstCompletionCommandIsHonoredWorkflow:
    def __init__(self, main_workflow_returns_before_signal_completions=False) -> None:
        self.seen_first_signal = False
        self.seen_second_signal = False
        self.main_workflow_returns_before_signal_completions = (
            main_workflow_returns_before_signal_completions
        )
        self.ping_pong_val = 1
        self.ping_pong_counter = 0
        self.ping_pong_max_count = 4

    @workflow.run
    async def run(self) -> str:
        await workflow.wait_condition(
            lambda: self.seen_first_signal and self.seen_second_signal
        )
        return "workflow-result"

    @workflow.signal
    async def this_signal_executes_first(self):
        self.seen_first_signal = True
        if self.main_workflow_returns_before_signal_completions:
            await self.ping_pong(lambda: self.ping_pong_val > 0)
        raise ApplicationError(
            "Client should see this error unless doing ping-pong "
            "(in which case main coroutine returns first)"
        )

    @workflow.signal
    async def this_signal_executes_second(self):
        await workflow.wait_condition(lambda: self.seen_first_signal)
        self.seen_second_signal = True
        if self.main_workflow_returns_before_signal_completions:
            await self.ping_pong(lambda: self.ping_pong_val < 0)
        raise ApplicationError("Client should never see this error!")

    async def ping_pong(self, cond: Callable[[], bool]):
        while self.ping_pong_counter < self.ping_pong_max_count:
            await workflow.wait_condition(cond)
            self.ping_pong_val = -self.ping_pong_val
            self.ping_pong_counter += 1


@workflow.defn
class FirstCompletionCommandIsHonoredPingPongWorkflow(
    FirstCompletionCommandIsHonoredWorkflow
):
    def __init__(self) -> None:
        super().__init__(main_workflow_returns_before_signal_completions=True)

    @workflow.run
    async def run(self) -> str:
        return await super().run()


async def test_first_of_two_signal_completion_commands_is_honored(client: Client):
    await _do_first_completion_command_is_honored_test(
        client, main_workflow_returns_before_signal_completions=False
    )


async def test_workflow_return_is_honored_when_it_precedes_signal_completion_command(
    client: Client,
):
    await _do_first_completion_command_is_honored_test(
        client, main_workflow_returns_before_signal_completions=True
    )


async def _do_first_completion_command_is_honored_test(
    client: Client, main_workflow_returns_before_signal_completions: bool
):
    workflow_cls: Union[
        Type[FirstCompletionCommandIsHonoredPingPongWorkflow],
        Type[FirstCompletionCommandIsHonoredWorkflow],
    ] = (
        FirstCompletionCommandIsHonoredPingPongWorkflow
        if main_workflow_returns_before_signal_completions
        else FirstCompletionCommandIsHonoredWorkflow
    )
    async with Worker(
        client,
        task_queue="tq",
        workflows=[workflow_cls],
    ) as worker:
        handle = await client.start_workflow(
            workflow_cls.run,
            id=f"wf-{uuid.uuid4()}",
            task_queue=worker.task_queue,
        )
        await handle.signal(workflow_cls.this_signal_executes_second)
        await handle.signal(workflow_cls.this_signal_executes_first)
        try:
            result = await handle.result()
        except WorkflowFailureError as err:
            if main_workflow_returns_before_signal_completions:
                raise RuntimeError(
                    "Expected no error due to main workflow coroutine returning first"
                )
            else:
                assert str(err.cause).startswith("Client should see this error")
        else:
            assert (
                main_workflow_returns_before_signal_completions
                and result == "workflow-result"
            )


@workflow.defn
class TimerStartedAfterWorkflowCompletionWorkflow:
    def __init__(self) -> None:
        self.received_signal = False
        self.main_workflow_coroutine_finished = False

    @workflow.run
    async def run(self) -> str:
        await workflow.wait_condition(lambda: self.received_signal)
        self.main_workflow_coroutine_finished = True
        return "workflow-result"

    @workflow.signal(unfinished_policy=workflow.HandlerUnfinishedPolicy.ABANDON)
    async def my_signal(self):
        self.received_signal = True
        await workflow.wait_condition(lambda: self.main_workflow_coroutine_finished)
        await asyncio.sleep(7777777)


async def test_timer_started_after_workflow_completion(client: Client):
    async with new_worker(
        client, TimerStartedAfterWorkflowCompletionWorkflow
    ) as worker:
        handle = await client.start_workflow(
            TimerStartedAfterWorkflowCompletionWorkflow.run,
            id=f"wf-{uuid.uuid4()}",
            task_queue=worker.task_queue,
        )
        await handle.signal(TimerStartedAfterWorkflowCompletionWorkflow.my_signal)
        assert await handle.result() == "workflow-result"


@activity.defn
async def activity_with_retry_delay():
    raise ApplicationError(
        ActivitiesWithRetryDelayWorkflow.error_message,
        next_retry_delay=ActivitiesWithRetryDelayWorkflow.next_retry_delay,
    )


@workflow.defn
class ActivitiesWithRetryDelayWorkflow:
    error_message = "Deliberately failing with next_retry_delay set"
    next_retry_delay = timedelta(milliseconds=5)

    @workflow.run
    async def run(self) -> None:
        await workflow.execute_activity(
            activity_with_retry_delay,
            retry_policy=RetryPolicy(maximum_attempts=2),
            schedule_to_close_timeout=timedelta(minutes=5),
        )


async def test_activity_retry_delay(client: Client):
    async with new_worker(
        client, ActivitiesWithRetryDelayWorkflow, activities=[activity_with_retry_delay]
    ) as worker:
        try:
            await client.execute_workflow(
                ActivitiesWithRetryDelayWorkflow.run,
                id=str(uuid.uuid4()),
                task_queue=worker.task_queue,
            )
        except WorkflowFailureError as err:
            assert isinstance(err.cause, ActivityError)
            assert isinstance(err.cause.cause, ApplicationError)
            assert (
                str(err.cause.cause) == ActivitiesWithRetryDelayWorkflow.error_message
            )
            assert (
                err.cause.cause.next_retry_delay
                == ActivitiesWithRetryDelayWorkflow.next_retry_delay
            )


@workflow.defn
class WorkflowWithoutInit:
    value = "from class attribute"
    _expected_update_result = "from class attribute"

    @workflow.update
    async def my_update(self) -> str:
        return self.value

    @workflow.run
    async def run(self, _: str) -> str:
        self.value = "set in run method"
        return self.value


@workflow.defn
class WorkflowWithWorkflowInit:
    _expected_update_result = "workflow input value"

    @workflow.init
    def __init__(self, arg: str) -> None:
        self.value = arg

    @workflow.update
    async def my_update(self) -> str:
        return self.value

    @workflow.run
    async def run(self, _: str) -> str:
        self.value = "set in run method"
        return self.value


@workflow.defn
class WorkflowWithNonWorkflowInitInit:
    _expected_update_result = "from parameter default"

    def __init__(self, arg: str = "from parameter default") -> None:
        self.value = arg

    @workflow.update
    async def my_update(self) -> str:
        return self.value

    @workflow.run
    async def run(self, _: str) -> str:
        self.value = "set in run method"
        return self.value


@pytest.mark.parametrize(
    ["client_cls", "worker_cls"],
    [
        (WorkflowWithoutInit, WorkflowWithoutInit),
        (WorkflowWithNonWorkflowInitInit, WorkflowWithNonWorkflowInitInit),
        (WorkflowWithWorkflowInit, WorkflowWithWorkflowInit),
    ],
)
async def test_update_in_first_wft_sees_workflow_init(
    client: Client, client_cls: Type, worker_cls: Type
):
    """
    Test how @workflow.init affects what an update in the first WFT sees.

    Such an update is guaranteed to start executing before the main workflow
    coroutine. The update should see the side effects of the __init__ method if
    and only if @workflow.init is in effect.
    """
    # This test must ensure that the update is in the first WFT. To do so,
    # before running the worker, we start the workflow, send the update, and
    # wait until the update is admitted.
    task_queue = "task-queue"
    update_id = "update-id"
    wf_handle = await client.start_workflow(
        client_cls.run,
        "workflow input value",
        id=str(uuid.uuid4()),
        task_queue=task_queue,
    )
    update_task = asyncio.create_task(
        wf_handle.execute_update(client_cls.my_update, id=update_id)
    )
    await assert_eq_eventually(
        True, lambda: workflow_update_exists(client, wf_handle.id, update_id)
    )
    # When the worker starts polling it will receive a first WFT containing the
    # update, in addition to the start_workflow job.
    async with new_worker(client, worker_cls, task_queue=task_queue):
        assert await update_task == worker_cls._expected_update_result
        assert await wf_handle.result() == "set in run method"


@workflow.defn
class WorkflowRunSeesWorkflowInitWorkflow:
    @workflow.init
    def __init__(self, arg: str) -> None:
        self.value = arg

    @workflow.run
    async def run(self, _: str):
        return f"hello, {self.value}"


async def test_workflow_run_sees_workflow_init(client: Client):
    async with new_worker(client, WorkflowRunSeesWorkflowInitWorkflow) as worker:
        workflow_result = await client.execute_workflow(
            WorkflowRunSeesWorkflowInitWorkflow.run,
            "world",
            id=str(uuid.uuid4()),
            task_queue=worker.task_queue,
        )
        assert workflow_result == "hello, world"


@workflow.defn
class UserMetadataWorkflow:
    def __init__(self) -> None:
        self._done = False
        self._waiting = False

    @workflow.run
    async def run(self) -> None:
        await workflow.execute_activity(
            say_hello,
            "Enchi",
            start_to_close_timeout=timedelta(seconds=5),
            summary="meow",
        )
        # Force timeout, ignore, wait again
        try:
            await workflow.wait_condition(
                lambda: self._done, timeout=0.01, timeout_summary="hi!"
            )
            raise RuntimeError("Expected timeout")
        except asyncio.TimeoutError:
            pass
        await workflow.sleep(0.01, summary="timer2")
        self._waiting = True
        workflow.set_current_details("such detail")
        await workflow.wait_condition(lambda: self._done)

    @workflow.signal(description="sdesc")
    def done(self) -> None:
        self._done = True

    @workflow.query(description="qdesc")
    def waiting(self) -> bool:
        return self._waiting

    @workflow.update(description="udesc")
    def some_update(self):
        pass


async def test_user_metadata_is_set(client: Client, env: WorkflowEnvironment):
    if env.supports_time_skipping:
        pytest.skip(
            "Java test server: https://github.com/temporalio/sdk-java/issues/2219"
        )
    async with new_worker(
        client, UserMetadataWorkflow, activities=[say_hello]
    ) as worker:
        handle = await client.start_workflow(
            UserMetadataWorkflow.run,
            id=f"workflow-{uuid.uuid4()}",
            task_queue=worker.task_queue,
            static_summary="cool workflow bro",
            static_details="xtremely detailed",
        )

        # Wait until it's waiting, then send the signal
        async def waiting() -> bool:
            return await handle.query(UserMetadataWorkflow.waiting)

        await assert_eq_eventually(True, waiting)

        md_query: temporalio.api.sdk.v1.WorkflowMetadata = await handle.query(
            "__temporal_workflow_metadata",
            result_type=temporalio.api.sdk.v1.WorkflowMetadata,
        )
        matched_q = [
            q for q in md_query.definition.query_definitions if q.name == "waiting"
        ]
        assert len(matched_q) == 1
        assert matched_q[0].description == "qdesc"

        matched_u = [
            u for u in md_query.definition.update_definitions if u.name == "some_update"
        ]
        assert len(matched_u) == 1
        assert matched_u[0].description == "udesc"

        matched_s = [
            s for s in md_query.definition.signal_definitions if s.name == "done"
        ]
        assert len(matched_s) == 1
        assert matched_s[0].description == "sdesc"

        assert md_query.current_details == "such detail"

        await handle.signal(UserMetadataWorkflow.done)
        await handle.result()

        # Ensure metadatas are present in history
        resp = await client.workflow_service.get_workflow_execution_history(
            GetWorkflowExecutionHistoryRequest(
                namespace=client.namespace,
                execution=WorkflowExecution(workflow_id=handle.id),
            )
        )
        timer_summs = set()
        for event in resp.history.events:
            if event.event_type == EventType.EVENT_TYPE_WORKFLOW_EXECUTION_STARTED:
                assert "cool workflow bro" in PayloadConverter.default.from_payload(
                    event.user_metadata.summary
                )
                assert "xtremely detailed" in PayloadConverter.default.from_payload(
                    event.user_metadata.details
                )
            elif event.event_type == EventType.EVENT_TYPE_ACTIVITY_TASK_SCHEDULED:
                assert "meow" in PayloadConverter.default.from_payload(
                    event.user_metadata.summary
                )
            elif event.event_type == EventType.EVENT_TYPE_TIMER_STARTED:
                timer_summs.add(
                    PayloadConverter.default.from_payload(event.user_metadata.summary)
                )
        assert timer_summs == {"hi!", "timer2"}

        describe_r = await handle.describe()
        assert await describe_r.static_summary() == "cool workflow bro"
        assert await describe_r.static_details() == "xtremely detailed"


@workflow.defn
class WorkflowSleepWorkflow:
    @workflow.run
    async def run(self) -> None:
        await workflow.sleep(1)


async def test_workflow_sleep(client: Client):
    async with new_worker(client, WorkflowSleepWorkflow) as worker:
        start_time = datetime.now()
        await client.execute_workflow(
            WorkflowSleepWorkflow.run,
            id=f"workflow-{uuid.uuid4()}",
            task_queue=worker.task_queue,
        )
        assert (datetime.now() - start_time) >= timedelta(seconds=1)


@workflow.defn
class ConcurrentSleepsWorkflow:
    @workflow.run
    async def run(self) -> None:
        sleeps_a = [workflow.sleep(0.1, summary=f"t{i}") for i in range(5)]
        zero_a = workflow.sleep(0, summary="zero_timer")
        wait_some = workflow.wait_condition(
            lambda: False, timeout=0.1, timeout_summary="wait_some"
        )
        zero_b = workflow.wait_condition(
            lambda: False, timeout=0, timeout_summary="zero_wait"
        )
        no_summ = workflow.sleep(0.1)
        sleeps_b = [workflow.sleep(0.1, summary=f"t{i}") for i in range(5, 10)]
        try:
            await asyncio.gather(
                *sleeps_a,
                zero_a,
                wait_some,
                zero_b,
                no_summ,
                *sleeps_b,
                return_exceptions=True,
            )
        except asyncio.TimeoutError:
            pass

        task_1 = asyncio.create_task(self.make_timers(100, 105))
        task_2 = asyncio.create_task(self.make_timers(105, 110))
        await asyncio.gather(task_1, task_2)

    async def make_timers(self, start: int, end: int):
        await asyncio.gather(
            *[workflow.sleep(0.1, summary=f"m_t{i}") for i in range(start, end)]
        )


async def test_concurrent_sleeps_use_proper_options(
    client: Client, env: WorkflowEnvironment
):
    if env.supports_time_skipping:
        pytest.skip(
            "Java test server: https://github.com/temporalio/sdk-java/issues/2219"
        )
    async with new_worker(client, ConcurrentSleepsWorkflow) as worker:
        handle = await client.start_workflow(
            ConcurrentSleepsWorkflow.run,
            id=f"workflow-{uuid.uuid4()}",
            task_queue=worker.task_queue,
        )
        await handle.result()
        resp = await client.workflow_service.get_workflow_execution_history(
            GetWorkflowExecutionHistoryRequest(
                namespace=client.namespace,
                execution=WorkflowExecution(workflow_id=handle.id),
            )
        )
        timer_summaries = [
            PayloadConverter.default.from_payload(e.user_metadata.summary)
            if e.user_metadata.HasField("summary")
            else "<no summ>"
            for e in resp.history.events
            if e.event_type == EventType.EVENT_TYPE_TIMER_STARTED
        ]
        assert timer_summaries == [
            *[f"t{i}" for i in range(5)],
            "zero_timer",
            "wait_some",
            "<no summ>",
            *[f"t{i}" for i in range(5, 10)],
            *[f"m_t{i}" for i in range(100, 110)],
        ]

        # Force replay with a query to ensure determinism
        await handle.query("__temporal_workflow_metadata")


class BadFailureConverterError(Exception):
    pass


class BadFailureConverter(DefaultFailureConverter):
    def to_failure(
        self,
        exception: BaseException,
        payload_converter: PayloadConverter,
        failure: Failure,
    ) -> None:
        if isinstance(exception, BadFailureConverterError):
            raise RuntimeError("Intentional failure conversion error")
        super().to_failure(exception, payload_converter, failure)


@activity.defn
async def bad_failure_converter_activity() -> None:
    raise BadFailureConverterError


@workflow.defn(sandboxed=False)
class BadFailureConverterWorkflow:
    @workflow.run
    async def run(self, fail_workflow_task) -> None:
        if fail_workflow_task:
            raise BadFailureConverterError
        else:
            await workflow.execute_activity(
                bad_failure_converter_activity,
                schedule_to_close_timeout=timedelta(seconds=30),
                retry_policy=RetryPolicy(maximum_attempts=1),
            )


async def test_bad_failure_converter(client: Client):
    config = client.config()
    config["data_converter"] = dataclasses.replace(
        config["data_converter"],
        failure_converter_class=BadFailureConverter,
    )
    client = Client(**config)
    async with new_worker(
        client, BadFailureConverterWorkflow, activities=[bad_failure_converter_activity]
    ) as worker:
        # Check activity
        with pytest.raises(WorkflowFailureError) as err:
            await client.execute_workflow(
                BadFailureConverterWorkflow.run,
                False,
                id=f"workflow-{uuid.uuid4()}",
                task_queue=worker.task_queue,
            )
        assert isinstance(err.value.cause, ActivityError)
        assert isinstance(err.value.cause.cause, ApplicationError)
        assert (
            err.value.cause.cause.message
            == "Failed building exception result: Intentional failure conversion error"
        )

        # Check workflow
        handle = await client.start_workflow(
            BadFailureConverterWorkflow.run,
            True,
            id=f"workflow-{uuid.uuid4()}",
            task_queue=worker.task_queue,
        )

        async def task_failed_message() -> Optional[str]:
            async for e in handle.fetch_history_events():
                if e.HasField("workflow_task_failed_event_attributes"):
                    return e.workflow_task_failed_event_attributes.failure.message
            return None

        await assert_eq_eventually(
            "Failed converting activation exception: Intentional failure conversion error",
            task_failed_message,  # type: ignore
        )


@workflow.defn
class SignalsActivitiesTimersUpdatesTracingWorkflow:
    """
    These handlers all do different things that will cause the event loop to yield, sometimes
    until the next workflow task (ex: timer) sometimes within the workflow task (ex: future resolve
    or wait condition).
    """

    def __init__(self) -> None:
        self.events: List[str] = []

    @workflow.run
    async def run(self) -> List[str]:
        tt = asyncio.create_task(self.run_timer())
        at = asyncio.create_task(self.run_act())
        await asyncio.gather(tt, at)
        return self.events

    @workflow.signal
    async def dosig(self, name: str):
        self.events.append(f"sig-{name}-sync")
        fut: asyncio.Future[bool] = asyncio.Future()
        fut.set_result(True)
        await fut
        self.events.append(f"sig-{name}-1")
        await workflow.wait_condition(lambda: True)
        self.events.append(f"sig-{name}-2")

    @workflow.update
    async def doupdate(self, name: str):
        self.events.append(f"update-{name}-sync")
        fut: asyncio.Future[bool] = asyncio.Future()
        fut.set_result(True)
        await fut
        self.events.append(f"update-{name}-1")
        await workflow.wait_condition(lambda: True)
        self.events.append(f"update-{name}-2")

    async def run_timer(self):
        self.events.append("timer-sync")
        await workflow.sleep(0.1)
        fut: asyncio.Future[bool] = asyncio.Future()
        fut.set_result(True)
        await fut
        self.events.append("timer-1")
        await workflow.wait_condition(lambda: True)
        self.events.append("timer-2")

    async def run_act(self):
        self.events.append("act-sync")
        await workflow.execute_activity(
            say_hello, "Enchi", schedule_to_close_timeout=timedelta(seconds=30)
        )
        fut: asyncio.Future[bool] = asyncio.Future()
        fut.set_result(True)
        await fut
        self.events.append("act-1")
        await workflow.wait_condition(lambda: True)
        self.events.append("act-2")


async def test_async_loop_ordering(client: Client, env: WorkflowEnvironment):
    """This test mostly exists to generate histories for test_replayer_async_ordering.
    See that test for more."""

    if env.supports_time_skipping:
        pytest.skip("This test doesn't work right with time skipping for some reason")
    task_queue = f"tq-{uuid.uuid4()}"
    handle = await client.start_workflow(
        SignalsActivitiesTimersUpdatesTracingWorkflow.run,
        id=f"wf-{uuid.uuid4()}",
        task_queue=task_queue,
    )
    await handle.signal(SignalsActivitiesTimersUpdatesTracingWorkflow.dosig, "before")

    async with new_worker(
        client,
        SignalsActivitiesTimersUpdatesTracingWorkflow,
        activities=[say_hello],
        task_queue=task_queue,
    ):
        await asyncio.sleep(0.2)
        await handle.signal(SignalsActivitiesTimersUpdatesTracingWorkflow.dosig, "1")
        await handle.execute_update(
            SignalsActivitiesTimersUpdatesTracingWorkflow.doupdate, "1"
        )
        await handle.result()


@workflow.defn
class ActivityAndSignalsWhileWorkflowDown:
    def __init__(self) -> None:
        self.events: List[str] = []
        self.counter = 0

    @workflow.run
    async def run(self, activity_tq: str) -> List[str]:
        act_task = asyncio.create_task(self.run_act(activity_tq))
        await workflow.wait_condition(lambda: self.counter >= 2)
        self.events.append(f"counter-{self.counter}")
        await act_task
        return self.events

    @workflow.signal
    async def dosig(self, name: str):
        self.events.append(f"sig-{name}")
        self.counter += 1

    async def run_act(self, activity_tq: str):
        self.events.append("act-start")
        await workflow.execute_activity(
            say_hello,
            "Enchi",
            schedule_to_close_timeout=timedelta(seconds=30),
            task_queue=activity_tq,
        )
        self.counter += 1
        self.events.append("act-done")


async def test_alternate_async_loop_ordering(client: Client, env: WorkflowEnvironment):
    """This test mostly exists to generate histories for test_replayer_alternate_async_ordering.
    See that test for more."""

    if env.supports_time_skipping:
        pytest.skip("This test doesn't work right with time skipping for some reason")
    task_queue = f"tq-{uuid.uuid4()}"
    activity_tq = f"tq-{uuid.uuid4()}"
    handle = await client.start_workflow(
        ActivityAndSignalsWhileWorkflowDown.run,
        activity_tq,
        id=f"wf-{uuid.uuid4()}",
        task_queue=task_queue,
    )

    async with new_worker(
        client,
        ActivityAndSignalsWhileWorkflowDown,
        activities=[say_hello],
        task_queue=task_queue,
    ):
        # This sleep exists to make sure the first WFT is processed
        await asyncio.sleep(0.2)

    async with new_worker(
        client,
        activities=[say_hello],
        task_queue=activity_tq,
    ):
        # Make sure the activity starts being processed before sending signals
        await asyncio.sleep(1)
        await handle.signal(ActivityAndSignalsWhileWorkflowDown.dosig, "1")
        await handle.signal(ActivityAndSignalsWhileWorkflowDown.dosig, "2")

        async with new_worker(
            client,
            ActivityAndSignalsWhileWorkflowDown,
            activities=[say_hello],
            task_queue=task_queue,
        ):
            await handle.result()


# The following Lock and Semaphore tests test that asyncio concurrency primitives work as expected
# in workflow code. There is nothing Temporal-specific about the way that asyncio.Lock and
# asyncio.Semaphore are used here.


@activity.defn
async def noop_activity_for_lock_or_semaphore_tests() -> None:
    return None


@dataclass
class LockOrSemaphoreWorkflowConcurrencySummary:
    ever_in_critical_section: int
    peak_in_critical_section: int


@dataclass
class UseLockOrSemaphoreWorkflowParameters:
    n_coroutines: int = 0
    semaphore_initial_value: Optional[int] = None
    sleep: Optional[float] = None
    timeout: Optional[float] = None


@workflow.defn
class CoroutinesUseLockOrSemaphoreWorkflow:
    def __init__(self) -> None:
        self.params: UseLockOrSemaphoreWorkflowParameters
        self.lock_or_semaphore: Union[asyncio.Lock, asyncio.Semaphore]
        self._currently_in_critical_section: set[str] = set()
        self._ever_in_critical_section: set[str] = set()
        self._peak_in_critical_section = 0

    def init(self, params: UseLockOrSemaphoreWorkflowParameters):
        self.params = params
        if self.params.semaphore_initial_value is not None:
            self.lock_or_semaphore = asyncio.Semaphore(
                self.params.semaphore_initial_value
            )
        else:
            self.lock_or_semaphore = asyncio.Lock()

    @workflow.run
    async def run(
        self,
        params: Optional[UseLockOrSemaphoreWorkflowParameters],
    ) -> LockOrSemaphoreWorkflowConcurrencySummary:
        # TODO: Use workflow init method when it exists.
        assert params
        self.init(params)
        await asyncio.gather(
            *(self.coroutine(f"{i}") for i in range(self.params.n_coroutines))
        )
        assert not any(self._currently_in_critical_section)
        return LockOrSemaphoreWorkflowConcurrencySummary(
            len(self._ever_in_critical_section),
            self._peak_in_critical_section,
        )

    async def coroutine(self, id: str):
        if self.params.timeout:
            try:
                await asyncio.wait_for(
                    self.lock_or_semaphore.acquire(), self.params.timeout
                )
            except asyncio.TimeoutError:
                return
        else:
            await self.lock_or_semaphore.acquire()
        self._enters_critical_section(id)
        try:
            if self.params.sleep:
                await asyncio.sleep(self.params.sleep)
            else:
                await workflow.execute_activity(
                    noop_activity_for_lock_or_semaphore_tests,
                    schedule_to_close_timeout=timedelta(seconds=30),
                )
        finally:
            self.lock_or_semaphore.release()
            self._exits_critical_section(id)

    def _enters_critical_section(self, id: str) -> None:
        self._currently_in_critical_section.add(id)
        self._ever_in_critical_section.add(id)
        self._peak_in_critical_section = max(
            self._peak_in_critical_section,
            len(self._currently_in_critical_section),
        )

    def _exits_critical_section(self, id: str) -> None:
        self._currently_in_critical_section.remove(id)


@workflow.defn
class HandlerCoroutinesUseLockOrSemaphoreWorkflow(CoroutinesUseLockOrSemaphoreWorkflow):
    def __init__(self) -> None:
        super().__init__()
        self.workflow_may_exit = False

    @workflow.run
    async def run(
        self,
        _: Optional[UseLockOrSemaphoreWorkflowParameters] = None,
    ) -> LockOrSemaphoreWorkflowConcurrencySummary:
        await workflow.wait_condition(lambda: self.workflow_may_exit)
        return LockOrSemaphoreWorkflowConcurrencySummary(
            len(self._ever_in_critical_section),
            self._peak_in_critical_section,
        )

    @workflow.update
    async def my_update(self, params: UseLockOrSemaphoreWorkflowParameters):
        # TODO: Use workflow init method when it exists.
        if not hasattr(self, "params"):
            self.init(params)
        assert (update_info := workflow.current_update_info())
        await self.coroutine(update_info.id)

    @workflow.signal
    async def finish(self):
        self.workflow_may_exit = True


async def _do_workflow_coroutines_lock_or_semaphore_test(
    client: Client,
    params: UseLockOrSemaphoreWorkflowParameters,
    expectation: LockOrSemaphoreWorkflowConcurrencySummary,
):
    async with new_worker(
        client,
        CoroutinesUseLockOrSemaphoreWorkflow,
        activities=[noop_activity_for_lock_or_semaphore_tests],
    ) as worker:
        summary = await client.execute_workflow(
            CoroutinesUseLockOrSemaphoreWorkflow.run,
            arg=params,
            id=str(uuid.uuid4()),
            task_queue=worker.task_queue,
        )
        assert summary == expectation


async def _do_update_handler_lock_or_semaphore_test(
    client: Client,
    env: WorkflowEnvironment,
    params: UseLockOrSemaphoreWorkflowParameters,
    n_updates: int,
    expectation: LockOrSemaphoreWorkflowConcurrencySummary,
):
    if env.supports_time_skipping:
        pytest.skip(
            "Java test server: https://github.com/temporalio/sdk-java/issues/1903"
        )

    task_queue = "tq"
    handle = await client.start_workflow(
        HandlerCoroutinesUseLockOrSemaphoreWorkflow.run,
        id=f"wf-{str(uuid.uuid4())}",
        task_queue=task_queue,
    )
    # Create updates in Admitted state, before the worker starts polling.
    admitted_updates = [
        await admitted_update_task(
            client,
            handle,
            HandlerCoroutinesUseLockOrSemaphoreWorkflow.my_update,
            arg=params,
            id=f"update-{i}",
        )
        for i in range(n_updates)
    ]
    async with new_worker(
        client,
        HandlerCoroutinesUseLockOrSemaphoreWorkflow,
        activities=[noop_activity_for_lock_or_semaphore_tests],
        task_queue=task_queue,
    ):
        for update_task in admitted_updates:
            await update_task
        await handle.signal(HandlerCoroutinesUseLockOrSemaphoreWorkflow.finish)
        summary = await handle.result()
        assert summary == expectation


async def test_workflow_coroutines_can_use_lock(client: Client):
    await _do_workflow_coroutines_lock_or_semaphore_test(
        client,
        UseLockOrSemaphoreWorkflowParameters(n_coroutines=5),
        # The lock limits concurrency to 1
        expectation=LockOrSemaphoreWorkflowConcurrencySummary(
            ever_in_critical_section=5, peak_in_critical_section=1
        ),
    )


async def test_update_handler_can_use_lock_to_serialize_handler_executions(
    client: Client, env: WorkflowEnvironment
):
    await _do_update_handler_lock_or_semaphore_test(
        client,
        env,
        UseLockOrSemaphoreWorkflowParameters(),
        n_updates=5,
        # The lock limits concurrency to 1
        expectation=LockOrSemaphoreWorkflowConcurrencySummary(
            ever_in_critical_section=5, peak_in_critical_section=1
        ),
    )


async def test_workflow_coroutines_lock_acquisition_respects_timeout(client: Client):
    await _do_workflow_coroutines_lock_or_semaphore_test(
        client,
        UseLockOrSemaphoreWorkflowParameters(n_coroutines=5, sleep=0.5, timeout=0.1),
        # Second and subsequent coroutines fail to acquire the lock due to the timeout.
        expectation=LockOrSemaphoreWorkflowConcurrencySummary(
            ever_in_critical_section=1, peak_in_critical_section=1
        ),
    )


async def test_update_handler_lock_acquisition_respects_timeout(
    client: Client, env: WorkflowEnvironment
):
    await _do_update_handler_lock_or_semaphore_test(
        client,
        env,
        # Second and subsequent handler executions fail to acquire the lock due to the timeout.
        UseLockOrSemaphoreWorkflowParameters(sleep=0.5, timeout=0.1),
        n_updates=5,
        expectation=LockOrSemaphoreWorkflowConcurrencySummary(
            ever_in_critical_section=1, peak_in_critical_section=1
        ),
    )


async def test_workflow_coroutines_can_use_semaphore(client: Client):
    await _do_workflow_coroutines_lock_or_semaphore_test(
        client,
        UseLockOrSemaphoreWorkflowParameters(n_coroutines=5, semaphore_initial_value=3),
        # The semaphore limits concurrency to 3
        expectation=LockOrSemaphoreWorkflowConcurrencySummary(
            ever_in_critical_section=5, peak_in_critical_section=3
        ),
    )


async def test_update_handler_can_use_semaphore_to_control_handler_execution_concurrency(
    client: Client, env: WorkflowEnvironment
):
    await _do_update_handler_lock_or_semaphore_test(
        client,
        env,
        # The semaphore limits concurrency to 3
        UseLockOrSemaphoreWorkflowParameters(semaphore_initial_value=3),
        n_updates=5,
        expectation=LockOrSemaphoreWorkflowConcurrencySummary(
            ever_in_critical_section=5, peak_in_critical_section=3
        ),
    )


async def test_workflow_coroutine_semaphore_acquisition_respects_timeout(
    client: Client,
):
    await _do_workflow_coroutines_lock_or_semaphore_test(
        client,
        UseLockOrSemaphoreWorkflowParameters(
            n_coroutines=5, semaphore_initial_value=3, sleep=0.5, timeout=0.1
        ),
        # Initial entry to the semaphore succeeds, but all subsequent attempts to acquire a semaphore
        # slot fail.
        expectation=LockOrSemaphoreWorkflowConcurrencySummary(
            ever_in_critical_section=3, peak_in_critical_section=3
        ),
    )


async def test_update_handler_semaphore_acquisition_respects_timeout(
    client: Client, env: WorkflowEnvironment
):
    await _do_update_handler_lock_or_semaphore_test(
        client,
        env,
        # Initial entry to the semaphore succeeds, but all subsequent attempts to acquire a semaphore
        # slot fail.
        UseLockOrSemaphoreWorkflowParameters(
            semaphore_initial_value=3,
            sleep=0.5,
            timeout=0.1,
        ),
        n_updates=5,
        expectation=LockOrSemaphoreWorkflowConcurrencySummary(
            ever_in_critical_section=3, peak_in_critical_section=3
        ),
    )


@workflow.defn
class TimeoutErrorWorkflow:
    @workflow.run
    async def run(self, scenario) -> None:
        if scenario == "workflow.wait_condition":
            await workflow.wait_condition(lambda: False, timeout=0.01)
        elif scenario == "asyncio.wait_for":
            await asyncio.wait_for(asyncio.sleep(1000), timeout=0.01)
        elif scenario == "asyncio.timeout":
            if sys.version_info >= (3, 11):
                async with asyncio.timeout(0.1):
                    await asyncio.sleep(1000)
        else:
            raise RuntimeError("Unrecognized scenario")


async def test_workflow_timeout_error(client: Client):
    async with new_worker(client, TimeoutErrorWorkflow) as worker:
        scenarios = ["workflow.wait_condition", "asyncio.wait_for"]
        if sys.version_info >= (3, 11):
            scenarios.append("asyncio.timeout")

        for scenario in scenarios:
            with pytest.raises(WorkflowFailureError) as err:
                await client.execute_workflow(
                    TimeoutErrorWorkflow.run,
                    scenario,
                    id=f"workflow-{uuid.uuid4()}",
                    task_queue=worker.task_queue,
                )
            assert isinstance(err.value.cause, ApplicationError)
            assert err.value.cause.type == "TimeoutError"


def check_in_workflow() -> str:
    return "in workflow" if workflow.in_workflow() else "not in workflow"


@workflow.defn
class InWorkflowUtilWorkflow:
    @workflow.run
    async def run(self) -> str:
        return check_in_workflow()


async def test_in_workflow_util(client: Client):
    assert check_in_workflow() == "not in workflow"
    async with new_worker(client, InWorkflowUtilWorkflow) as worker:
        assert "in workflow" == await client.execute_workflow(
            InWorkflowUtilWorkflow.run,
            id=f"workflow-{uuid.uuid4()}",
            task_queue=worker.task_queue,
        )


deadlock_interruptible_completed = 0


@workflow.defn(sandboxed=False)
class DeadlockInterruptibleWorkflow:
    @workflow.run
    async def run(self) -> None:
        # Infinite loop, which is interruptible via PyThreadState_SetAsyncExc
        try:
            while True:
                pass
        finally:
            global deadlock_interruptible_completed
            deadlock_interruptible_completed += 1


async def test_workflow_deadlock_interruptible(client: Client):
    # TODO(cretz): Improve this test and other deadlock/eviction tests by
    # checking slot counts with Core. There are a couple of bugs where used slot
    # counts are off by one and slots are released before eviction (see
    # https://github.com/temporalio/sdk-core/issues/894).

    # This worker used to not be able to shutdown because we hung evictions on
    # deadlock
    async with new_worker(client, DeadlockInterruptibleWorkflow) as worker:
        # Start the workflow
        assert deadlock_interruptible_completed == 0
        handle = await client.start_workflow(
            DeadlockInterruptibleWorkflow.run,
            id=f"workflow-{uuid.uuid4()}",
            task_queue=worker.task_queue,
        )
        # Wait for task fail
        await assert_task_fail_eventually(handle, message_contains="deadlock")

        # Confirm workflow was interrupted
        async def check_completed():
            assert deadlock_interruptible_completed >= 1

        await assert_eventually(check_completed)
        completed_sec = time.monotonic()
    # Confirm worker shutdown didn't hang
    assert time.monotonic() - completed_sec < 20


deadlock_uninterruptible_event = threading.Event()
deadlock_uninterruptible_completed = 0


@workflow.defn(sandboxed=False)
class DeadlockUninterruptibleWorkflow:
    @workflow.run
    async def run(self) -> None:
        # Wait on event, which is not interruptible via PyThreadState_SetAsyncExc
        try:
            deadlock_uninterruptible_event.wait()
        finally:
            global deadlock_uninterruptible_completed
            deadlock_uninterruptible_completed += 1


async def test_workflow_deadlock_uninterruptible(client: Client):
    # This worker used to not be able to shutdown because we hung evictions on
    # deadlock
    async with new_worker(client, DeadlockUninterruptibleWorkflow) as worker:
        # Start the workflow
        assert deadlock_uninterruptible_completed == 0
        handle = await client.start_workflow(
            DeadlockUninterruptibleWorkflow.run,
            id=f"workflow-{uuid.uuid4()}",
            task_queue=worker.task_queue,
        )
        # Wait for task fail
        await assert_task_fail_eventually(handle, message_contains="deadlock")
        # Confirm could not be interrupted
        assert deadlock_uninterruptible_completed == 0

        # Now complete the event and confirm the workflow does complete
        deadlock_uninterruptible_event.set()

        async def check_completed():
            assert deadlock_uninterruptible_completed >= 1

        await assert_eventually(check_completed)
        completed_sec = time.monotonic()
    # Confirm worker shutdown didn't hang
    assert time.monotonic() - completed_sec < 20


deadlock_fill_up_block_event = threading.Event()
deadlock_fill_up_block_completed = 0


@workflow.defn(sandboxed=False)
class DeadlockFillUpBlockWorkflow:
    @workflow.run
    async def run(self) -> None:
        try:
            deadlock_fill_up_block_event.wait()
        finally:
            global deadlock_fill_up_block_completed
            deadlock_fill_up_block_completed += 1


@workflow.defn(sandboxed=False)
class DeadlockFillUpSimpleWorkflow:
    @workflow.run
    async def run(self) -> str:
        return "done"


async def test_workflow_deadlock_fill_up_slots(client: Client):
    cpu_count = os.cpu_count()
    assert cpu_count
    # This worker used to not be able to shutdown because we hung evictions on
    # deadlock.
    async with new_worker(
        client,
        DeadlockFillUpBlockWorkflow,
        DeadlockFillUpSimpleWorkflow,
        # Start the worker with CPU count + 11 task slots
        max_concurrent_workflow_tasks=cpu_count + 11,
    ) as worker:
        # For this test we're going to start cpu_count + 5 workflows that
        # deadlock. In previous SDK versions we defaulted to CPU count
        # number of workflow threads, so deadlocking that many would prevent
        # other code from executing. Now that we default to more workers, we
        # can handle more work while some are deadlocked.

        # Start the workflows that deadlock
        assert deadlock_fill_up_block_completed == 0
        handles = await asyncio.gather(
            *[
                client.start_workflow(
                    DeadlockFillUpBlockWorkflow.run,
                    id=f"workflow-deadlock-{i}-{uuid.uuid4()}",
                    task_queue=worker.task_queue,
                )
                for i in range(cpu_count + 5)
            ]
        )

        # Wait for them all to deadlock
        await asyncio.gather(
            *[
                assert_task_fail_eventually(h, message_contains="deadlock")
                for h in handles
            ]
        )

        # Now try to run a regular non-deadlocked workflow. Before recent
        # changes, this would also cause a deadlock because it would submit
        # to the thread pool but the thread pool didn't have enough room.
        assert "done" == await asyncio.wait_for(
            client.execute_workflow(
                DeadlockFillUpSimpleWorkflow.run,
                id=f"workflow-simple-{uuid.uuid4()}",
                task_queue=worker.task_queue,
            ),
            10,
        )

        # Let the deadlocked ones complete too
        deadlock_fill_up_block_event.set()

        async def check_completed():
            assert deadlock_fill_up_block_completed >= len(handles)

        await assert_eventually(check_completed)
        completed_sec = time.monotonic()
    # Confirm worker shutdown didn't hang
    assert time.monotonic() - completed_sec < 20


eviction_swallow_keep_looping = True


@workflow.defn(sandboxed=False)
class EvictionSwallowWorkflow:
    @workflow.run
    async def run(self) -> str:
        # Start a task in the background that will prevent eviction because
        # eviction requires all tasks complete
        async def eviction_swallower():
            global eviction_swallow_keep_looping
            while eviction_swallow_keep_looping:
                try:
                    await workflow.wait_condition(lambda: False)
                except BaseException:
                    # Swallow base exception intentionally which prevents
                    # eviction
                    pass

        asyncio.create_task(eviction_swallower())
        return "done"


async def test_workflow_eviction_swallow(client: Client):
    # Add a queue handler to all logging, and remove later
    log_queue: queue.Queue[logging.LogRecord] = queue.Queue()
    log_handler = logging.handlers.QueueHandler(log_queue)
    logging.getLogger().addHandler(log_handler)
    try:
        async with new_worker(client, EvictionSwallowWorkflow) as worker:
            global eviction_swallow_keep_looping
            assert eviction_swallow_keep_looping

            # Run workflow that completes but cannot evict
            handle = await client.start_workflow(
                EvictionSwallowWorkflow.run,
                id=f"workflow-{uuid.uuid4()}",
                task_queue=worker.task_queue,
            )
            assert "done" == await handle.result()

            # Make sure we get the log we expect
            async def check_logs():
                try:
                    while True:
                        log_record = log_queue.get(block=False)
                        if log_record.message.startswith(
                            f"Timed out running eviction job for run ID {handle.result_run_id}"
                        ):
                            return
                except queue.Empty:
                    pass
                assert False, "log record not found"

            await assert_eventually(check_logs)

            # Let it finish now
            eviction_swallow_keep_looping = False
            completed_sec = time.monotonic()
        # Confirm worker shutdown didn't hang
        assert time.monotonic() - completed_sec < 20
    finally:
        logging.getLogger().removeHandler(log_handler)


@activity.defn
async def check_priority_activity(should_have_priorty: int) -> str:
    assert activity.info().priority.priority_key == should_have_priorty
    return "Done!"


@workflow.defn
class WorkflowUsingPriorities:
    @workflow.run
    async def run(
        self, expected_priority: Optional[int], stop_after_check: bool
    ) -> str:
        assert workflow.info().priority.priority_key == expected_priority
        if stop_after_check:
            return "Done!"
        await workflow.execute_child_workflow(
            WorkflowUsingPriorities.run,
            args=[4, True],
            priority=Priority(priority_key=4),
        )
        handle = await workflow.start_child_workflow(
            WorkflowUsingPriorities.run,
            args=[2, True],
            priority=Priority(priority_key=2),
        )
        await handle
        await workflow.execute_activity(
            say_hello,
            "hi",
            priority=Priority(priority_key=5),
            start_to_close_timeout=timedelta(seconds=5),
        )
        return "Done!"


async def test_workflow_priorities(client: Client, env: WorkflowEnvironment):
    if env.supports_time_skipping:
        pytest.skip(
            "Java test server needs release with: https://github.com/temporalio/sdk-java/pull/2453"
        )

    async with new_worker(
        client, WorkflowUsingPriorities, HelloWorkflow, activities=[say_hello]
    ) as worker:
        handle = await client.start_workflow(
            WorkflowUsingPriorities.run,
            args=[1, False],
            id=f"workflow-{uuid.uuid4()}",
            task_queue=worker.task_queue,
            priority=Priority(priority_key=1),
        )
        await handle.result()

        first_child = True
        async for e in handle.fetch_history_events():
            if e.HasField("workflow_execution_started_event_attributes"):
                assert (
                    e.workflow_execution_started_event_attributes.priority.priority_key
                    == 1
                )
            elif e.HasField(
                "start_child_workflow_execution_initiated_event_attributes"
            ):
                if first_child:
                    assert (
                        e.start_child_workflow_execution_initiated_event_attributes.priority.priority_key
                        == 4
                    )
                    first_child = False
                else:
                    assert (
                        e.start_child_workflow_execution_initiated_event_attributes.priority.priority_key
                        == 2
                    )
            elif e.HasField("activity_task_scheduled_event_attributes"):
                assert (
                    e.activity_task_scheduled_event_attributes.priority.priority_key
                    == 5
                )

        # Verify a workflow started without priorities sees None for the key
        handle = await client.start_workflow(
            WorkflowUsingPriorities.run,
            args=[None, True],
            id=f"workflow-{uuid.uuid4()}",
            task_queue=worker.task_queue,
        )
        await handle.result()


@workflow.defn
class ExposeRootChildWorkflow:
    def __init__(self) -> None:
        self.blocked = True

    @workflow.signal
    def unblock(self) -> None:
        self.blocked = False

    @workflow.run
    async def run(self) -> Optional[temporalio.workflow.RootInfo]:
        await workflow.wait_condition(lambda: not self.blocked)
        return workflow.info().root


@workflow.defn
class ExposeRootWorkflow:
    @workflow.run
    async def run(self, child_wf_id) -> Optional[temporalio.workflow.RootInfo]:
        return await workflow.execute_child_workflow(
            ExposeRootChildWorkflow.run, id=child_wf_id
        )


async def test_expose_root_execution(client: Client, env: WorkflowEnvironment):
    if env.supports_time_skipping:
        pytest.skip(
            "Java test server needs release with: https://github.com/temporalio/sdk-java/pull/2441"
        )
    async with new_worker(
        client, ExposeRootWorkflow, ExposeRootChildWorkflow
    ) as worker:
        parent_wf_id = f"workflow-{uuid.uuid4()}"
        child_wf_id = parent_wf_id + "_child"
        handle = await client.start_workflow(
            ExposeRootWorkflow.run,
            child_wf_id,
            id=parent_wf_id,
            task_queue=worker.task_queue,
        )

        await assert_workflow_exists_eventually(
            client, ExposeRootChildWorkflow, child_wf_id
        )
        child_handle: WorkflowHandle = client.get_workflow_handle_for(
            ExposeRootChildWorkflow.run, child_wf_id
        )
        child_desc = await child_handle.describe()
        parent_desc = await handle.describe()
        # Assert child root execution is the same as it's parent execution
        assert child_desc.root_id == parent_desc.id
        assert child_desc.root_run_id == parent_desc.run_id
        # Unblock child
        await child_handle.signal(ExposeRootChildWorkflow.unblock)
        # Get the result (child info)
        child_wf_info_root = await handle.result()
        # Assert root execution in child info is same as it's parent execution
        assert child_wf_info_root is not None
        assert child_wf_info_root.workflow_id == parent_desc.id
        assert child_wf_info_root.run_id == parent_desc.run_id


@workflow.defn(dynamic=True)
class WorkflowDynamicConfigFnFailure:
    @workflow.dynamic_config
    def dynamic_config(self) -> temporalio.workflow.DynamicWorkflowConfig:
        raise Exception("Dynamic config failure")

    @workflow.run
    async def run(self, args: Sequence[RawValue]) -> None:
        raise RuntimeError("Should never actually run")


async def test_workflow_dynamic_config_failure(client: Client):
    async with new_worker(client, WorkflowDynamicConfigFnFailure) as worker:
        handle = await client.start_workflow(
            "verycooldynamicworkflow",
            id=f"dynamic-config-failure-{uuid.uuid4()}",
            task_queue=worker.task_queue,
            execution_timeout=timedelta(seconds=5),
        )

        # Assert workflow task fails with our expected error message
        await assert_task_fail_eventually(
            handle, message_contains="Dynamic config failure"
        )


@activity.defn
async def raise_application_error(use_benign: bool) -> typing.NoReturn:
    if use_benign:
        raise ApplicationError(
            "This is a benign error", category=ApplicationErrorCategory.BENIGN
        )
    else:
        raise ApplicationError(
            "This is a regular error", category=ApplicationErrorCategory.UNSPECIFIED
        )


@workflow.defn
class RaiseErrorWorkflow:
    @workflow.run
    async def run(self, use_benign: bool) -> None:
        # Execute activity that will raise an error
        await workflow.execute_activity(
            raise_application_error,
            use_benign,
            start_to_close_timeout=timedelta(seconds=5),
            retry_policy=RetryPolicy(maximum_attempts=1),
        )


async def test_activity_benign_error_not_logged(client: Client):
    with LogCapturer().logs_captured(activity.logger.base_logger) as capturer:
        async with new_worker(
            client, RaiseErrorWorkflow, activities=[raise_application_error]
        ) as worker:
            # Run with benign error
            with pytest.raises(WorkflowFailureError) as err:
                await client.execute_workflow(
                    RaiseErrorWorkflow.run,
                    True,
                    id=str(uuid.uuid4()),
                    task_queue=worker.task_queue,
                )
            # Check that the cause is an ApplicationError
            assert isinstance(err.value.cause, ActivityError)
            assert isinstance(err.value.cause.cause, ApplicationError)
            # Assert the expected category
            assert err.value.cause.cause.category == ApplicationErrorCategory.BENIGN
            assert capturer.find_log("Completing activity as failed") == None

            # Run with non-benign error
            with pytest.raises(WorkflowFailureError) as err:
                await client.execute_workflow(
                    RaiseErrorWorkflow.run,
                    False,
                    id=str(uuid.uuid4()),
                    task_queue=worker.task_queue,
                )

            # Check that the cause is an ApplicationError
            assert isinstance(err.value.cause, ActivityError)
            assert isinstance(err.value.cause.cause, ApplicationError)
            # Assert the expected category
            assert (
                err.value.cause.cause.category == ApplicationErrorCategory.UNSPECIFIED
            )
            assert capturer.find_log("Completing activity as failed") != None


async def test_workflow_missing_local_activity(client: Client):
    async with new_worker(
        client, SimpleLocalActivityWorkflow, activities=[custom_error_activity]
    ) as worker:
        handle = await client.start_workflow(
            SimpleLocalActivityWorkflow.run,
            "Temporal",
            id=f"workflow-{uuid.uuid4()}",
            task_queue=worker.task_queue,
        )

        await assert_task_fail_eventually(
            handle,
            message_contains="Activity function say_hello is not registered on this worker, available activities: custom_error_activity",
        )


async def test_workflow_missing_local_activity_but_dynamic(client: Client):
    async with new_worker(
        client,
        SimpleLocalActivityWorkflow,
        activities=[custom_error_activity, return_name_activity],
    ) as worker:
        res = await client.execute_workflow(
            SimpleLocalActivityWorkflow.run,
            "Temporal",
            id=f"workflow-{uuid.uuid4()}",
            task_queue=worker.task_queue,
        )

        assert res == "say_hello"


async def test_workflow_missing_local_activity_no_activities(client: Client):
    async with new_worker(
        client,
        SimpleLocalActivityWorkflow,
        activities=[],
    ) as worker:
        handle = await client.start_workflow(
            SimpleLocalActivityWorkflow.run,
            "Temporal",
            id=f"workflow-{uuid.uuid4()}",
            task_queue=worker.task_queue,
        )

        await assert_task_fail_eventually(
            handle,
            message_contains="Activity function say_hello is not registered on this worker, no available activities",
        )


@activity.defn
async def heartbeat_activity(
    catch_err: bool = True,
) -> Optional[temporalio.activity.ActivityCancellationDetails]:
    while True:
        try:
            activity.heartbeat()
            # If we have heartbeat details, we are on the second attempt, we have retried due to pause/unpause.
            if activity.info().heartbeat_details:
                return activity.cancellation_details()
            await asyncio.sleep(0.1)
        except (CancelledError, asyncio.CancelledError) as err:
            if not catch_err:
                raise err
            return activity.cancellation_details()
        finally:
            activity.heartbeat("finally-complete")


@activity.defn
def sync_heartbeat_activity(
    catch_err: bool = True,
) -> Optional[temporalio.activity.ActivityCancellationDetails]:
    while True:
        try:
            activity.heartbeat()
            # If we have heartbeat details, we are on the second attempt, we have retried due to pause/unpause.
            if activity.info().heartbeat_details:
                return activity.cancellation_details()
            time.sleep(0.1)
        except (CancelledError, asyncio.CancelledError) as err:
            if not catch_err:
                raise err
            return activity.cancellation_details()
        finally:
            activity.heartbeat("finally-complete")


@workflow.defn
class ActivityHeartbeatWorkflow:
    @workflow.run
    async def run(
        self, activity_id: str
    ) -> list[Optional[temporalio.activity.ActivityCancellationDetails]]:
        result = []
        result.append(
            await workflow.execute_activity(
                sync_heartbeat_activity,
                activity_id=activity_id,
                start_to_close_timeout=timedelta(seconds=10),
                heartbeat_timeout=timedelta(seconds=2),
                retry_policy=RetryPolicy(maximum_attempts=1),
            )
        )
        result.append(
            await workflow.execute_activity(
                heartbeat_activity,
                activity_id=f"{activity_id}-2",
                start_to_close_timeout=timedelta(seconds=10),
                heartbeat_timeout=timedelta(seconds=2),
                retry_policy=RetryPolicy(maximum_attempts=1),
            )
        )
        return result


async def test_activity_pause_cancellation_details(
    client: Client, env: WorkflowEnvironment
):
    if env.supports_time_skipping:
        pytest.skip("Time-skipping server does not support pause API yet")
    with concurrent.futures.ThreadPoolExecutor() as executor:
        async with Worker(
            client,
            task_queue=str(uuid.uuid4()),
            workflows=[ActivityHeartbeatWorkflow],
            activities=[heartbeat_activity, sync_heartbeat_activity],
            activity_executor=executor,
        ) as worker:
            test_activity_id = f"heartbeat-activity-{uuid.uuid4()}"

            handle = await client.start_workflow(
                ActivityHeartbeatWorkflow.run,
                test_activity_id,
                id=f"test-activity-pause-{uuid.uuid4()}",
                task_queue=worker.task_queue,
            )

            # Wait for sync activity
            activity_info_1 = await assert_pending_activity_exists_eventually(
                handle, test_activity_id
            )
            # Assert not paused
            assert not activity_info_1.paused
            # Pause activity then assert it is paused
            await pause_and_assert(client, handle, activity_info_1.activity_id)

            # Wait for async activity
            activity_info_2 = await assert_pending_activity_exists_eventually(
                handle, f"{test_activity_id}-2"
            )
            # Assert not paused
            assert not activity_info_2.paused
            # Pause activity then assert it is paused
            await pause_and_assert(client, handle, activity_info_2.activity_id)

            # Assert workflow return value for paused activities that caught the
            # cancel error
            result = await handle.result()
            assert result[0] == temporalio.activity.ActivityCancellationDetails(
                paused=True
            )
            assert result[1] == temporalio.activity.ActivityCancellationDetails(
                paused=True
            )


@workflow.defn
class ActivityHeartbeatPauseUnpauseWorkflow:
    @workflow.run
    async def run(
        self, activity_id: str
    ) -> list[Optional[temporalio.activity.ActivityCancellationDetails]]:
        results = []
        results.append(
            await workflow.execute_activity(
                sync_heartbeat_activity,
                False,
                activity_id=activity_id,
                start_to_close_timeout=timedelta(seconds=10),
                heartbeat_timeout=timedelta(seconds=1),
                retry_policy=RetryPolicy(maximum_attempts=2),
            )
        )
        results.append(
            await workflow.execute_activity(
                heartbeat_activity,
                False,
                activity_id=f"{activity_id}-2",
                start_to_close_timeout=timedelta(seconds=10),
                heartbeat_timeout=timedelta(seconds=1),
                retry_policy=RetryPolicy(maximum_attempts=2),
            )
        )
        return results


async def test_activity_pause_unpause(client: Client, env: WorkflowEnvironment):
    if env.supports_time_skipping:
        pytest.skip("Time-skipping server does not support pause API yet")

    async def check_heartbeat_details_exist(
        handle: WorkflowHandle,
        activity_id: str,
    ) -> None:
        act_info = await get_pending_activity_info(handle, activity_id)
        if act_info is None:
            raise AssertionError(f"Activity with ID {activity_id} not found.")
        if len(act_info.heartbeat_details.payloads) == 0:
            raise AssertionError(
                f"Activity with ID {activity_id} has no heartbeat details"
            )

    with concurrent.futures.ThreadPoolExecutor() as executor:
        async with Worker(
            client,
            task_queue=str(uuid.uuid4()),
            workflows=[ActivityHeartbeatPauseUnpauseWorkflow],
            activities=[heartbeat_activity, sync_heartbeat_activity],
            activity_executor=executor,
            max_heartbeat_throttle_interval=timedelta(milliseconds=300),
            default_heartbeat_throttle_interval=timedelta(milliseconds=300),
        ) as worker:
            test_activity_id = f"heartbeat-activity-{uuid.uuid4()}"

            handle = await client.start_workflow(
                ActivityHeartbeatPauseUnpauseWorkflow.run,
                test_activity_id,
                id=f"test-activity-pause-unpause-{uuid.uuid4()}",
                task_queue=worker.task_queue,
            )

            # Wait for sync activity
            activity_info_1 = await assert_pending_activity_exists_eventually(
                handle, test_activity_id
            )
            # Assert not paused
            assert not activity_info_1.paused
            # Pause activity then assert it is paused
            await pause_and_assert(client, handle, activity_info_1.activity_id)

            # Wait for heartbeat details to exist. At this point, the activity has finished executing
            # due to cancellation from the pause.
            await assert_eventually(
                lambda: check_heartbeat_details_exist(
                    handle, activity_info_1.activity_id
                )
            )

            # Unpause activity
            await unpause_and_assert(client, handle, activity_info_1.activity_id)
            # Expect second activity to have started now
            activity_info_2 = await assert_pending_activity_exists_eventually(
                handle, f"{test_activity_id}-2"
            )
            # Assert not paused
            assert not activity_info_2.paused
            # Pause activity then assert it is paused
            await pause_and_assert(client, handle, activity_info_2.activity_id)
            # Wait for heartbeat details to exist. At this point, the activity has finished executing
            # due to cancellation from the pause.
            await assert_eventually(
                lambda: check_heartbeat_details_exist(
                    handle, activity_info_2.activity_id
                )
            )
            # Unpause activity
            await unpause_and_assert(client, handle, activity_info_2.activity_id)

            # Check workflow complete
            result = await handle.result()
            assert result[0] == None
            assert result[1] == None


@activity.defn
async def external_activity_heartbeat() -> None:
    activity.raise_complete_async()


@workflow.defn
class ExternalActivityWorkflow:
    @workflow.run
    async def run(self, activity_id: str) -> None:
        await workflow.execute_activity(
            external_activity_heartbeat,
            activity_id=activity_id,
            start_to_close_timeout=timedelta(seconds=10),
            heartbeat_timeout=timedelta(seconds=1),
            retry_policy=RetryPolicy(maximum_attempts=2),
        )


async def test_external_activity_cancellation_details(
    client: Client, env: WorkflowEnvironment
):
    if env.supports_time_skipping:
        pytest.skip("Time-skipping server does not support pause API yet")
    async with Worker(
        client,
        task_queue=str(uuid.uuid4()),
        workflows=[ExternalActivityWorkflow],
        activities=[external_activity_heartbeat],
    ) as worker:
        test_activity_id = f"heartbeat-activity-{uuid.uuid4()}"

        wf_handle = await client.start_workflow(
            ExternalActivityWorkflow.run,
            test_activity_id,
            id=f"test-external-activity-pause-{uuid.uuid4()}",
            task_queue=worker.task_queue,
        )
        wf_desc = await wf_handle.describe()

        # Wait for external activity
        activity_info = await assert_pending_activity_exists_eventually(
            wf_handle, test_activity_id
        )
        # Assert not paused
        assert not activity_info.paused

        external_activity_handle = client.get_async_activity_handle(
            workflow_id=wf_desc.id, run_id=wf_desc.run_id, activity_id=test_activity_id
        )

        # Pause activity then assert it is paused
        await pause_and_assert(client, wf_handle, activity_info.activity_id)

        try:
            await external_activity_handle.heartbeat()
        except AsyncActivityCancelledError as err:
            assert err.details == temporalio.activity.ActivityCancellationDetails(
                paused=True
            )


@activity.defn
async def short_activity_async():
    delay = random.uniform(0.05, 0.15)  # 50~150ms delay
    await asyncio.sleep(delay)
    return 1


@workflow.defn
class QuickActivityWorkflow:
    @workflow.run
    async def run(self, total_seconds: float = 10.0):
        workflow.logger.info("Duration: %f", total_seconds)
        end = workflow.now() + timedelta(seconds=total_seconds)
        while True:
            workflow.logger.info("Stage 1")
            res = await workflow.execute_activity(
                short_activity_async, schedule_to_close_timeout=timedelta(seconds=10)
            )
            workflow.logger.info("Stage 2, %s", res)

            if workflow.now() > end:
                break


async def test_quick_activity_swallows_cancellation(client: Client):
    async with new_worker(
        client,
        QuickActivityWorkflow,
        activities=[short_activity_async],
        activity_executor=concurrent.futures.ThreadPoolExecutor(max_workers=1),
    ) as worker:
        temporalio.worker._workflow_instance._raise_on_cancelling_completed_activity_override = True

        for i in range(10):
            wf_duration = random.uniform(5.0, 15.0)
            wf_handle = await client.start_workflow(
                QuickActivityWorkflow.run,
                id=f"short_activity_wf_id-{i}",
                args=[wf_duration],
                task_queue=worker.task_queue,
                execution_timeout=timedelta(minutes=1),
            )

            # Cancel wf
            await asyncio.sleep(1.0)
            await wf_handle.cancel()

            with pytest.raises(WorkflowFailureError) as err_info:
                await wf_handle.result()  # failed
            cause = err_info.value.cause

            assert isinstance(cause, CancelledError)
            assert cause.message == "Workflow cancelled"

        temporalio.worker._workflow_instance._raise_on_cancelling_completed_activity_override = False


<<<<<<< HEAD
@activity.defn
def use_in_workflow() -> bool:
    return workflow.in_workflow()


@workflow.defn
class UseInWorkflow:
    @workflow.run
    async def run(self):
        res = await workflow.execute_activity(
            use_in_workflow, schedule_to_close_timeout=timedelta(seconds=10)
        )
        return res


async def test_in_workflow_sync(client: Client):
    async with new_worker(
        client,
        UseInWorkflow,
        activities=[use_in_workflow],
        activity_executor=concurrent.futures.ThreadPoolExecutor(max_workers=1),
    ) as worker:
        res = await client.execute_workflow(
            UseInWorkflow.run,
            id=f"test_in_workflow_sync",
            task_queue=worker.task_queue,
            execution_timeout=timedelta(minutes=1),
        )
        assert not res
=======
class SignalInterceptor(temporalio.worker.Interceptor):
    def workflow_interceptor_class(
        self, input: temporalio.worker.WorkflowInterceptorClassInput
    ) -> Type[SignalInboundInterceptor]:
        return SignalInboundInterceptor


class SignalInboundInterceptor(temporalio.worker.WorkflowInboundInterceptor):
    def init(self, outbound: temporalio.worker.WorkflowOutboundInterceptor) -> None:
        def unblock() -> None:
            return None

        workflow.set_signal_handler("my_random_signal", unblock)
        super().init(outbound)


async def test_signal_handler_in_interceptor(client: Client):
    async with new_worker(
        client,
        HelloWorkflow,
        interceptors=[SignalInterceptor()],
    ) as worker:
        await client.execute_workflow(
            HelloWorkflow.run,
            "Temporal",
            id=f"workflow-{uuid.uuid4()}",
            task_queue=worker.task_queue,
        )
>>>>>>> ee6f8d7f
<|MERGE_RESOLUTION|>--- conflicted
+++ resolved
@@ -7975,7 +7975,7 @@
         temporalio.worker._workflow_instance._raise_on_cancelling_completed_activity_override = False
 
 
-<<<<<<< HEAD
+        
 @activity.defn
 def use_in_workflow() -> bool:
     return workflow.in_workflow()
@@ -8005,7 +8005,8 @@
             execution_timeout=timedelta(minutes=1),
         )
         assert not res
-=======
+
+        
 class SignalInterceptor(temporalio.worker.Interceptor):
     def workflow_interceptor_class(
         self, input: temporalio.worker.WorkflowInterceptorClassInput
@@ -8034,4 +8035,3 @@
             id=f"workflow-{uuid.uuid4()}",
             task_queue=worker.task_queue,
         )
->>>>>>> ee6f8d7f
