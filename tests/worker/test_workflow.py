from __future__ import annotations

import asyncio
import dataclasses
import json
import logging
import logging.handlers
import os
import queue
import sys
import threading
import time
import typing
import uuid
from abc import ABC, abstractmethod
from contextlib import contextmanager
from dataclasses import dataclass
from datetime import datetime, timedelta, timezone
from enum import IntEnum
from functools import partial
from typing import (
    Any,
    Awaitable,
    Callable,
    Dict,
    List,
    Mapping,
    NoReturn,
    Optional,
    Sequence,
    Tuple,
    Type,
    Union,
    cast,
)
from urllib.request import urlopen

import pytest
from google.protobuf.timestamp_pb2 import Timestamp
from typing_extensions import Literal, Protocol, runtime_checkable

import temporalio.worker
import temporalio.workflow
from temporalio import activity, workflow
from temporalio.api.common.v1 import Payload, Payloads, WorkflowExecution
from temporalio.api.enums.v1 import EventType
from temporalio.api.failure.v1 import Failure
from temporalio.api.sdk.v1 import EnhancedStackTrace
from temporalio.api.workflowservice.v1 import (
    GetWorkflowExecutionHistoryRequest,
    ResetStickyTaskQueueRequest,
)
from temporalio.bridge.proto.workflow_activation import WorkflowActivation
from temporalio.bridge.proto.workflow_completion import WorkflowActivationCompletion
from temporalio.client import (
    Client,
    RPCError,
    RPCStatusCode,
    WorkflowExecutionStatus,
    WorkflowFailureError,
    WorkflowHandle,
    WorkflowQueryFailedError,
    WorkflowUpdateFailedError,
    WorkflowUpdateHandle,
    WorkflowUpdateRPCTimeoutOrCancelledError,
    WorkflowUpdateStage,
)
from temporalio.common import (
    Priority,
    RawValue,
    RetryPolicy,
    SearchAttributeKey,
    SearchAttributePair,
    SearchAttributes,
    SearchAttributeValues,
    TypedSearchAttributes,
    WorkflowIDConflictPolicy,
)
from temporalio.converter import (
    DataConverter,
    DefaultFailureConverter,
    DefaultFailureConverterWithEncodedAttributes,
    DefaultPayloadConverter,
    PayloadCodec,
    PayloadConverter,
)
from temporalio.exceptions import (
    ActivityError,
    ApplicationError,
    CancelledError,
    ChildWorkflowError,
    TemporalError,
    TimeoutError,
    WorkflowAlreadyStartedError,
)
from temporalio.runtime import (
    BUFFERED_METRIC_KIND_COUNTER,
    BUFFERED_METRIC_KIND_HISTOGRAM,
    MetricBuffer,
    MetricBufferDurationFormat,
    PrometheusConfig,
    Runtime,
    TelemetryConfig,
)
from temporalio.service import __version__
from temporalio.testing import WorkflowEnvironment
from temporalio.worker import (
    UnsandboxedWorkflowRunner,
    Worker,
    WorkflowInstance,
    WorkflowInstanceDetails,
    WorkflowRunner,
)
from tests.helpers import (
    admitted_update_task,
    assert_eq_eventually,
    assert_eventually,
    assert_task_fail_eventually,
    assert_workflow_exists_eventually,
    ensure_search_attributes_present,
    find_free_port,
    new_worker,
    workflow_update_exists,
)
from tests.helpers.external_stack_trace import (
    ExternalStackTraceWorkflow,
    external_wait_cancel,
)


@workflow.defn
class HelloWorkflow:
    @workflow.run
    async def run(self, name: str) -> str:
        return f"Hello, {name}!"


async def test_workflow_hello(client: Client):
    async with new_worker(client, HelloWorkflow) as worker:
        result = await client.execute_workflow(
            HelloWorkflow.run,
            "Temporal",
            id=f"workflow-{uuid.uuid4()}",
            task_queue=worker.task_queue,
        )
        assert result == "Hello, Temporal!"


async def test_workflow_hello_eager(client: Client):
    async with new_worker(client, HelloWorkflow) as worker:
        handle = await client.start_workflow(
            HelloWorkflow.run,
            "Temporal",
            id=f"workflow-{uuid.uuid4()}",
            task_queue=worker.task_queue,
            request_eager_start=True,
            task_timeout=timedelta(hours=1),  # hang if retry needed
        )
        assert handle.__temporal_eagerly_started
        result = await handle.result()
        assert result == "Hello, Temporal!"


@activity.defn
async def multi_param_activity(param1: int, param2: str) -> str:
    return f"param1: {param1}, param2: {param2}"


@workflow.defn
class MultiParamWorkflow:
    @workflow.run
    async def run(self, param1: int, param2: str) -> str:
        return await workflow.execute_activity(
            multi_param_activity,
            args=[param1, param2],
            schedule_to_close_timeout=timedelta(seconds=30),
        )


async def test_workflow_multi_param(client: Client):
    # This test is mostly just here to confirm MyPy type checks the multi-param
    # overload approach properly
    async with new_worker(
        client, MultiParamWorkflow, activities=[multi_param_activity]
    ) as worker:
        result = await client.execute_workflow(
            MultiParamWorkflow.run,
            args=[123, "val1"],
            id=f"workflow-{uuid.uuid4()}",
            task_queue=worker.task_queue,
        )
        assert result == "param1: 123, param2: val1"


@workflow.defn
class InfoWorkflow:
    @workflow.run
    async def run(self) -> Dict:
        # Convert to JSON and back so it'll stringify un-JSON-able pieces
        ret = dataclasses.asdict(workflow.info())
        return json.loads(json.dumps(ret, default=str))


async def test_workflow_info(client: Client, env: WorkflowEnvironment):
    # TODO(cretz): Fix
    if env.supports_time_skipping:
        pytest.skip(
            "Java test server: https://github.com/temporalio/sdk-java/issues/1426"
        )
    async with new_worker(client, InfoWorkflow) as worker:
        workflow_id = f"workflow-{uuid.uuid4()}"
        retry_policy = RetryPolicy(
            initial_interval=timedelta(seconds=3),
            backoff_coefficient=4.0,
            maximum_interval=timedelta(seconds=5),
            maximum_attempts=6,
        )
        info = await client.execute_workflow(
            InfoWorkflow.run,
            id=workflow_id,
            task_queue=worker.task_queue,
            retry_policy=retry_policy,
        )
        assert info["attempt"] == 1
        assert info["cron_schedule"] is None
        assert info["execution_timeout"] is None
        assert info["namespace"] == client.namespace
        assert info["retry_policy"] == json.loads(
            json.dumps(dataclasses.asdict(retry_policy), default=str)
        )
        assert uuid.UUID(info["run_id"]).version == 7
        assert info["run_timeout"] is None
        datetime.fromisoformat(info["start_time"])
        assert info["task_queue"] == worker.task_queue
        assert info["task_timeout"] == "0:00:10"
        assert info["workflow_id"] == workflow_id
        assert info["workflow_type"] == "InfoWorkflow"


@dataclass
class HistoryInfo:
    history_length: int
    history_size: int
    continue_as_new_suggested: bool


@workflow.defn
class HistoryInfoWorkflow:
    @workflow.run
    async def run(self) -> None:
        # Just wait forever
        await workflow.wait_condition(lambda: False)

    @workflow.signal
    async def bunch_of_events(self, count: int) -> None:
        # Create a lot of one-day timers
        for _ in range(count):
            asyncio.create_task(asyncio.sleep(60 * 60 * 24))

    @workflow.query
    def get_history_info(self) -> HistoryInfo:
        return HistoryInfo(
            history_length=workflow.info().get_current_history_length(),
            history_size=workflow.info().get_current_history_size(),
            continue_as_new_suggested=workflow.info().is_continue_as_new_suggested(),
        )


async def test_workflow_history_info(
    client: Client, env: WorkflowEnvironment, continue_as_new_suggest_history_count: int
):
    if env.supports_time_skipping:
        pytest.skip("Java test server does not support should continue as new")
    async with new_worker(client, HistoryInfoWorkflow) as worker:
        handle = await client.start_workflow(
            HistoryInfoWorkflow.run,
            id=f"workflow-{uuid.uuid4()}",
            task_queue=worker.task_queue,
        )
        # Issue query before anything else, which should mean only a history
        # size of 3, at least 100 bytes of history, and no continue as new
        # suggestion
        orig_info = await handle.query(HistoryInfoWorkflow.get_history_info)
        assert orig_info.history_length == 3
        assert orig_info.history_size > 100
        assert not orig_info.continue_as_new_suggested

        # Now send a lot of events
        await handle.signal(
            HistoryInfoWorkflow.bunch_of_events, continue_as_new_suggest_history_count
        )
        # Send one more event to trigger the WFT update. We have to do this
        # because just a query will have a stale representation of history
        # counts, but signal forces a new WFT.
        await handle.signal(HistoryInfoWorkflow.bunch_of_events, 1)
        new_info = await handle.query(HistoryInfoWorkflow.get_history_info)
        assert new_info.history_length > continue_as_new_suggest_history_count
        assert new_info.history_size > orig_info.history_size
        assert new_info.continue_as_new_suggested


@workflow.defn
class SignalAndQueryWorkflow:
    def __init__(self) -> None:
        self._last_event: Optional[str] = None

    @workflow.run
    async def run(self) -> None:
        # Wait forever
        await asyncio.Future()

    @workflow.signal
    def signal1(self, arg: str) -> None:
        self._last_event = f"signal1: {arg}"

    @workflow.signal(dynamic=True)
    def signal_dynamic(self, name: str, args: Sequence[RawValue]) -> None:
        arg = workflow.payload_converter().from_payload(args[0].payload, str)
        self._last_event = f"signal_dynamic {name}: {arg}"

    @workflow.signal(name="Custom Name")
    def signal_custom(self, arg: str) -> None:
        self._last_event = f"signal_custom: {arg}"

    @workflow.query
    def last_event(self) -> str:
        return self._last_event or "<no event>"

    @workflow.query(dynamic=True)
    def query_dynamic(self, name: str, args: Sequence[RawValue]) -> str:
        arg = workflow.payload_converter().from_payload(args[0].payload, str)
        return f"query_dynamic {name}: {arg}"

    @workflow.query(name="Custom Name")
    def query_custom(self, arg: str) -> str:
        return f"query_custom: {arg}"


async def test_workflow_signal_and_query(client: Client):
    async with new_worker(client, SignalAndQueryWorkflow) as worker:
        handle = await client.start_workflow(
            SignalAndQueryWorkflow.run,
            id=f"workflow-{uuid.uuid4()}",
            task_queue=worker.task_queue,
        )

        # Simple signals and queries
        await handle.signal(SignalAndQueryWorkflow.signal1, "some arg")
        assert "signal1: some arg" == await handle.query(
            SignalAndQueryWorkflow.last_event
        )

        # Dynamic signals and queries (old form)
        await handle.signal("signal2", "dyn arg")
        assert "signal_dynamic signal2: dyn arg" == await handle.query(
            SignalAndQueryWorkflow.last_event
        )
        assert "query_dynamic query2: dyn arg" == await handle.query(
            "query2", "dyn arg"
        )

        # Custom named signals and queries
        await handle.signal("Custom Name", "custom arg1")
        assert "signal_custom: custom arg1" == await handle.query(
            SignalAndQueryWorkflow.last_event
        )
        await handle.signal(SignalAndQueryWorkflow.signal_custom, "custom arg2")
        assert "signal_custom: custom arg2" == await handle.query(
            SignalAndQueryWorkflow.last_event
        )
        assert "query_custom: custom arg1" == await handle.query(
            "Custom Name", "custom arg1"
        )
        assert "query_custom: custom arg1" == await handle.query(
            SignalAndQueryWorkflow.query_custom, "custom arg1"
        )


@workflow.defn
class SignalAndQueryHandlersWorkflow:
    def __init__(self) -> None:
        self._last_event: Optional[str] = None

    @workflow.run
    async def run(self) -> None:
        # Wait forever
        await asyncio.Future()

    @workflow.query
    def last_event(self) -> str:
        return self._last_event or "<no event>"

    @workflow.signal
    def set_signal_handler(self, signal_name: str) -> None:
        def new_handler(arg: str) -> None:
            self._last_event = f"signal {signal_name}: {arg}"

        workflow.set_signal_handler(signal_name, new_handler)

    @workflow.signal
    def set_query_handler(self, query_name: str) -> None:
        def new_handler(arg: str) -> str:
            return f"query {query_name}: {arg}"

        workflow.set_query_handler(query_name, new_handler)

    @workflow.signal
    def set_dynamic_signal_handler(self) -> None:
        def new_handler(name: str, args: Sequence[RawValue]) -> None:
            arg = workflow.payload_converter().from_payload(args[0].payload, str)
            self._last_event = f"signal dynamic {name}: {arg}"

        workflow.set_dynamic_signal_handler(new_handler)

    @workflow.signal
    def set_dynamic_query_handler(self) -> None:
        def new_handler(name: str, args: Sequence[RawValue]) -> str:
            arg = workflow.payload_converter().from_payload(args[0].payload, str)
            return f"query dynamic {name}: {arg}"

        workflow.set_dynamic_query_handler(new_handler)


async def test_workflow_signal_and_query_handlers(client: Client):
    async with new_worker(client, SignalAndQueryHandlersWorkflow) as worker:
        handle = await client.start_workflow(
            SignalAndQueryHandlersWorkflow.run,
            id=f"workflow-{uuid.uuid4()}",
            task_queue=worker.task_queue,
        )

        # Confirm signals buffered when not found
        await handle.signal("unknown_signal1", "val1")
        await handle.signal(
            SignalAndQueryHandlersWorkflow.set_signal_handler, "unknown_signal1"
        )
        assert "signal unknown_signal1: val1" == await handle.query(
            SignalAndQueryHandlersWorkflow.last_event
        )

        # Normal signal handling
        await handle.signal("unknown_signal1", "val2")
        assert "signal unknown_signal1: val2" == await handle.query(
            SignalAndQueryHandlersWorkflow.last_event
        )

        # Dynamic signal handling buffered and new
        await handle.signal("unknown_signal2", "val3")
        await handle.signal(SignalAndQueryHandlersWorkflow.set_dynamic_signal_handler)
        assert "signal dynamic unknown_signal2: val3" == await handle.query(
            SignalAndQueryHandlersWorkflow.last_event
        )
        await handle.signal("unknown_signal3", "val4")
        assert "signal dynamic unknown_signal3: val4" == await handle.query(
            SignalAndQueryHandlersWorkflow.last_event
        )

        # Normal query handling
        await handle.signal(
            SignalAndQueryHandlersWorkflow.set_query_handler, "unknown_query1"
        )
        assert "query unknown_query1: val5" == await handle.query(
            "unknown_query1", "val5"
        )

        # Dynamic query handling
        await handle.signal(SignalAndQueryHandlersWorkflow.set_dynamic_query_handler)
        assert "query dynamic unknown_query2: val6" == await handle.query(
            "unknown_query2", "val6"
        )


@workflow.defn
class SignalAndQueryErrorsWorkflow:
    @workflow.run
    async def run(self) -> None:
        # Wait forever
        await asyncio.Future()

    @workflow.signal
    def bad_signal(self) -> NoReturn:
        raise ApplicationError("signal fail", 123)

    @workflow.query
    def bad_query(self) -> NoReturn:
        raise ApplicationError("query fail", 456)

    @workflow.query
    def other_query(self) -> str:
        raise NotImplementedError


async def test_workflow_signal_and_query_errors(client: Client):
    async with new_worker(client, SignalAndQueryErrorsWorkflow) as worker:
        handle = await client.start_workflow(
            SignalAndQueryErrorsWorkflow.run,
            id=f"workflow-{uuid.uuid4()}",
            task_queue=worker.task_queue,
        )
        # Send bad signal
        await handle.signal(SignalAndQueryErrorsWorkflow.bad_signal)
        # Wait on workflow
        with pytest.raises(WorkflowFailureError) as err:
            await handle.result()
        assert isinstance(err.value.cause, ApplicationError)
        assert list(err.value.cause.details) == [123]
        # Fail query (no details on query failure)
        with pytest.raises(WorkflowQueryFailedError) as rpc_err:
            await handle.query(SignalAndQueryErrorsWorkflow.bad_query)
        assert str(rpc_err.value) == "query fail"
        # Unrecognized query
        with pytest.raises(WorkflowQueryFailedError) as rpc_err:
            await handle.query("non-existent query")
        assert str(rpc_err.value) == (
            "Query handler for 'non-existent query' expected but not found,"
            " known queries: [__enhanced_stack_trace __stack_trace __temporal_workflow_metadata bad_query other_query]"
        )


@workflow.defn
class SignalAndQueryOldDynamicStyleWorkflow:
    def __init__(self) -> None:
        self._last_event: Optional[str] = None

    @workflow.run
    async def run(self) -> None:
        # Wait forever
        await asyncio.Future()

    @workflow.signal(dynamic=True)
    def signal_dynamic(self, name: str, *args: Any) -> None:
        self._last_event = f"signal_dynamic {name}: {args[0]}"

    @workflow.query
    def last_event(self) -> str:
        return self._last_event or "<no event>"

    @workflow.query(dynamic=True)
    def query_dynamic(self, name: str, *args: Any) -> str:
        return f"query_dynamic {name}: {args[0]}"


async def test_workflow_signal_and_query_old_dynamic_style(client: Client):
    async with new_worker(client, SignalAndQueryOldDynamicStyleWorkflow) as worker:
        handle = await client.start_workflow(
            SignalAndQueryOldDynamicStyleWorkflow.run,
            id=f"workflow-{uuid.uuid4()}",
            task_queue=worker.task_queue,
        )

        # Dynamic signals and queries
        await handle.signal("signal1", "dyn arg")
        assert "signal_dynamic signal1: dyn arg" == await handle.query(
            SignalAndQueryOldDynamicStyleWorkflow.last_event
        )
        assert "query_dynamic query1: dyn arg" == await handle.query(
            "query1", "dyn arg"
        )


@workflow.defn
class SignalAndQueryHandlersOldDynamicStyleWorkflow:
    def __init__(self) -> None:
        self._last_event: Optional[str] = None

    @workflow.run
    async def run(self) -> None:
        # Wait forever
        await asyncio.Future()

    @workflow.query
    def last_event(self) -> str:
        return self._last_event or "<no event>"

    @workflow.signal
    def set_dynamic_signal_handler(self) -> None:
        def new_handler(name: str, *args: Any) -> None:
            self._last_event = f"signal dynamic {name}: {args[0]}"

        workflow.set_dynamic_signal_handler(new_handler)

    @workflow.signal
    def set_dynamic_query_handler(self) -> None:
        def new_handler(name: str, *args: Any) -> str:
            return f"query dynamic {name}: {args[0]}"

        workflow.set_dynamic_query_handler(new_handler)


async def test_workflow_signal_qnd_query_handlers_old_dynamic_style(client: Client):
    async with new_worker(
        client, SignalAndQueryHandlersOldDynamicStyleWorkflow
    ) as worker:
        handle = await client.start_workflow(
            SignalAndQueryHandlersOldDynamicStyleWorkflow.run,
            id=f"workflow-{uuid.uuid4()}",
            task_queue=worker.task_queue,
        )

        # Dynamic signal handling buffered and new
        await handle.signal("unknown_signal1", "val1")
        await handle.signal(
            SignalAndQueryHandlersOldDynamicStyleWorkflow.set_dynamic_signal_handler
        )
        assert "signal dynamic unknown_signal1: val1" == await handle.query(
            SignalAndQueryHandlersOldDynamicStyleWorkflow.last_event
        )
        await handle.signal("unknown_signal2", "val2")
        assert "signal dynamic unknown_signal2: val2" == await handle.query(
            SignalAndQueryHandlersOldDynamicStyleWorkflow.last_event
        )

        # Dynamic query handling
        await handle.signal(
            SignalAndQueryHandlersOldDynamicStyleWorkflow.set_dynamic_query_handler
        )
        assert "query dynamic unknown_query1: val3" == await handle.query(
            "unknown_query1", "val3"
        )


@dataclass
class BadSignalParam:
    some_str: str


@workflow.defn
class BadSignalParamWorkflow:
    def __init__(self) -> None:
        self._signals: List[BadSignalParam] = []

    @workflow.run
    async def run(self) -> List[BadSignalParam]:
        await workflow.wait_condition(
            lambda: bool(self._signals) and self._signals[-1].some_str == "finish"
        )
        return self._signals

    @workflow.signal
    async def some_signal(self, param: BadSignalParam) -> None:
        self._signals.append(param)


async def test_workflow_bad_signal_param(client: Client):
    async with new_worker(client, BadSignalParamWorkflow) as worker:
        handle = await client.start_workflow(
            BadSignalParamWorkflow.run,
            id=f"workflow-{uuid.uuid4()}",
            task_queue=worker.task_queue,
        )
        # Send 4 signals, first and third are bad
        await handle.signal("some_signal", "bad")
        await handle.signal("some_signal", BadSignalParam(some_str="good"))
        await handle.signal("some_signal", 123)
        await handle.signal("some_signal", BadSignalParam(some_str="finish"))
        assert [
            BadSignalParam(some_str="good"),
            BadSignalParam(some_str="finish"),
        ] == await handle.result()


@workflow.defn
class AsyncUtilWorkflow:
    def __init__(self) -> None:
        self._status = "starting"
        self._wait_event1 = asyncio.Event()
        self._received_event2 = False

    @workflow.run
    async def run(self) -> Dict:
        # Record start times
        ret = {
            # "now" timestamp and current event loop monotonic time
            "start": str(workflow.now()),
            "start_time": workflow.time(),
            "start_time_ns": workflow.time_ns(),
            "event_loop_start": asyncio.get_running_loop().time(),
        }

        # Sleep for a small amount of time (we accept that it may take longer on
        # the server)
        await asyncio.sleep(0.1)

        # Wait for event 1
        self._status = "waiting for event1"
        await self._wait_event1.wait()

        # Wait for event 2
        self._status = "waiting for event2"
        await workflow.wait_condition(lambda: self._received_event2)

        # Record completion times
        self._status = "done"
        ret["end_time_ns"] = workflow.time_ns()
        return ret

    @workflow.signal
    def event1(self) -> None:
        self._wait_event1.set()

    @workflow.signal
    def event2(self) -> None:
        self._received_event2 = True

    @workflow.query
    def status(self) -> str:
        return self._status


async def test_workflow_async_utils(client: Client):
    async with new_worker(client, AsyncUtilWorkflow) as worker:
        # Start workflow and wait until status is waiting for event 1
        handle = await client.start_workflow(
            AsyncUtilWorkflow.run,
            id=f"workflow-{uuid.uuid4()}",
            task_queue=worker.task_queue,
        )

        async def status() -> str:
            return await handle.query(AsyncUtilWorkflow.status)

        await assert_eq_eventually("waiting for event1", status)

        # Set event 1 and confirm waiting on event 2
        await handle.signal(AsyncUtilWorkflow.event1)
        await assert_eq_eventually("waiting for event2", status)

        # Set event 2 and get the result and confirm query still works
        await handle.signal(AsyncUtilWorkflow.event2)
        result = await handle.result()
        assert "done" == await status()

        # Get the actual start time out of history
        resp = await client.workflow_service.get_workflow_execution_history(
            GetWorkflowExecutionHistoryRequest(
                namespace=client.namespace,
                execution=WorkflowExecution(workflow_id=handle.id),
            )
        )
        first_timestamp: Optional[Timestamp] = None
        last_timestamp: Optional[Timestamp] = None
        for event in resp.history.events:
            # Get timestamp from first workflow task started
            if event.event_type is EventType.EVENT_TYPE_WORKFLOW_TASK_STARTED:
                if not first_timestamp:
                    first_timestamp = event.event_time
                last_timestamp = event.event_time
        assert first_timestamp and last_timestamp

        # Check the times. We have to ignore type here because typeshed has
        # wrong type for Protobuf ToDatetime.
        first_timestamp_datetime = first_timestamp.ToDatetime(tzinfo=timezone.utc)  # type: ignore
        # We take off subsecond because Protobuf rounds nanos
        # differently than we do (they round toward zero, we use
        # utcfromtimestamp which suffers float precision issues).
        assert datetime.fromisoformat(result["start"]).replace(
            microsecond=0
        ) == first_timestamp_datetime.replace(microsecond=0)
        assert result["start_time"] == first_timestamp.ToNanoseconds() / 1e9
        assert result["start_time_ns"] == first_timestamp.ToNanoseconds()
        assert result["event_loop_start"] == result["start_time"]
        assert result["start_time_ns"] < result["end_time_ns"]
        assert result["end_time_ns"] == last_timestamp.ToNanoseconds()


@activity.defn
async def say_hello(name: str) -> str:
    return f"Hello, {name}!"


@workflow.defn
class SimpleActivityWorkflow:
    @workflow.run
    async def run(self, name: str) -> str:
        return await workflow.execute_activity(
            say_hello, name, schedule_to_close_timeout=timedelta(seconds=5)
        )


async def test_workflow_simple_activity(client: Client):
    async with new_worker(
        client, SimpleActivityWorkflow, activities=[say_hello]
    ) as worker:
        result = await client.execute_workflow(
            SimpleActivityWorkflow.run,
            "Temporal",
            id=f"workflow-{uuid.uuid4()}",
            task_queue=worker.task_queue,
        )
        assert result == "Hello, Temporal!"


@workflow.defn
class SimpleLocalActivityWorkflow:
    @workflow.run
    async def run(self, name: str) -> str:
        return await workflow.execute_local_activity(
            say_hello, name, schedule_to_close_timeout=timedelta(seconds=5)
        )


async def test_workflow_simple_local_activity(client: Client):
    async with new_worker(
        client, SimpleLocalActivityWorkflow, activities=[say_hello]
    ) as worker:
        result = await client.execute_workflow(
            SimpleLocalActivityWorkflow.run,
            "Temporal",
            id=f"workflow-{uuid.uuid4()}",
            task_queue=worker.task_queue,
        )
        assert result == "Hello, Temporal!"


@activity.defn
async def wait_cancel() -> str:
    try:
        if activity.info().is_local:
            await asyncio.sleep(1000)
        else:
            while True:
                await asyncio.sleep(0.3)
                activity.heartbeat()
        return "Manually stopped"
    except asyncio.CancelledError:
        return "Got cancelled error, cancelled? " + str(activity.is_cancelled())


class ActivityWaitCancelNotify:
    def __init__(self) -> None:
        self.wait_cancel_complete = asyncio.Event()

    @activity.defn
    async def wait_cancel(self) -> str:
        self.wait_cancel_complete.clear()
        try:
            if activity.info().is_local:
                await asyncio.sleep(1000)
            else:
                while True:
                    await asyncio.sleep(0.3)
                    activity.heartbeat()
            return "Manually stopped"
        except asyncio.CancelledError:
            return "Got cancelled error, cancelled? " + str(activity.is_cancelled())
        finally:
            self.wait_cancel_complete.set()


@dataclass
class CancelActivityWorkflowParams:
    cancellation_type: str
    local: bool


@workflow.defn
class CancelActivityWorkflow:
    def __init__(self) -> None:
        self._activity_result = "<none>"

    @workflow.run
    async def run(self, params: CancelActivityWorkflowParams) -> None:
        if params.local:
            handle = workflow.start_local_activity_method(
                ActivityWaitCancelNotify.wait_cancel,
                schedule_to_close_timeout=timedelta(seconds=5),
                cancellation_type=workflow.ActivityCancellationType[
                    params.cancellation_type
                ],
            )
        else:
            handle = workflow.start_activity_method(
                ActivityWaitCancelNotify.wait_cancel,
                schedule_to_close_timeout=timedelta(seconds=5),
                heartbeat_timeout=timedelta(seconds=1),
                cancellation_type=workflow.ActivityCancellationType[
                    params.cancellation_type
                ],
            )
        await asyncio.sleep(0.01)
        try:
            handle.cancel()
            self._activity_result = await handle
        except ActivityError as err:
            self._activity_result = f"Error: {err.cause.__class__.__name__}"
        # TODO(cretz): Remove when https://github.com/temporalio/sdk-core/issues/323 is fixed
        except CancelledError as err:
            self._activity_result = f"Error: {err.__class__.__name__}"
        # Wait forever
        await asyncio.Future()

    @workflow.query
    def activity_result(self) -> str:
        return self._activity_result


@pytest.mark.parametrize("local", [True, False])
async def test_workflow_cancel_activity(client: Client, local: bool):
    # Need short task timeout to timeout LA task and longer assert timeout
    # so the task can timeout
    task_timeout = timedelta(seconds=1)
    assert_timeout = timedelta(seconds=10)
    activity_inst = ActivityWaitCancelNotify()

    async with new_worker(
        client, CancelActivityWorkflow, activities=[activity_inst.wait_cancel]
    ) as worker:
        # Try cancel - confirm error and activity was sent the cancel
        handle = await client.start_workflow(
            CancelActivityWorkflow.run,
            CancelActivityWorkflowParams(
                cancellation_type=workflow.ActivityCancellationType.TRY_CANCEL.name,
                local=local,
            ),
            id=f"workflow-{uuid.uuid4()}",
            task_queue=worker.task_queue,
            task_timeout=task_timeout,
        )

        async def activity_result() -> str:
            return await handle.query(CancelActivityWorkflow.activity_result)

        await assert_eq_eventually(
            "Error: CancelledError", activity_result, timeout=assert_timeout
        )
        await activity_inst.wait_cancel_complete.wait()
        await handle.cancel()

        # Wait cancel - confirm no error due to graceful cancel handling
        handle = await client.start_workflow(
            CancelActivityWorkflow.run,
            CancelActivityWorkflowParams(
                cancellation_type=workflow.ActivityCancellationType.WAIT_CANCELLATION_COMPLETED.name,
                local=local,
            ),
            id=f"workflow-{uuid.uuid4()}",
            task_queue=worker.task_queue,
            task_timeout=task_timeout,
        )
        await assert_eq_eventually(
            "Got cancelled error, cancelled? True",
            activity_result,
            timeout=assert_timeout,
        )
        await activity_inst.wait_cancel_complete.wait()
        await handle.cancel()

        # Abandon - confirm error and that activity stays running
        handle = await client.start_workflow(
            CancelActivityWorkflow.run,
            CancelActivityWorkflowParams(
                cancellation_type=workflow.ActivityCancellationType.ABANDON.name,
                local=local,
            ),
            id=f"workflow-{uuid.uuid4()}",
            task_queue=worker.task_queue,
            task_timeout=task_timeout,
        )
        await assert_eq_eventually(
            "Error: CancelledError", activity_result, timeout=assert_timeout
        )
        await asyncio.sleep(0.5)
        assert not activity_inst.wait_cancel_complete.is_set()
        await handle.cancel()
        await activity_inst.wait_cancel_complete.wait()


@workflow.defn
class SimpleChildWorkflow:
    @workflow.run
    async def run(self, name: str) -> str:
        return await workflow.execute_child_workflow(HelloWorkflow.run, name)


async def test_workflow_simple_child(client: Client):
    async with new_worker(client, SimpleChildWorkflow, HelloWorkflow) as worker:
        result = await client.execute_workflow(
            SimpleChildWorkflow.run,
            "Temporal",
            id=f"workflow-{uuid.uuid4()}",
            task_queue=worker.task_queue,
        )
        assert result == "Hello, Temporal!"


@workflow.defn
class LongSleepWorkflow:
    @workflow.run
    async def run(self) -> None:
        self._started = True
        await asyncio.sleep(1000)

    @workflow.query
    def started(self) -> bool:
        return self._started


async def test_workflow_simple_cancel(client: Client):
    async with new_worker(client, LongSleepWorkflow) as worker:
        handle = await client.start_workflow(
            LongSleepWorkflow.run,
            id=f"workflow-{uuid.uuid4()}",
            task_queue=worker.task_queue,
        )

        async def started() -> bool:
            return await handle.query(LongSleepWorkflow.started)

        await assert_eq_eventually(True, started)
        await handle.cancel()
        with pytest.raises(WorkflowFailureError) as err:
            await handle.result()
        assert isinstance(err.value.cause, CancelledError)
        assert (await handle.describe()).status == WorkflowExecutionStatus.CANCELED


@workflow.defn
class TrapCancelWorkflow:
    @workflow.run
    async def run(self) -> str:
        try:
            await asyncio.Future()
            raise RuntimeError("should not get here")
        except asyncio.CancelledError:
            return "cancelled"


async def test_workflow_cancel_before_run(client: Client):
    # Start the workflow _and_ send cancel before even starting the workflow
    task_queue = str(uuid.uuid4())
    handle = await client.start_workflow(
        TrapCancelWorkflow.run,
        id=f"workflow-{uuid.uuid4()}",
        task_queue=task_queue,
    )
    await handle.cancel()
    # Start worker and wait for result
    async with new_worker(client, TrapCancelWorkflow, task_queue=task_queue):
        assert "cancelled" == await handle.result()


@activity.defn
async def wait_forever() -> NoReturn:
    await asyncio.Future()
    raise RuntimeError("Unreachable")


@workflow.defn
class UncaughtCancelWorkflow:
    @workflow.run
    async def run(self, activity: bool) -> NoReturn:
        self._started = True
        # Wait forever on activity or child workflow
        if activity:
            await workflow.execute_activity(
                wait_forever, start_to_close_timeout=timedelta(seconds=1000)
            )
        else:
            await workflow.execute_child_workflow(
                UncaughtCancelWorkflow.run,
                True,
                id=f"{workflow.info().workflow_id}_child",
            )

    @workflow.query
    def started(self) -> bool:
        return self._started


@pytest.mark.parametrize("activity", [True, False])
async def test_workflow_uncaught_cancel(client: Client, activity: bool):
    async with new_worker(
        client, UncaughtCancelWorkflow, activities=[wait_forever]
    ) as worker:
        # Start workflow waiting on activity or child workflow, cancel it, and
        # confirm the workflow is shown as cancelled
        handle = await client.start_workflow(
            UncaughtCancelWorkflow.run,
            activity,
            id=f"workflow-{uuid.uuid4()}",
            task_queue=worker.task_queue,
        )

        async def started() -> bool:
            return await handle.query(UncaughtCancelWorkflow.started)

        await assert_eq_eventually(True, started)
        await handle.cancel()
        with pytest.raises(WorkflowFailureError) as err:
            await handle.result()
        assert isinstance(err.value.cause, CancelledError)


@workflow.defn
class CancelChildWorkflow:
    def __init__(self) -> None:
        self._ready = False

    @workflow.run
    async def run(self, use_execute: bool) -> None:
        if use_execute:
            self._task = asyncio.create_task(
                workflow.execute_child_workflow(
                    LongSleepWorkflow.run, id=f"{workflow.info().workflow_id}_child"
                )
            )
        else:
            self._task = await workflow.start_child_workflow(
                LongSleepWorkflow.run, id=f"{workflow.info().workflow_id}_child"
            )
        self._ready = True
        await self._task

    @workflow.query
    def ready(self) -> bool:
        return self._ready

    @workflow.signal
    async def cancel_child(self) -> None:
        self._task.cancel()


@pytest.mark.parametrize("use_execute", [True, False])
async def test_workflow_cancel_child_started(client: Client, use_execute: bool):
    async with new_worker(client, CancelChildWorkflow, LongSleepWorkflow) as worker:
        # Start workflow
        handle = await client.start_workflow(
            CancelChildWorkflow.run,
            use_execute,
            id=f"workflow-{uuid.uuid4()}",
            task_queue=worker.task_queue,
        )

        await assert_workflow_exists_eventually(
            client, LongSleepWorkflow.run, f"{handle.id}_child"
        )
        # Send cancel signal and wait on the handle
        await handle.signal(CancelChildWorkflow.cancel_child)
        with pytest.raises(WorkflowFailureError) as err:
            await handle.result()
        assert isinstance(err.value.cause, ChildWorkflowError)
        assert isinstance(err.value.cause.cause, CancelledError)


@pytest.mark.skip(reason="unable to easily prevent child start currently")
async def test_workflow_cancel_child_unstarted(client: Client):
    raise NotImplementedError


@workflow.defn
class ReturnSignalWorkflow:
    def __init__(self) -> None:
        self._signal: Optional[str] = None

    @workflow.run
    async def run(self) -> str:
        await workflow.wait_condition(lambda: self._signal is not None)
        assert self._signal
        return self._signal

    @workflow.signal
    def my_signal(self, value: str) -> None:
        self._signal = value


@workflow.defn
class SignalChildWorkflow:
    @workflow.run
    async def run(self, signal_value: str) -> str:
        handle = await workflow.start_child_workflow(
            ReturnSignalWorkflow.run, id=workflow.info().workflow_id + "_child"
        )
        await handle.signal(ReturnSignalWorkflow.my_signal, signal_value)
        return await handle


async def test_workflow_signal_child(client: Client):
    async with new_worker(client, SignalChildWorkflow, ReturnSignalWorkflow) as worker:
        result = await client.execute_workflow(
            SignalChildWorkflow.run,
            "some value",
            id=f"workflow-{uuid.uuid4()}",
            task_queue=worker.task_queue,
        )
        assert result == "some value"


@workflow.defn
class CancelExternalWorkflow:
    @workflow.run
    async def run(self, external_workflow_id: str) -> None:
        await workflow.get_external_workflow_handle(external_workflow_id).cancel()


async def test_workflow_cancel_external(client: Client):
    async with new_worker(client, CancelExternalWorkflow, LongSleepWorkflow) as worker:
        # Start long sleep, then cancel and check that it got cancelled
        long_sleep_handle = await client.start_workflow(
            LongSleepWorkflow.run,
            id=f"workflow-{uuid.uuid4()}",
            task_queue=worker.task_queue,
        )
        await client.execute_workflow(
            CancelExternalWorkflow.run,
            long_sleep_handle.id,
            id=f"workflow-{uuid.uuid4()}",
            task_queue=worker.task_queue,
        )
        with pytest.raises(WorkflowFailureError) as err:
            await long_sleep_handle.result()
        assert isinstance(err.value.cause, CancelledError)


@dataclass
class SignalExternalWorkflowArgs:
    external_workflow_id: str
    signal_value: str


@workflow.defn
class SignalExternalWorkflow:
    @workflow.run
    async def run(self, args: SignalExternalWorkflowArgs) -> None:
        handle: workflow.ExternalWorkflowHandle[ReturnSignalWorkflow] = (
            workflow.get_external_workflow_handle_for(
                ReturnSignalWorkflow.run, args.external_workflow_id
            )
        )
        await handle.signal(ReturnSignalWorkflow.my_signal, args.signal_value)


async def test_workflow_signal_external(client: Client):
    async with new_worker(
        client, SignalExternalWorkflow, ReturnSignalWorkflow
    ) as worker:
        # Start return signal, then signal and check that it got signalled
        return_signal_handle = await client.start_workflow(
            ReturnSignalWorkflow.run,
            id=f"workflow-{uuid.uuid4()}",
            task_queue=worker.task_queue,
        )
        await client.execute_workflow(
            SignalExternalWorkflow.run,
            SignalExternalWorkflowArgs(
                external_workflow_id=return_signal_handle.id, signal_value="some value"
            ),
            id=f"workflow-{uuid.uuid4()}",
            task_queue=worker.task_queue,
        )
        assert "some value" == await return_signal_handle.result()


@workflow.defn
class MultiCancelWorkflow:
    @workflow.run
    async def run(self) -> List[str]:
        events: List[str] = []

        async def timer():
            nonlocal events
            try:
                await asyncio.sleep(1)
                events.append("timer success")
            except asyncio.CancelledError:
                events.append("timer cancelled")

        async def activity():
            nonlocal events
            try:
                await workflow.execute_activity(
                    wait_cancel, schedule_to_close_timeout=timedelta(5)
                )
                events.append("activity success")
            except ActivityError as err:
                if isinstance(err.cause, CancelledError):
                    events.append("activity cancelled")

        async def child(id: str):
            nonlocal events
            try:
                await workflow.execute_child_workflow(LongSleepWorkflow.run, id=id)
                events.append("child success")
            except ChildWorkflowError as err:
                if isinstance(err.cause, CancelledError):
                    events.append("child cancelled")

        # Start all tasks, send a cancel to all, and wait until done
        fut = asyncio.gather(
            timer(),
            asyncio.shield(timer()),
            activity(),
            child(f"child-{workflow.info().workflow_id}"),
            return_exceptions=True,
        )
        await asyncio.sleep(0.1)
        fut.cancel()
        await workflow.wait_condition(lambda: len(events) == 4, timeout=30)
        # Wait on the future just to make asyncio happy
        try:
            await fut
        except asyncio.CancelledError:
            pass
        return events


async def test_workflow_cancel_multi(client: Client):
    async with new_worker(
        client, MultiCancelWorkflow, LongSleepWorkflow, activities=[wait_cancel]
    ) as worker:
        results = await client.execute_workflow(
            MultiCancelWorkflow.run,
            id=f"workflow-{uuid.uuid4()}",
            task_queue=worker.task_queue,
        )
        assert sorted(results) == [
            "activity cancelled",
            "child cancelled",
            "timer cancelled",
            "timer success",
        ]


@workflow.defn
class CancelUnsentWorkflow:
    @workflow.run
    async def run(self) -> None:
        # Timer
        def raise_error():
            raise RuntimeError("should not get here")

        timer_handle = asyncio.get_running_loop().call_later(1, raise_error)
        timer_handle.cancel()

        async def wait_timer():
            await timer_handle  # type: ignore[misc]

        await self.wait_and_swallow(wait_timer())

        # Start activity
        activity_handle = workflow.start_activity(
            wait_cancel, schedule_to_close_timeout=timedelta(seconds=5)
        )
        activity_handle.cancel()
        await self.wait_and_swallow(activity_handle)

        # Execute activity
        activity_task = asyncio.create_task(
            workflow.execute_activity(
                wait_cancel, schedule_to_close_timeout=timedelta(seconds=5)
            )
        )
        activity_task.cancel()
        await self.wait_and_swallow(activity_task)

        # Start local activity
        activity_handle = workflow.start_local_activity(
            wait_cancel, schedule_to_close_timeout=timedelta(seconds=5)
        )
        activity_handle.cancel()
        await self.wait_and_swallow(activity_handle)

        # Execute local activity
        activity_task = asyncio.create_task(
            workflow.execute_local_activity(
                wait_cancel, schedule_to_close_timeout=timedelta(seconds=5)
            )
        )
        activity_task.cancel()
        await self.wait_and_swallow(activity_task)

        # Start child
        child_task1 = asyncio.create_task(
            workflow.start_child_workflow(
                LongSleepWorkflow.run, id=f"{workflow.info().workflow_id}_child1"
            )
        )
        child_task1.cancel()
        await self.wait_and_swallow(child_task1)

        # Execute child
        child_task2 = asyncio.create_task(
            workflow.execute_child_workflow(
                LongSleepWorkflow.run, id=f"{workflow.info().workflow_id}_child2"
            )
        )
        child_task2.cancel()
        await self.wait_and_swallow(child_task2)

        # Sleep for a short bit to force another task to run so we know that
        # workflow completion isn't saving us here
        await asyncio.sleep(0.01)

    async def wait_and_swallow(self, aw: Awaitable) -> None:
        try:
            await aw
        except (Exception, asyncio.CancelledError):
            pass


async def test_workflow_cancel_unsent(client: Client):
    workflow_id = f"workflow-{uuid.uuid4()}"
    async with new_worker(
        client, CancelUnsentWorkflow, LongSleepWorkflow, activities=[wait_cancel]
    ) as worker:
        await client.execute_workflow(
            CancelUnsentWorkflow.run,
            id=workflow_id,
            task_queue=worker.task_queue,
        )
    # Check history
    resp = await client.workflow_service.get_workflow_execution_history(
        GetWorkflowExecutionHistoryRequest(
            namespace=client.namespace,
            execution=WorkflowExecution(workflow_id=workflow_id),
        )
    )
    found_timer = False
    for event in resp.history.events:
        # No activities or children scheduled
        assert event.event_type is not EventType.EVENT_TYPE_ACTIVITY_TASK_SCHEDULED
        assert (
            event.event_type
            is not EventType.EVENT_TYPE_START_CHILD_WORKFLOW_EXECUTION_INITIATED
        )
        # Make sure timer is just our 0.01 timer
        if event.event_type is EventType.EVENT_TYPE_TIMER_STARTED:
            assert (
                event.timer_started_event_attributes.start_to_fire_timeout.ToMilliseconds()
                == 10
            )
            found_timer = True
    assert found_timer


@workflow.defn
class ActivityTimeoutWorkflow:
    @workflow.run
    async def run(self) -> None:
        await workflow.execute_activity(
            wait_cancel,
            start_to_close_timeout=timedelta(milliseconds=10),
            retry_policy=RetryPolicy(maximum_attempts=1),
        )


async def test_workflow_activity_timeout(client: Client):
    async with new_worker(
        client, ActivityTimeoutWorkflow, activities=[wait_cancel]
    ) as worker:
        with pytest.raises(WorkflowFailureError) as err:
            await client.execute_workflow(
                ActivityTimeoutWorkflow.run,
                id=f"workflow-{uuid.uuid4()}",
                task_queue=worker.task_queue,
            )
        assert isinstance(err.value.cause, ActivityError)
        assert isinstance(err.value.cause.cause, TimeoutError)


# Just serializes in a "payloads" wrapper
class SimpleCodec(PayloadCodec):
    async def encode(self, payloads: Sequence[Payload]) -> List[Payload]:
        wrapper = Payloads(payloads=payloads)
        return [
            Payload(
                metadata={"simple-codec": b"true"}, data=wrapper.SerializeToString()
            )
        ]

    async def decode(self, payloads: Sequence[Payload]) -> List[Payload]:
        payloads = list(payloads)
        if len(payloads) != 1:
            raise RuntimeError("Expected only a single payload")
        elif payloads[0].metadata.get("simple-codec") != b"true":
            raise RuntimeError("Not encoded with this codec")
        wrapper = Payloads()
        wrapper.ParseFromString(payloads[0].data)
        return list(wrapper.payloads)


async def test_workflow_with_codec(client: Client, env: WorkflowEnvironment):
    # Make client with this codec and run a couple of existing tests
    config = client.config()
    config["data_converter"] = DataConverter(payload_codec=SimpleCodec())
    client = Client(**config)
    await test_workflow_signal_and_query(client)
    await test_workflow_signal_and_query_errors(client)
    await test_workflow_simple_activity(client)
    await test_workflow_update_handlers_happy(client)


class PassThroughCodec(PayloadCodec):
    async def encode(self, payloads: Sequence[Payload]) -> List[Payload]:
        return list(payloads)

    async def decode(self, payloads: Sequence[Payload]) -> List[Payload]:
        return list(payloads)


async def test_workflow_with_passthrough_codec(client: Client):
    # Make client with this codec and run the activity test. This used to fail
    # because there was a bug where the codec couldn't reuse the passed-in
    # payloads.
    config = client.config()
    config["data_converter"] = DataConverter(payload_codec=PassThroughCodec())
    client = Client(**config)
    await test_workflow_simple_activity(client)


class CustomWorkflowRunner(WorkflowRunner):
    def __init__(self) -> None:
        super().__init__()
        self._unsandboxed = UnsandboxedWorkflowRunner()
        self._pairs: List[Tuple[WorkflowActivation, WorkflowActivationCompletion]] = []

    def prepare_workflow(self, defn: workflow._Definition) -> None:
        pass

    def create_instance(self, det: WorkflowInstanceDetails) -> WorkflowInstance:
        return CustomWorkflowInstance(self, self._unsandboxed.create_instance(det))


class CustomWorkflowInstance(WorkflowInstance):
    def __init__(
        self, runner: CustomWorkflowRunner, unsandboxed: WorkflowInstance
    ) -> None:
        super().__init__()
        self._runner = runner
        self._unsandboxed = unsandboxed

    def activate(self, act: WorkflowActivation) -> WorkflowActivationCompletion:
        comp = self._unsandboxed.activate(act)
        self._runner._pairs.append((act, comp))
        return comp


async def test_workflow_with_custom_runner(client: Client):
    runner = CustomWorkflowRunner()
    async with new_worker(client, HelloWorkflow, workflow_runner=runner) as worker:
        result = await client.execute_workflow(
            HelloWorkflow.run,
            "Temporal",
            id=f"workflow-{uuid.uuid4()}",
            task_queue=worker.task_queue,
        )
        assert result == "Hello, Temporal!"
    # Confirm first activation and last non-eviction-reply completion
    assert (
        runner._pairs[0][0].jobs[0].initialize_workflow.workflow_type == "HelloWorkflow"
    )
    assert (
        runner._pairs[-2][-1]
        .successful.commands[0]
        .complete_workflow_execution.result.data
        == b'"Hello, Temporal!"'
    )


@workflow.defn
class ContinueAsNewWorkflow:
    @workflow.run
    async def run(self, past_run_ids: List[str]) -> List[str]:
        # Check memo and retry policy
        assert workflow.memo_value("past_run_id_count") == len(past_run_ids)
        retry_policy = workflow.info().retry_policy
        assert retry_policy and retry_policy.maximum_attempts == 1000 + len(
            past_run_ids
        )

        if len(past_run_ids) == 5:
            return past_run_ids
        info = workflow.info()
        if info.continued_run_id:
            past_run_ids.append(info.continued_run_id)
        workflow.continue_as_new(
            past_run_ids,
            # Add memo and retry policy to check
            memo={"past_run_id_count": len(past_run_ids)},
            retry_policy=RetryPolicy(maximum_attempts=1000 + len(past_run_ids)),
        )


async def test_workflow_continue_as_new(client: Client, env: WorkflowEnvironment):
    # TODO(cretz): Fix
    if env.supports_time_skipping:
        pytest.skip(
            "Java test server: https://github.com/temporalio/sdk-java/issues/1424"
        )
    async with new_worker(client, ContinueAsNewWorkflow) as worker:
        handle = await client.start_workflow(
            ContinueAsNewWorkflow.run,
            cast(List[str], []),
            id=f"workflow-{uuid.uuid4()}",
            task_queue=worker.task_queue,
            memo={"past_run_id_count": 0},
            retry_policy=RetryPolicy(maximum_attempts=1000),
        )
        result = await handle.result()
        assert len(result) == 5
        assert result[0] == handle.first_execution_run_id


sa_prefix = "python_test_"


def search_attributes_to_serializable(
    attrs: Union[SearchAttributes, TypedSearchAttributes],
) -> Mapping[str, Any]:
    if isinstance(attrs, TypedSearchAttributes):
        return {
            p.key.name: str(p.value) for p in attrs if p.key.name.startswith(sa_prefix)
        }
    return {
        # Ignore ones without our prefix
        k: [str(v) if isinstance(v, datetime) else v for v in vals]
        for k, vals in attrs.items()
        if k.startswith(sa_prefix)
    }


@workflow.defn
class SearchAttributeWorkflow:
    text_attribute = SearchAttributeKey.for_text(f"{sa_prefix}text")
    keyword_attribute = SearchAttributeKey.for_keyword(f"{sa_prefix}keyword")
    keyword_list_attribute = SearchAttributeKey.for_keyword_list(
        f"{sa_prefix}keyword_list"
    )
    int_attribute = SearchAttributeKey.for_int(f"{sa_prefix}int")
    float_attribute = SearchAttributeKey.for_float(f"{sa_prefix}double")
    bool_attribute = SearchAttributeKey.for_bool(f"{sa_prefix}bool")
    datetime_attribute = SearchAttributeKey.for_datetime(f"{sa_prefix}datetime")

    @workflow.run
    async def run(self) -> None:
        # Wait forever
        await asyncio.Future()

    @workflow.query
    def get_search_attributes_untyped(self) -> Mapping[str, Any]:
        return search_attributes_to_serializable(workflow.info().search_attributes)

    @workflow.query
    def get_search_attributes_typed(self) -> Mapping[str, Any]:
        return search_attributes_to_serializable(
            workflow.info().typed_search_attributes
        )

    @workflow.signal
    def do_search_attribute_update_untyped(self) -> None:
        empty_float_list: List[float] = []
        workflow.upsert_search_attributes(
            {
                SearchAttributeWorkflow.text_attribute.name: ["text2"],
                # We intentionally leave keyword off to confirm it still comes
                # back but replace keyword list
                SearchAttributeWorkflow.keyword_list_attribute.name: [
                    "keywordlist3",
                    "keywordlist4",
                ],
                SearchAttributeWorkflow.int_attribute.name: [456],
                # Empty list to confirm removed
                SearchAttributeWorkflow.float_attribute.name: empty_float_list,
                SearchAttributeWorkflow.bool_attribute.name: [False],
                SearchAttributeWorkflow.datetime_attribute.name: [
                    datetime(2003, 4, 5, 6, 7, 8, tzinfo=timezone(timedelta(hours=9)))
                ],
            }
        )

    @workflow.signal
    def do_search_attribute_update_typed(self) -> None:
        # Matches do_search_attribute_update_untyped
        workflow.upsert_search_attributes(
            [
                SearchAttributeWorkflow.text_attribute.value_set("text2"),
                SearchAttributeWorkflow.keyword_list_attribute.value_set(
                    ["keywordlist3", "keywordlist4"]
                ),
                SearchAttributeWorkflow.int_attribute.value_set(456),
                SearchAttributeWorkflow.float_attribute.value_unset(),
                SearchAttributeWorkflow.bool_attribute.value_set(False),
                SearchAttributeWorkflow.datetime_attribute.value_set(
                    datetime(2003, 4, 5, 6, 7, 8, tzinfo=timezone(timedelta(hours=9)))
                ),
            ]
        )


async def test_workflow_search_attributes(client: Client, env_type: str):
    if env_type != "local":
        pytest.skip("Only testing search attributes on local which disables cache")
    await ensure_search_attributes_present(
        client,
        SearchAttributeWorkflow.text_attribute,
        SearchAttributeWorkflow.keyword_attribute,
        SearchAttributeWorkflow.keyword_list_attribute,
        SearchAttributeWorkflow.int_attribute,
        SearchAttributeWorkflow.float_attribute,
        SearchAttributeWorkflow.bool_attribute,
        SearchAttributeWorkflow.datetime_attribute,
    )

    initial_attrs_untyped: SearchAttributes = {
        SearchAttributeWorkflow.text_attribute.name: ["text1"],
        SearchAttributeWorkflow.keyword_attribute.name: ["keyword1"],
        SearchAttributeWorkflow.keyword_list_attribute.name: [
            "keywordlist1",
            "keywordlist2",
        ],
        SearchAttributeWorkflow.int_attribute.name: [123],
        SearchAttributeWorkflow.float_attribute.name: [456.78],
        SearchAttributeWorkflow.bool_attribute.name: [True],
        SearchAttributeWorkflow.datetime_attribute.name: [
            datetime(2001, 2, 3, 4, 5, 6, tzinfo=timezone.utc)
        ],
    }
    initial_attrs_typed = TypedSearchAttributes(
        [
            SearchAttributePair(SearchAttributeWorkflow.text_attribute, "text1"),
            SearchAttributePair(SearchAttributeWorkflow.keyword_attribute, "keyword1"),
            SearchAttributePair(
                SearchAttributeWorkflow.keyword_list_attribute,
                ["keywordlist1", "keywordlist2"],
            ),
            SearchAttributePair(SearchAttributeWorkflow.int_attribute, 123),
            SearchAttributePair(SearchAttributeWorkflow.float_attribute, 456.78),
            SearchAttributePair(SearchAttributeWorkflow.bool_attribute, True),
            SearchAttributePair(
                SearchAttributeWorkflow.datetime_attribute,
                datetime(2001, 2, 3, 4, 5, 6, tzinfo=timezone.utc),
            ),
        ]
    )
    updated_attrs_untyped: Dict[str, SearchAttributeValues] = {
        SearchAttributeWorkflow.text_attribute.name: ["text2"],
        SearchAttributeWorkflow.keyword_attribute.name: ["keyword1"],
        SearchAttributeWorkflow.keyword_list_attribute.name: [
            "keywordlist3",
            "keywordlist4",
        ],
        SearchAttributeWorkflow.int_attribute.name: [456],
        SearchAttributeWorkflow.float_attribute.name: cast(List[float], []),
        SearchAttributeWorkflow.bool_attribute.name: [False],
        SearchAttributeWorkflow.datetime_attribute.name: [
            datetime(2003, 4, 5, 6, 7, 8, tzinfo=timezone(timedelta(hours=9)))
        ],
    }
    updated_attrs_untyped_from_server: Dict[str, SearchAttributeValues] = {
        SearchAttributeWorkflow.text_attribute.name: ["text2"],
        SearchAttributeWorkflow.keyword_attribute.name: ["keyword1"],
        SearchAttributeWorkflow.keyword_list_attribute.name: [
            "keywordlist3",
            "keywordlist4",
        ],
        SearchAttributeWorkflow.int_attribute.name: [456],
        # No float value
        SearchAttributeWorkflow.bool_attribute.name: [False],
        SearchAttributeWorkflow.datetime_attribute.name: [
            datetime(2003, 4, 5, 6, 7, 8, tzinfo=timezone(timedelta(hours=9)))
        ],
    }
    updated_attrs_typed = TypedSearchAttributes(
        [
            SearchAttributePair(SearchAttributeWorkflow.text_attribute, "text2"),
            SearchAttributePair(SearchAttributeWorkflow.keyword_attribute, "keyword1"),
            SearchAttributePair(
                SearchAttributeWorkflow.keyword_list_attribute,
                ["keywordlist3", "keywordlist4"],
            ),
            SearchAttributePair(SearchAttributeWorkflow.int_attribute, 456),
            SearchAttributePair(SearchAttributeWorkflow.bool_attribute, False),
            SearchAttributePair(
                SearchAttributeWorkflow.datetime_attribute,
                datetime(2003, 4, 5, 6, 7, 8, tzinfo=timezone(timedelta(hours=9))),
            ),
        ]
    )

    async def describe_attributes_untyped(handle: WorkflowHandle) -> SearchAttributes:
        # Remove any not our prefix
        return {
            k: v
            for k, v in (await handle.describe()).search_attributes.items()
            if k.startswith(sa_prefix)
        }

    async def describe_attributes_typed(
        handle: WorkflowHandle,
    ) -> TypedSearchAttributes:
        # Remove any not our prefix
        attrs = (await handle.describe()).typed_search_attributes
        return dataclasses.replace(
            attrs,
            search_attributes=[p for p in attrs if p.key.name.startswith(sa_prefix)],
        )

    # Mutate with untyped mutators (but check untyped/typed)
    async with new_worker(client, SearchAttributeWorkflow) as worker:
        handle = await client.start_workflow(
            SearchAttributeWorkflow.run,
            id=f"workflow-{uuid.uuid4()}",
            task_queue=worker.task_queue,
            search_attributes=initial_attrs_untyped,
        )

        # Check query/describe
        assert search_attributes_to_serializable(
            initial_attrs_untyped
        ) == await handle.query(SearchAttributeWorkflow.get_search_attributes_untyped)
        assert initial_attrs_untyped == await describe_attributes_untyped(handle)
        assert search_attributes_to_serializable(
            initial_attrs_typed
        ) == await handle.query(SearchAttributeWorkflow.get_search_attributes_typed)
        assert initial_attrs_typed == await describe_attributes_typed(handle)

        # Update and check query/describe
        await handle.signal(SearchAttributeWorkflow.do_search_attribute_update_untyped)
        assert search_attributes_to_serializable(
            updated_attrs_untyped
        ) == await handle.query(SearchAttributeWorkflow.get_search_attributes_untyped)
        assert updated_attrs_untyped_from_server == await describe_attributes_untyped(
            handle
        )
        assert search_attributes_to_serializable(
            updated_attrs_typed
        ) == await handle.query(SearchAttributeWorkflow.get_search_attributes_typed)
        assert updated_attrs_typed == await describe_attributes_typed(handle)

    # Mutate with typed mutators (but check untyped/typed)
    async with new_worker(client, SearchAttributeWorkflow) as worker:
        handle = await client.start_workflow(
            SearchAttributeWorkflow.run,
            id=f"workflow-{uuid.uuid4()}",
            task_queue=worker.task_queue,
            search_attributes=initial_attrs_typed,
        )

        # Check query/describe
        assert search_attributes_to_serializable(
            initial_attrs_untyped
        ) == await handle.query(SearchAttributeWorkflow.get_search_attributes_untyped)
        assert initial_attrs_untyped == await describe_attributes_untyped(handle)
        assert search_attributes_to_serializable(
            initial_attrs_typed
        ) == await handle.query(SearchAttributeWorkflow.get_search_attributes_typed)
        assert initial_attrs_typed == await describe_attributes_typed(handle)

        # Update and check query/describe
        await handle.signal(SearchAttributeWorkflow.do_search_attribute_update_typed)
        assert search_attributes_to_serializable(
            updated_attrs_untyped
        ) == await handle.query(SearchAttributeWorkflow.get_search_attributes_untyped)
        assert updated_attrs_untyped_from_server == await describe_attributes_untyped(
            handle
        )
        assert search_attributes_to_serializable(
            updated_attrs_typed
        ) == await handle.query(SearchAttributeWorkflow.get_search_attributes_typed)
        assert updated_attrs_typed == await describe_attributes_typed(handle)


@workflow.defn
class NoSearchAttributesWorkflow:
    @workflow.run
    async def run(self) -> None:
        workflow.upsert_search_attributes(
            [
                SearchAttributeWorkflow.text_attribute.value_set("text2"),
            ]
        )
        # All we need to do is complete


async def test_workflow_no_initial_search_attributes(client: Client, env_type: str):
    if env_type != "local":
        pytest.skip("Only testing search attributes on local which disables cache")
    await ensure_search_attributes_present(
        client,
        SearchAttributeWorkflow.text_attribute,
    )
    async with new_worker(client, NoSearchAttributesWorkflow) as worker:
        handle = await client.start_workflow(
            NoSearchAttributesWorkflow.run,
            id=f"workflow-{uuid.uuid4()}",
            task_queue=worker.task_queue,
            # importantly, no initial search attributes
        )
        await handle.result()


@workflow.defn
class LoggingWorkflow:
    def __init__(self) -> None:
        self._last_signal = "<none>"

    @workflow.run
    async def run(self) -> None:
        await workflow.wait_condition(lambda: self._last_signal == "finish")

    @workflow.signal
    def my_signal(self, value: str) -> None:
        self._last_signal = value
        workflow.logger.info(f"Signal: {value}")

    @workflow.update
    def my_update(self, value: str) -> None:
        workflow.logger.info(f"Update: {value}")

    @workflow.query
    def last_signal(self) -> str:
        return self._last_signal


class LogCapturer:
    def __init__(self) -> None:
        self.log_queue: queue.Queue[logging.LogRecord] = queue.Queue()

    @contextmanager
    def logs_captured(self, *loggers: logging.Logger):
        handler = logging.handlers.QueueHandler(self.log_queue)

        prev_levels = [l.level for l in loggers]
        for l in loggers:
            l.setLevel(logging.INFO)
            l.addHandler(handler)
        try:
            yield self
        finally:
            for i, l in enumerate(loggers):
                l.removeHandler(handler)
                l.setLevel(prev_levels[i])

    def find_log(self, starts_with: str) -> Optional[logging.LogRecord]:
        for record in cast(List[logging.LogRecord], self.log_queue.queue):
            if record.message.startswith(starts_with):
                return record
        return None


async def test_workflow_logging(client: Client, env: WorkflowEnvironment):
    workflow.logger.full_workflow_info_on_extra = True
    with LogCapturer().logs_captured(
        workflow.logger.base_logger, activity.logger.base_logger
    ) as capturer:
        # Log two signals and kill worker before completing. Need to disable
        # workflow cache since we restart the worker and don't want to pay the
        # sticky queue penalty.
        async with new_worker(
            client, LoggingWorkflow, max_cached_workflows=0
        ) as worker:
            handle = await client.start_workflow(
                LoggingWorkflow.run,
                id=f"workflow-{uuid.uuid4()}",
                task_queue=worker.task_queue,
            )
            # Send some signals and updates
            await handle.signal(LoggingWorkflow.my_signal, "signal 1")
            await handle.signal(LoggingWorkflow.my_signal, "signal 2")
            await handle.execute_update(
                LoggingWorkflow.my_update, "update 1", id="update-1"
            )
            await handle.execute_update(
                LoggingWorkflow.my_update, "update 2", id="update-2"
            )
            assert "signal 2" == await handle.query(LoggingWorkflow.last_signal)

        # Confirm logs were produced
        assert capturer.find_log("Signal: signal 1 ({'attempt':")
        assert capturer.find_log("Signal: signal 2")
        assert capturer.find_log("Update: update 1")
        assert capturer.find_log("Update: update 2")
        assert not capturer.find_log("Signal: signal 3")
        # Also make sure it has some workflow info and correct funcName
        record = capturer.find_log("Signal: signal 1")
        assert (
            record
            and record.__dict__["temporal_workflow"]["workflow_type"]
            == "LoggingWorkflow"
            and record.funcName == "my_signal"
        )
        # Since we enabled full info, make sure it's there
        assert isinstance(record.__dict__["workflow_info"], workflow.Info)
        # Check the log emitted by the update execution.
        record = capturer.find_log("Update: update 1")
        assert (
            record
            and record.__dict__["temporal_workflow"]["update_id"] == "update-1"
            and record.__dict__["temporal_workflow"]["update_name"] == "my_update"
            and "'update_id': 'update-1'" in record.message
            and "'update_name': 'my_update'" in record.message
        )

        # Clear queue and start a new one with more signals
        capturer.log_queue.queue.clear()
        async with new_worker(
            client,
            LoggingWorkflow,
            task_queue=worker.task_queue,
            max_cached_workflows=0,
        ) as worker:
            # Send signals and updates
            await handle.signal(LoggingWorkflow.my_signal, "signal 3")
            await handle.signal(LoggingWorkflow.my_signal, "finish")
            await handle.result()

        # Confirm replayed logs are not present but new ones are
        assert not capturer.find_log("Signal: signal 1")
        assert not capturer.find_log("Signal: signal 2")
        assert capturer.find_log("Signal: signal 3")
        assert capturer.find_log("Signal: finish")


@activity.defn
async def task_fail_once_activity() -> None:
    if activity.info().attempt == 1:
        raise RuntimeError("Intentional activity task failure")


task_fail_once_workflow_has_failed = False


@workflow.defn(sandboxed=False)
class TaskFailOnceWorkflow:
    @workflow.run
    async def run(self) -> None:
        # Fail on first attempt
        global task_fail_once_workflow_has_failed
        if not task_fail_once_workflow_has_failed:
            task_fail_once_workflow_has_failed = True
            raise RuntimeError("Intentional workflow task failure")

        # Execute activity that will fail once
        await workflow.execute_activity(
            task_fail_once_activity,
            start_to_close_timeout=timedelta(seconds=30),
            retry_policy=RetryPolicy(
                initial_interval=timedelta(milliseconds=1),
                backoff_coefficient=1.0,
                maximum_attempts=2,
            ),
        )


async def test_workflow_logging_task_fail(client: Client):
    with LogCapturer().logs_captured(
        activity.logger.base_logger, temporalio.worker._workflow_instance.logger
    ) as capturer:
        async with new_worker(
            client, TaskFailOnceWorkflow, activities=[task_fail_once_activity]
        ) as worker:
            await client.execute_workflow(
                TaskFailOnceWorkflow.run,
                id=f"workflow-{uuid.uuid4()}",
                task_queue=worker.task_queue,
            )

        wf_task_record = capturer.find_log("Failed activation on workflow")
        assert wf_task_record
        assert "Intentional workflow task failure" in wf_task_record.message
        assert (
            getattr(wf_task_record, "temporal_workflow")["workflow_type"]
            == "TaskFailOnceWorkflow"
        )

        act_task_record = capturer.find_log("Completing activity as failed")
        assert act_task_record
        assert "Intentional activity task failure" in act_task_record.message
        assert (
            getattr(act_task_record, "temporal_activity")["activity_type"]
            == "task_fail_once_activity"
        )


@workflow.defn
class StackTraceWorkflow:
    def __init__(self) -> None:
        self._status = "created"

    @workflow.run
    async def run(self) -> None:
        # Start several tasks
        awaitables = [
            asyncio.sleep(1000),
            workflow.execute_activity(
                wait_cancel, schedule_to_close_timeout=timedelta(seconds=1000)
            ),
            workflow.execute_child_workflow(
                LongSleepWorkflow.run, id=f"{workflow.info().workflow_id}_child"
            ),
            self.never_completing_coroutine(),
        ]
        await workflow.wait([asyncio.create_task(v) for v in awaitables])

    async def never_completing_coroutine(self) -> None:
        self._status = "waiting"
        await workflow.wait_condition(lambda: False)

    @workflow.query
    def status(self) -> str:
        return self._status


async def test_workflow_stack_trace(client: Client):
    async with new_worker(
        client, StackTraceWorkflow, LongSleepWorkflow, activities=[wait_cancel]
    ) as worker:
        handle = await client.start_workflow(
            StackTraceWorkflow.run,
            id=f"workflow-{uuid.uuid4()}",
            task_queue=worker.task_queue,
        )

        # Wait until waiting
        async def status() -> str:
            return await handle.query(StackTraceWorkflow.status)

        await assert_eq_eventually("waiting", status)

        # Send stack trace query
        trace = await handle.query("__stack_trace")
        # TODO(cretz): Do more specific checks once we clean up traces
        assert "never_completing_coroutine" in trace


async def test_workflow_enhanced_stack_trace(client: Client):
    """Expected format of __enhanced_stack_trace:

    EnhancedStackTrace : {

        sdk (StackTraceSDKInfo) : {
            name: string,
            version: string
        },

        sources (map<string, StackTraceFileSlice>) : {
            filename: (StackTraceFileSlice) {
                line_offset: int,
                content: string
            },
            ...
        },

        stacks (StackTrace[]) : [
            (StackTraceFileLocation) {
                file_path: string,
                line: int,
                column: int,
                function_name: string,
                internal_code: bool
            },
            ...
        ]
    }

    More details available in API repository: temporal/api/sdk/v1/enhanced_stack_trace.proto
    """

    async with new_worker(
        client, StackTraceWorkflow, LongSleepWorkflow, activities=[wait_cancel]
    ) as worker:
        handle = await client.start_workflow(
            StackTraceWorkflow.run,
            id=f"workflow-{uuid.uuid4()}",
            task_queue=worker.task_queue,
        )

        # Wait until waiting
        async def status() -> str:
            return await handle.query(StackTraceWorkflow.status)

        await assert_eq_eventually("waiting", status)

        # Send stack trace query
        trace = await handle.query("__enhanced_stack_trace")

        assert type(trace) == EnhancedStackTrace

        assert "never_completing_coroutine" in [
            loc.function_name for stack in trace.stacks for loc in stack.locations
        ]

        # first line of never_completing_coroutine
        cur_source = None
        for source in trace.sources.keys():
            if source.endswith("test_workflow.py"):
                cur_source = source

        # make sure the source exists
        assert cur_source is not None

        # make sure the line is present in the source
        assert 'self._status = "waiting"' in trace.sources[cur_source].content
        assert trace.sdk.version == __version__


async def test_workflow_external_enhanced_stack_trace(client: Client):
    async with new_worker(
        client,
        ExternalStackTraceWorkflow,
        activities=[external_wait_cancel],
    ) as worker:
        handle = await client.start_workflow(
            ExternalStackTraceWorkflow.run,
            id=f"workflow-{uuid.uuid4()}",
            task_queue=worker.task_queue,
        )

        async def status() -> str:
            return await handle.query(ExternalStackTraceWorkflow.status)

        await assert_eq_eventually("waiting", status)

        trace = await handle.query("__enhanced_stack_trace")

        # test that a coroutine only has the source as its stack

        assert type(trace) == EnhancedStackTrace

        assert "never_completing_coroutine" in [
            loc.function_name for stack in trace.stacks for loc in stack.locations
        ]

        fn = None
        for source in trace.sources.keys():
            if source.endswith("external_coroutine.py"):
                fn = source

        assert fn is not None
        assert (
            'status[0] = "waiting"  # external coroutine test'
            in trace.sources[fn].content
        )
        assert trace.sdk.version == __version__


@dataclass
class MyDataClass:
    field1: str

    def assert_expected(self) -> None:
        # Part of the assertion is that this is the right type, which is
        # confirmed just by calling the method. We also check the field.
        assert self.field1 == "some value"


@activity.defn
async def data_class_typed_activity(param: MyDataClass) -> MyDataClass:
    param.assert_expected()
    return param


@runtime_checkable
@workflow.defn(name="DataClassTypedWorkflow")
class DataClassTypedWorkflowProto(Protocol):
    @workflow.run
    async def run(self, arg: MyDataClass) -> MyDataClass: ...

    @workflow.signal
    def signal_sync(self, param: MyDataClass) -> None: ...

    @workflow.query
    def query_sync(self, param: MyDataClass) -> MyDataClass: ...

    @workflow.signal
    def complete(self) -> None: ...


@workflow.defn(name="DataClassTypedWorkflow")
class DataClassTypedWorkflowAbstract(ABC):
    @workflow.run
    @abstractmethod
    async def run(self, arg: MyDataClass) -> MyDataClass: ...

    @workflow.signal
    @abstractmethod
    def signal_sync(self, param: MyDataClass) -> None: ...

    @workflow.query
    @abstractmethod
    def query_sync(self, param: MyDataClass) -> MyDataClass: ...

    @workflow.signal
    @abstractmethod
    def complete(self) -> None: ...


@workflow.defn
class DataClassTypedWorkflow(DataClassTypedWorkflowAbstract):
    def __init__(self) -> None:
        self._should_complete = asyncio.Event()

    @workflow.run
    async def run(self, param: MyDataClass) -> MyDataClass:
        param.assert_expected()
        # Only do activities and child workflows on top level
        if not workflow.info().parent:
            param = await workflow.execute_activity(
                data_class_typed_activity,
                param,
                start_to_close_timeout=timedelta(seconds=30),
            )
            param.assert_expected()
            param = await workflow.execute_local_activity(
                data_class_typed_activity,
                param,
                start_to_close_timeout=timedelta(seconds=30),
            )
            param.assert_expected()
            child_handle = await workflow.start_child_workflow(
                DataClassTypedWorkflow.run,
                param,
                id=f"{workflow.info().workflow_id}_child",
            )
            await child_handle.signal(DataClassTypedWorkflow.signal_sync, param)
            await child_handle.signal(DataClassTypedWorkflow.signal_async, param)
            await child_handle.signal(DataClassTypedWorkflow.complete)
            param = await child_handle
            param.assert_expected()
        await self._should_complete.wait()
        return param

    @workflow.signal
    def signal_sync(self, param: MyDataClass) -> None:
        param.assert_expected()

    @workflow.signal
    async def signal_async(self, param: MyDataClass) -> None:
        param.assert_expected()

    @workflow.query
    def query_sync(self, param: MyDataClass) -> MyDataClass:
        param.assert_expected()
        return param

    @workflow.query
    async def query_async(self, param: MyDataClass) -> MyDataClass:
        return param

    @workflow.signal
    def complete(self) -> None:
        self._should_complete.set()


async def test_workflow_dataclass_typed(client: Client, env: WorkflowEnvironment):
    # TODO(cretz): Fix
    if env.supports_time_skipping:
        pytest.skip(
            "Java test server: https://github.com/temporalio/sdk-core/issues/390"
        )
    async with new_worker(
        client, DataClassTypedWorkflow, activities=[data_class_typed_activity]
    ) as worker:
        val = MyDataClass(field1="some value")
        handle = await client.start_workflow(
            DataClassTypedWorkflow.run,
            val,
            id=f"workflow-{uuid.uuid4()}",
            task_queue=worker.task_queue,
        )
        await handle.signal(DataClassTypedWorkflow.signal_sync, val)
        await handle.signal(DataClassTypedWorkflow.signal_async, val)
        (await handle.query(DataClassTypedWorkflow.query_sync, val)).assert_expected()
        # TODO(cretz): Why does MyPy need this annotated?
        query_result: MyDataClass = await handle.query(
            DataClassTypedWorkflow.query_async, val
        )
        query_result.assert_expected()
        await handle.signal(DataClassTypedWorkflow.complete)
        (await handle.result()).assert_expected()


async def test_workflow_separate_protocol(client: Client):
    # This test is to confirm that protocols can be used as "interfaces" for
    # when the workflow impl is absent
    async with new_worker(
        client, DataClassTypedWorkflow, activities=[data_class_typed_activity]
    ) as worker:
        assert isinstance(DataClassTypedWorkflow(), DataClassTypedWorkflowProto)
        val = MyDataClass(field1="some value")
        handle = await client.start_workflow(
            DataClassTypedWorkflowProto.run,
            val,
            id=f"workflow-{uuid.uuid4()}",
            task_queue=worker.task_queue,
        )
        await handle.signal(DataClassTypedWorkflowProto.signal_sync, val)
        (
            await handle.query(DataClassTypedWorkflowProto.query_sync, val)
        ).assert_expected()
        await handle.signal(DataClassTypedWorkflowProto.complete)
        (await handle.result()).assert_expected()


async def test_workflow_separate_abstract(client: Client):
    # This test is to confirm that abstract classes can be used as "interfaces"
    # for when the workflow impl is absent
    async with new_worker(
        client, DataClassTypedWorkflow, activities=[data_class_typed_activity]
    ) as worker:
        assert issubclass(DataClassTypedWorkflow, DataClassTypedWorkflowAbstract)
        val = MyDataClass(field1="some value")
        handle = await client.start_workflow(
            DataClassTypedWorkflowAbstract.run,
            val,
            id=f"workflow-{uuid.uuid4()}",
            task_queue=worker.task_queue,
        )
        await handle.signal(DataClassTypedWorkflowAbstract.signal_sync, val)
        (
            await handle.query(DataClassTypedWorkflowAbstract.query_sync, val)
        ).assert_expected()
        await handle.signal(DataClassTypedWorkflowAbstract.complete)
        (await handle.result()).assert_expected()


async def test_workflow_already_started(client: Client, env: WorkflowEnvironment):
    # TODO(cretz): Fix
    if env.supports_time_skipping:
        pytest.skip(
            "Java test server: https://github.com/temporalio/sdk-java/issues/1220"
        )
    async with new_worker(client, LongSleepWorkflow) as worker:
        id = f"workflow-{uuid.uuid4()}"
        # Try to start it twice
        await client.start_workflow(
            LongSleepWorkflow.run,
            id=id,
            task_queue=worker.task_queue,
        )
        with pytest.raises(WorkflowAlreadyStartedError):
            await client.start_workflow(
                LongSleepWorkflow.run,
                id=id,
                task_queue=worker.task_queue,
            )


@workflow.defn
class ChildAlreadyStartedWorkflow:
    @workflow.run
    async def run(self) -> None:
        # Try to start it twice
        id = f"{workflow.info().workflow_id}_child"
        await workflow.start_child_workflow(LongSleepWorkflow.run, id=id)
        try:
            await workflow.start_child_workflow(LongSleepWorkflow.run, id=id)
        except WorkflowAlreadyStartedError:
            raise ApplicationError("Already started")


async def test_workflow_child_already_started(client: Client, env: WorkflowEnvironment):
    # TODO(cretz): Fix
    if env.supports_time_skipping:
        pytest.skip(
            "Java test server: https://github.com/temporalio/sdk-java/issues/1220"
        )
    async with new_worker(
        client, ChildAlreadyStartedWorkflow, LongSleepWorkflow
    ) as worker:
        with pytest.raises(WorkflowFailureError) as err:
            await client.execute_workflow(
                ChildAlreadyStartedWorkflow.run,
                id=f"workflow-{uuid.uuid4()}",
                task_queue=worker.task_queue,
            )
        assert isinstance(err.value.cause, ApplicationError)
        assert err.value.cause.message == "Already started"


@workflow.defn
class TypedConfigWorkflow:
    @workflow.run
    async def run(self) -> None:
        retry_policy = RetryPolicy(initial_interval=timedelta(milliseconds=1))
        # Activity
        activity_config = workflow.ActivityConfig(
            retry_policy=retry_policy,
            schedule_to_close_timeout=timedelta(seconds=5),
        )
        result = await workflow.execute_activity(
            fail_until_attempt_activity, 2, **activity_config
        )
        assert result == "attempt: 2"
        # Local activity
        local_activity_config = workflow.LocalActivityConfig(
            retry_policy=retry_policy,
            schedule_to_close_timeout=timedelta(seconds=5),
        )
        result = await workflow.execute_local_activity(
            fail_until_attempt_activity, 2, **local_activity_config
        )
        assert result == "attempt: 2"
        # Child workflow
        child_config = workflow.ChildWorkflowConfig(
            id=f"{workflow.info().workflow_id}_child",
            retry_policy=retry_policy,
        )
        result = await workflow.execute_child_workflow(
            FailUntilAttemptWorkflow.run, 2, **child_config
        )
        assert result == "attempt: 2"


async def test_workflow_typed_config(client: Client):
    async with new_worker(
        client,
        TypedConfigWorkflow,
        FailUntilAttemptWorkflow,
        activities=[fail_until_attempt_activity],
    ) as worker:
        await client.execute_workflow(
            TypedConfigWorkflow.run,
            id=f"workflow-{uuid.uuid4()}",
            task_queue=worker.task_queue,
        )


@activity.defn
async def fail_until_attempt_activity(until_attempt: int) -> str:
    if activity.info().attempt < until_attempt:
        raise ApplicationError("Attempt too low")
    return f"attempt: {activity.info().attempt}"


@workflow.defn
class FailUntilAttemptWorkflow:
    @workflow.run
    async def run(self, until_attempt: int) -> str:
        if workflow.info().attempt < until_attempt:
            raise ApplicationError("Attempt too low")
        return f"attempt: {workflow.info().attempt}"


@workflow.defn
class LocalActivityBackoffWorkflow:
    @workflow.run
    async def run(self) -> None:
        await workflow.execute_local_activity(
            fail_until_attempt_activity,
            2,
            start_to_close_timeout=timedelta(minutes=1),
            local_retry_threshold=timedelta(seconds=1),
            retry_policy=RetryPolicy(
                maximum_attempts=2, initial_interval=timedelta(seconds=2)
            ),
        )


async def test_workflow_local_activity_backoff(client: Client):
    workflow_id = f"workflow-{uuid.uuid4()}"
    async with new_worker(
        client, LocalActivityBackoffWorkflow, activities=[fail_until_attempt_activity]
    ) as worker:
        await client.execute_workflow(
            LocalActivityBackoffWorkflow.run,
            id=workflow_id,
            task_queue=worker.task_queue,
            task_timeout=timedelta(seconds=3),
        )
    # Check history
    resp = await client.workflow_service.get_workflow_execution_history(
        GetWorkflowExecutionHistoryRequest(
            namespace=client.namespace,
            execution=WorkflowExecution(workflow_id=workflow_id),
        )
    )
    assert 1 == sum(
        1
        for e in resp.history.events
        if e.event_type is EventType.EVENT_TYPE_TIMER_FIRED
    )
    assert 2 == sum(
        1
        for e in resp.history.events
        if e.event_type is EventType.EVENT_TYPE_MARKER_RECORDED
    )


deadlock_thread_event = threading.Event()


# We cannot sandbox this because we are intentionally non-deterministic when we
# set the global threading event
@workflow.defn(sandboxed=False)
class DeadlockedWorkflow:
    @workflow.run
    async def run(self) -> None:
        # Block on threading event
        deadlock_thread_event.wait()


async def test_workflow_deadlock(client: Client):
    # Disable safe eviction so the worker can complete
    async with new_worker(
        client, DeadlockedWorkflow, disable_safe_workflow_eviction=True
    ) as worker:
        if worker._workflow_worker:
            worker._workflow_worker._deadlock_timeout_seconds = 1
        deadlock_thread_event.clear()
        handle = await client.start_workflow(
            DeadlockedWorkflow.run,
            id=f"workflow-{uuid.uuid4()}",
            task_queue=worker.task_queue,
        )

        async def last_history_task_failure() -> str:
            resp = await client.workflow_service.get_workflow_execution_history(
                GetWorkflowExecutionHistoryRequest(
                    namespace=client.namespace,
                    execution=WorkflowExecution(workflow_id=handle.id),
                ),
            )
            for event in reversed(resp.history.events):
                if event.event_type == EventType.EVENT_TYPE_WORKFLOW_TASK_FAILED:
                    return event.workflow_task_failed_event_attributes.failure.message
            return "<no failure>"

        try:
            await assert_eq_eventually(
                "[TMPRL1101] Potential deadlock detected: workflow didn't yield within 1 second(s).",
                last_history_task_failure,
                timeout=timedelta(seconds=5),
                interval=timedelta(seconds=1),
            )
        finally:
            deadlock_thread_event.set()


@workflow.defn
class EvictionDeadlockWorkflow:
    def __init__(self) -> None:
        self.val = 1

    async def wait_until_positive(self):
        while True:
            await workflow.wait_condition(lambda: self.val > 0)
            self.val = -self.val

    async def wait_until_negative(self):
        while True:
            await workflow.wait_condition(lambda: self.val < 0)
            self.val = -self.val

    @workflow.run
    async def run(self):
        await asyncio.gather(self.wait_until_negative(), self.wait_until_positive())


async def test_workflow_eviction_deadlock(client: Client):
    # We are running the worker, but we can't ever shut it down on eviction
    # error so we send shutdown in the background and leave this worker dangling
    worker = new_worker(client, EvictionDeadlockWorkflow)
    if worker._workflow_worker:
        worker._workflow_worker._deadlock_timeout_seconds = 1
    worker_task = asyncio.create_task(worker.run())

    # Run workflow that deadlocks
    handle = await client.start_workflow(
        EvictionDeadlockWorkflow.run,
        id=f"workflow-{uuid.uuid4()}",
        task_queue=worker.task_queue,
    )

    async def last_history_task_failure() -> str:
        resp = await client.workflow_service.get_workflow_execution_history(
            GetWorkflowExecutionHistoryRequest(
                namespace=client.namespace,
                execution=WorkflowExecution(workflow_id=handle.id),
            ),
        )
        for event in reversed(resp.history.events):
            if event.event_type == EventType.EVENT_TYPE_WORKFLOW_TASK_FAILED:
                return event.workflow_task_failed_event_attributes.failure.message
        return "<no failure>"

    await assert_eq_eventually(
        "[TMPRL1101] Potential deadlock detected: workflow didn't yield within 1 second(s).",
        last_history_task_failure,
        timeout=timedelta(seconds=5),
        interval=timedelta(seconds=1),
    )

    # Send cancel but don't wait
    worker_task.cancel()


class PatchWorkflowBase:
    def __init__(self) -> None:
        self._result = "<unset>"

    @workflow.query
    def result(self) -> str:
        return self._result


@workflow.defn(name="patch-workflow")
class PrePatchWorkflow(PatchWorkflowBase):
    @workflow.run
    async def run(self) -> None:
        self._result = "pre-patch"


@workflow.defn(name="patch-workflow")
class PatchWorkflow(PatchWorkflowBase):
    @workflow.run
    async def run(self) -> None:
        if workflow.patched("my-patch"):
            self._result = "post-patch"
        else:
            self._result = "pre-patch"


@workflow.defn(name="patch-workflow")
class DeprecatePatchWorkflow(PatchWorkflowBase):
    @workflow.run
    async def run(self) -> None:
        workflow.deprecate_patch("my-patch")
        self._result = "post-patch"


@workflow.defn(name="patch-workflow")
class PostPatchWorkflow(PatchWorkflowBase):
    @workflow.run
    async def run(self) -> None:
        self._result = "post-patch"


async def test_workflow_patch(client: Client):
    workflow_run = PrePatchWorkflow.run
    task_queue = str(uuid.uuid4())

    async def execute() -> WorkflowHandle:
        handle = await client.start_workflow(
            workflow_run, id=f"workflow-{uuid.uuid4()}", task_queue=task_queue
        )
        await handle.result()
        return handle

    async def query_result(handle: WorkflowHandle) -> str:
        return await handle.query(PatchWorkflowBase.result)

    # Run a simple pre-patch workflow. Need to disable workflow cache since we
    # restart the worker and don't want to pay the sticky queue penalty.
    async with new_worker(
        client, PrePatchWorkflow, task_queue=task_queue, max_cached_workflows=0
    ):
        pre_patch_handle = await execute()
        assert "pre-patch" == await query_result(pre_patch_handle)

    # Confirm patched workflow gives old result for pre-patched but new result
    # for patched
    async with new_worker(
        client, PatchWorkflow, task_queue=task_queue, max_cached_workflows=0
    ):
        patch_handle = await execute()
        assert "post-patch" == await query_result(patch_handle)
        assert "pre-patch" == await query_result(pre_patch_handle)

    # Confirm what works during deprecated
    async with new_worker(
        client, DeprecatePatchWorkflow, task_queue=task_queue, max_cached_workflows=0
    ):
        deprecate_patch_handle = await execute()
        assert "post-patch" == await query_result(deprecate_patch_handle)
        assert "post-patch" == await query_result(patch_handle)

    # Confirm what works when deprecation gone
    async with new_worker(
        client, PostPatchWorkflow, task_queue=task_queue, max_cached_workflows=0
    ):
        post_patch_handle = await execute()
        assert "post-patch" == await query_result(post_patch_handle)
        assert "post-patch" == await query_result(deprecate_patch_handle)
        # TODO(cretz): This causes a non-determinism failure due to having the
        # patch marker, but we don't have an easy way to test it
        # await query_result(patch_handle)


@workflow.defn(name="patch-memoized")
class PatchMemoizedWorkflowUnpatched:
    def __init__(self, *, should_patch: bool = False) -> None:
        self.should_patch = should_patch
        self._waiting_signal = True

    @workflow.run
    async def run(self) -> List[str]:
        results: List[str] = []
        if self.should_patch and workflow.patched("some-patch"):
            results.append("pre-patch")
        self._waiting_signal = True
        await workflow.wait_condition(lambda: not self._waiting_signal)
        results.append("some-value")
        if self.should_patch and workflow.patched("some-patch"):
            results.append("post-patch")
        return results

    @workflow.signal
    def signal(self) -> None:
        self._waiting_signal = False

    @workflow.query
    def waiting_signal(self) -> bool:
        return self._waiting_signal


@workflow.defn(name="patch-memoized")
class PatchMemoizedWorkflowPatched(PatchMemoizedWorkflowUnpatched):
    def __init__(self) -> None:
        super().__init__(should_patch=True)

    @workflow.run
    async def run(self) -> List[str]:
        return await super().run()


async def test_workflow_patch_memoized(client: Client):
    # Start a worker with the workflow unpatched and wait until halfway through.
    # Need to disable workflow cache since we restart the worker and don't want
    # to pay the sticky queue penalty.
    task_queue = f"tq-{uuid.uuid4()}"
    async with Worker(
        client,
        task_queue=task_queue,
        workflows=[PatchMemoizedWorkflowUnpatched],
        max_cached_workflows=0,
    ):
        pre_patch_handle = await client.start_workflow(
            PatchMemoizedWorkflowUnpatched.run,
            id=f"workflow-{uuid.uuid4()}",
            task_queue=task_queue,
        )

        # Need to wait until it has gotten halfway through
        async def waiting_signal() -> bool:
            return await pre_patch_handle.query(
                PatchMemoizedWorkflowUnpatched.waiting_signal
            )

        await assert_eq_eventually(True, waiting_signal)

    # Now start the worker again, but this time with a patched workflow
    async with Worker(
        client,
        task_queue=task_queue,
        workflows=[PatchMemoizedWorkflowPatched],
        max_cached_workflows=0,
    ):
        # Start a new workflow post patch
        post_patch_handle = await client.start_workflow(
            PatchMemoizedWorkflowPatched.run,
            id=f"workflow-{uuid.uuid4()}",
            task_queue=task_queue,
        )

        # Send signal to both and check results
        await pre_patch_handle.signal(PatchMemoizedWorkflowPatched.signal)
        await post_patch_handle.signal(PatchMemoizedWorkflowPatched.signal)

        # Confirm expected values
        assert ["some-value"] == await pre_patch_handle.result()
        assert [
            "pre-patch",
            "some-value",
            "post-patch",
        ] == await post_patch_handle.result()


@workflow.defn
class UUIDWorkflow:
    def __init__(self) -> None:
        self._result = "<unset>"

    @workflow.run
    async def run(self) -> None:
        self._result = str(workflow.uuid4())

    @workflow.query
    def result(self) -> str:
        return self._result


async def test_workflow_uuid(client: Client):
    task_queue = str(uuid.uuid4())
    async with new_worker(
        client, UUIDWorkflow, task_queue=task_queue, max_cached_workflows=0
    ):
        # Get two handle UUID results. Need to disable workflow cache since we
        # restart the worker and don't want to pay the sticky queue penalty.
        handle1 = await client.start_workflow(
            UUIDWorkflow.run, id=f"workflow-{uuid.uuid4()}", task_queue=task_queue
        )
        await handle1.result()
        handle1_query_result = await handle1.query(UUIDWorkflow.result)

        handle2 = await client.start_workflow(
            UUIDWorkflow.run,
            id=f"workflow-{uuid.uuid4()}",
            task_queue=task_queue,
        )
        await handle2.result()
        handle2_query_result = await handle2.query(UUIDWorkflow.result)

        # Confirm they aren't equal to each other but they are equal to retries
        # of the same query
        assert handle1_query_result != handle2_query_result
        assert handle1_query_result == await handle1.query(UUIDWorkflow.result)
        assert handle2_query_result == await handle2.query(UUIDWorkflow.result)

    # Now confirm those results are the same even on a new worker
    async with new_worker(
        client, UUIDWorkflow, task_queue=task_queue, max_cached_workflows=0
    ):
        assert handle1_query_result == await handle1.query(UUIDWorkflow.result)
        assert handle2_query_result == await handle2.query(UUIDWorkflow.result)


@activity.defn(name="custom-name")
class CallableClassActivity:
    def __init__(self, orig_field1: str) -> None:
        self.orig_field1 = orig_field1

    async def __call__(self, to_add: MyDataClass) -> MyDataClass:
        return MyDataClass(field1=self.orig_field1 + to_add.field1)


@workflow.defn
class ActivityCallableClassWorkflow:
    @workflow.run
    async def run(self, to_add: MyDataClass) -> MyDataClass:
        result = await workflow.execute_activity_class(
            CallableClassActivity, to_add, start_to_close_timeout=timedelta(seconds=30)
        )
        assert isinstance(result, MyDataClass)
        return result


async def test_workflow_activity_callable_class(client: Client):
    activity_instance = CallableClassActivity("in worker")
    async with new_worker(
        client, ActivityCallableClassWorkflow, activities=[activity_instance]
    ) as worker:
        result = await client.execute_workflow(
            ActivityCallableClassWorkflow.run,
            MyDataClass(field1=", workflow param"),
            id=f"workflow-{uuid.uuid4()}",
            task_queue=worker.task_queue,
        )
        assert result == MyDataClass(field1="in worker, workflow param")


async def test_workflow_activity_callable_class_bad_register(client: Client):
    # Try to register the class instead of the instance
    with pytest.raises(TypeError) as err:
        new_worker(
            client, ActivityCallableClassWorkflow, activities=[CallableClassActivity]
        )
    assert "is a class instead of an instance" in str(err.value)


class MethodActivity:
    def __init__(self, orig_field1: str) -> None:
        self.orig_field1 = orig_field1

    @activity.defn(name="custom-name")
    async def add(self, to_add: MyDataClass) -> MyDataClass:
        return MyDataClass(field1=self.orig_field1 + to_add.field1)

    @activity.defn
    async def add_multi(self, source: MyDataClass, to_add: str) -> MyDataClass:
        return MyDataClass(field1=source.field1 + to_add)


@workflow.defn
class ActivityMethodWorkflow:
    @workflow.run
    async def run(self, to_add: MyDataClass) -> MyDataClass:
        ret = await workflow.execute_activity_method(
            MethodActivity.add, to_add, start_to_close_timeout=timedelta(seconds=30)
        )
        return await workflow.execute_activity_method(
            MethodActivity.add_multi,
            args=[ret, ", in workflow"],
            start_to_close_timeout=timedelta(seconds=30),
        )


async def test_workflow_activity_method(client: Client):
    activity_instance = MethodActivity("in worker")
    async with new_worker(
        client,
        ActivityMethodWorkflow,
        activities=[activity_instance.add, activity_instance.add_multi],
    ) as worker:
        result = await client.execute_workflow(
            ActivityMethodWorkflow.run,
            MyDataClass(field1=", workflow param"),
            id=f"workflow-{uuid.uuid4()}",
            task_queue=worker.task_queue,
        )
        assert result == MyDataClass(field1="in worker, workflow param, in workflow")


@workflow.defn
class WaitConditionTimeoutWorkflow:
    def __init__(self) -> None:
        self._done = False
        self._waiting = False

    @workflow.run
    async def run(self) -> None:
        # Force timeout, ignore, wait again
        try:
            await workflow.wait_condition(
                lambda: self._done, timeout=0.01, timeout_summary="hi!"
            )
            raise RuntimeError("Expected timeout")
        except asyncio.TimeoutError:
            pass
        self._waiting = True
        await workflow.wait_condition(lambda: self._done)

    @workflow.signal
    def done(self) -> None:
        self._done = True

    @workflow.query
    def waiting(self) -> bool:
        return self._waiting


async def test_workflow_wait_condition_timeout(client: Client):
    async with new_worker(
        client,
        WaitConditionTimeoutWorkflow,
    ) as worker:
        handle = await client.start_workflow(
            WaitConditionTimeoutWorkflow.run,
            id=f"workflow-{uuid.uuid4()}",
            task_queue=worker.task_queue,
        )

        # Wait until it's waiting, then send the signal
        async def waiting() -> bool:
            return await handle.query(WaitConditionTimeoutWorkflow.waiting)

        await assert_eq_eventually(True, waiting)
        await handle.signal(WaitConditionTimeoutWorkflow.done)
        # Wait for result which should succeed
        await handle.result()


@workflow.defn
class HelloWorkflowWithQuery:
    @workflow.run
    async def run(self, name: str) -> str:
        return f"Hello, {name}!"

    @workflow.query
    def some_query(self) -> str:
        return "some value"


async def test_workflow_query_rpc_timeout(client: Client):
    # Run workflow under worker and confirm query works
    async with new_worker(
        client,
        HelloWorkflowWithQuery,
    ) as worker:
        handle = await client.start_workflow(
            HelloWorkflowWithQuery.run,
            "Temporal",
            id=f"workflow-{uuid.uuid4()}",
            task_queue=worker.task_queue,
        )
        assert "Hello, Temporal!" == await handle.result()
        assert "some value" == await handle.query(HelloWorkflowWithQuery.some_query)

    # Now with the worker stopped, issue a query with a one second timeout
    with pytest.raises(RPCError) as err:
        await handle.query(
            HelloWorkflowWithQuery.some_query, rpc_timeout=timedelta(seconds=1)
        )
    assert (
        err.value.status == RPCStatusCode.CANCELLED
        and "timeout" in str(err.value).lower()
    ) or err.value.status == RPCStatusCode.DEADLINE_EXCEEDED


@dataclass
class TypedHandleResponse:
    field1: str


@workflow.defn
class TypedHandleWorkflow:
    @workflow.run
    async def run(self) -> TypedHandleResponse:
        return TypedHandleResponse(field1="foo")


async def test_workflow_typed_handle(client: Client):
    async with new_worker(client, TypedHandleWorkflow) as worker:
        # Run the workflow then get a typed handle for it and confirm response
        # type is as expected
        id = f"workflow-{uuid.uuid4()}"
        await client.execute_workflow(
            TypedHandleWorkflow.run, id=id, task_queue=worker.task_queue
        )
        handle_result: TypedHandleResponse = await client.get_workflow_handle_for(
            TypedHandleWorkflow.run,  # type: ignore[arg-type]
            id,
        ).result()
        assert isinstance(handle_result, TypedHandleResponse)


@dataclass
class MemoValue:
    field1: str


@workflow.defn
class MemoWorkflow:
    @workflow.run
    async def run(self, run_child: bool) -> None:
        # Check untyped memo
        assert workflow.memo()["my_memo"] == {"field1": "foo"}
        # Check typed memo
        assert workflow.memo_value("my_memo", type_hint=MemoValue) == MemoValue(
            field1="foo"
        )
        # Check default
        assert workflow.memo_value("absent_memo", "blah") == "blah"
        # Check key error
        try:
            workflow.memo_value("absent_memo")
            assert False
        except KeyError:
            pass
        # Run child if requested
        if run_child:
            await workflow.execute_child_workflow(
                MemoWorkflow.run, False, memo=workflow.memo()
            )


async def test_workflow_memo(client: Client):
    async with new_worker(client, MemoWorkflow) as worker:
        # Run workflow
        handle = await client.start_workflow(
            MemoWorkflow.run,
            True,
            id=f"workflow-{uuid.uuid4()}",
            task_queue=worker.task_queue,
            memo={"my_memo": MemoValue(field1="foo")},
        )
        await handle.result()
        desc = await handle.describe()
        # Check untyped memo
        assert (await desc.memo())["my_memo"] == {"field1": "foo"}
        # Check typed memo
        assert (await desc.memo_value("my_memo", type_hint=MemoValue)) == MemoValue(
            field1="foo"
        )
        # Check default
        assert (await desc.memo_value("absent_memo", "blah")) == "blah"
        # Check key error
        try:
            await desc.memo_value("absent_memo")
            assert False
        except KeyError:
            pass


@workflow.defn
class QueryAffectConditionWorkflow:
    def __init__(self) -> None:
        self.seen_query = False

    @workflow.run
    async def run(self) -> None:
        def condition_never_after_query():
            assert not self.seen_query
            return False

        while True:
            await workflow.wait_condition(condition_never_after_query)

    @workflow.query
    def check_condition(self) -> bool:
        # This is a bad thing, to mutate a workflow during a query, this is just
        # for this test
        self.seen_query = True
        return True


async def test_workflow_query_does_not_run_condition(client: Client):
    async with new_worker(client, QueryAffectConditionWorkflow) as worker:
        handle = await client.start_workflow(
            QueryAffectConditionWorkflow.run,
            id=f"workflow-{uuid.uuid4()}",
            task_queue=worker.task_queue,
        )
        assert await handle.query(QueryAffectConditionWorkflow.check_condition)


@workflow.defn
class CancelSignalAndTimerFiredInSameTaskWorkflow:
    @workflow.run
    async def run(self) -> None:
        # Start a 1 hour timer
        self.timer_task = asyncio.create_task(asyncio.sleep(60 * 60))
        # Wait on it
        try:
            await self.timer_task
            assert False
        except asyncio.CancelledError:
            pass

    @workflow.signal
    def cancel_timer(self) -> None:
        self.timer_task.cancel()


async def test_workflow_cancel_signal_and_timer_fired_in_same_task(
    client: Client, env: WorkflowEnvironment
):
    # This test only works when we support time skipping
    if not env.supports_time_skipping:
        pytest.skip("Need to skip time to validate this test")

    # TODO(cretz): There is a bug in the Java test server, probably
    # https://github.com/temporalio/sdk-java/issues/1138 where the first
    # unlock-and-sleep hangs when running this test after
    # test_workflow_cancel_activity. So we create a new test environment here.
    async with await WorkflowEnvironment.start_time_skipping() as env:
        # Start worker for 30 mins. Need to disable workflow cache since we
        # restart the worker and don't want to pay the sticky queue penalty.
        async with new_worker(
            client, CancelSignalAndTimerFiredInSameTaskWorkflow, max_cached_workflows=0
        ) as worker:
            task_queue = worker.task_queue
            handle = await client.start_workflow(
                CancelSignalAndTimerFiredInSameTaskWorkflow.run,
                id=f"workflow-{uuid.uuid4()}",
                task_queue=task_queue,
            )
            # Wait 30 mins so the worker is waiting on timer
            await env.sleep(30 * 60)

        # Listen to handler result in background so the auto-skipping works
        result_task = asyncio.create_task(handle.result())

        # Now that worker is stopped, send a signal and wait another hour to pass
        # the timer
        await handle.signal(CancelSignalAndTimerFiredInSameTaskWorkflow.cancel_timer)
        await env.sleep(60 * 60)

        # Start worker again and wait for workflow completion
        async with new_worker(
            client,
            CancelSignalAndTimerFiredInSameTaskWorkflow,
            task_queue=task_queue,
            max_cached_workflows=0,
        ):
            # This used to not complete because a signal cancelling the timer was
            # not respected by the timer fire
            await result_task


class MyCustomError(ApplicationError):
    def __init__(self, message: str) -> None:
        super().__init__(message, type="MyCustomError", non_retryable=True)


@activity.defn
async def custom_error_activity() -> NoReturn:
    raise MyCustomError("activity error!")


@workflow.defn
class CustomErrorWorkflow:
    @workflow.run
    async def run(self) -> NoReturn:
        try:
            await workflow.execute_activity(
                custom_error_activity, schedule_to_close_timeout=timedelta(seconds=30)
            )
        except ActivityError:
            raise MyCustomError("workflow error!")


class CustomFailureConverter(DefaultFailureConverterWithEncodedAttributes):
    # We'll override from failure to convert back to our type
    def from_failure(
        self, failure: Failure, payload_converter: PayloadConverter
    ) -> BaseException:
        err = super().from_failure(failure, payload_converter)
        if isinstance(err, ApplicationError) and err.type == "MyCustomError":
            my_err = MyCustomError(err.message)
            my_err.__cause__ = err.__cause__
            err = my_err
        return err


async def test_workflow_custom_failure_converter(client: Client):
    # Clone the client but change the data converter to use our failure
    # converter
    config = client.config()
    config["data_converter"] = dataclasses.replace(
        config["data_converter"],
        failure_converter_class=CustomFailureConverter,
    )
    client = Client(**config)

    # Run workflow and confirm error
    async with new_worker(
        client, CustomErrorWorkflow, activities=[custom_error_activity]
    ) as worker:
        handle = await client.start_workflow(
            CustomErrorWorkflow.run,
            id=f"workflow-{uuid.uuid4()}",
            task_queue=worker.task_queue,
        )
        with pytest.raises(WorkflowFailureError) as err:
            await handle.result()

    # Check error is as expected
    assert isinstance(err.value.cause, MyCustomError)
    assert err.value.cause.message == "workflow error!"
    assert isinstance(err.value.cause.cause, ActivityError)
    assert isinstance(err.value.cause.cause.cause, MyCustomError)
    assert err.value.cause.cause.cause.message == "activity error!"
    assert err.value.cause.cause.cause.cause is None

    # Check in history it is encoded
    failure = (
        (await handle.fetch_history())
        .events[-1]
        .workflow_execution_failed_event_attributes.failure
    )
    assert failure.application_failure_info.type == "MyCustomError"
    while True:
        assert failure.message == "Encoded failure"
        assert failure.stack_trace == ""
        attrs: Dict[str, Any] = PayloadConverter.default.from_payloads(
            [failure.encoded_attributes]
        )[0]
        assert "message" in attrs
        assert "stack_trace" in attrs
        if not failure.HasField("cause"):
            break
        failure = failure.cause


@dataclass
class OptionalParam:
    some_string: str


@workflow.defn
class OptionalParamWorkflow:
    @workflow.run
    async def run(
        self, some_param: Optional[OptionalParam] = OptionalParam(some_string="default")
    ) -> Optional[OptionalParam]:
        assert some_param is None or (
            isinstance(some_param, OptionalParam)
            and some_param.some_string in ["default", "foo"]
        )
        return some_param


async def test_workflow_optional_param(client: Client):
    async with new_worker(client, OptionalParamWorkflow) as worker:
        # Don't send a parameter and confirm it is defaulted
        result1 = await client.execute_workflow(
            "OptionalParamWorkflow",
            id=f"workflow-{uuid.uuid4()}",
            task_queue=worker.task_queue,
            result_type=OptionalParam,
        )
        assert result1 == OptionalParam(some_string="default")
        # Send None explicitly
        result2 = await client.execute_workflow(
            OptionalParamWorkflow.run,
            None,
            id=f"workflow-{uuid.uuid4()}",
            task_queue=worker.task_queue,
        )
        assert result2 is None
        # Send param explicitly
        result3 = await client.execute_workflow(
            OptionalParamWorkflow.run,
            OptionalParam(some_string="foo"),
            id=f"workflow-{uuid.uuid4()}",
            task_queue=worker.task_queue,
        )
        assert result3 == OptionalParam(some_string="foo")


class ExceptionRaisingPayloadConverter(DefaultPayloadConverter):
    bad_outbound_str = "bad-outbound-payload-str"
    bad_inbound_str = "bad-inbound-payload-str"

    def to_payloads(self, values: Sequence[Any]) -> List[Payload]:
        if any(
            value == ExceptionRaisingPayloadConverter.bad_outbound_str
            for value in values
        ):
            raise ApplicationError("Intentional outbound converter failure")
        return super().to_payloads(values)

    def from_payloads(
        self, payloads: Sequence[Payload], type_hints: Optional[List] = None
    ) -> List[Any]:
        # Check if any payloads contain the bad data
        for payload in payloads:
            if (
                ExceptionRaisingPayloadConverter.bad_inbound_str.encode()
                in payload.data
            ):
                raise ApplicationError("Intentional inbound converter failure")
        return super().from_payloads(payloads, type_hints)


@workflow.defn
class ExceptionRaisingConverterWorkflow:
    @workflow.run
    async def run(self, some_param: str) -> str:
        return some_param


async def test_exception_raising_converter_param(client: Client):
    # Clone the client but change the data converter to use our converter
    config = client.config()
    config["data_converter"] = dataclasses.replace(
        config["data_converter"],
        payload_converter_class=ExceptionRaisingPayloadConverter,
    )
    client = Client(**config)

    # Run workflow and confirm error
    async with new_worker(client, ExceptionRaisingConverterWorkflow) as worker:
        with pytest.raises(WorkflowFailureError) as err:
            await client.execute_workflow(
                ExceptionRaisingConverterWorkflow.run,
                ExceptionRaisingPayloadConverter.bad_inbound_str,
                id=f"workflow-{uuid.uuid4()}",
                task_queue=worker.task_queue,
            )
        assert isinstance(err.value.cause, ApplicationError)
        assert "Intentional inbound converter failure" in str(err.value.cause)


@workflow.defn
class ActivityOutboundConversionFailureWorkflow:
    @workflow.run
    async def run(self) -> None:
        await workflow.execute_activity(
            "some-activity",
            ExceptionRaisingPayloadConverter.bad_outbound_str,
            start_to_close_timeout=timedelta(seconds=10),
        )


async def test_workflow_activity_outbound_conversion_failure(client: Client):
    # This test used to fail because we created commands _before_ we attempted
    # to convert the arguments thereby causing half-built commands to get sent
    # to the server.

    # Clone the client but change the data converter to use our converter
    config = client.config()
    config["data_converter"] = dataclasses.replace(
        config["data_converter"],
        payload_converter_class=ExceptionRaisingPayloadConverter,
    )
    client = Client(**config)
    async with new_worker(client, ActivityOutboundConversionFailureWorkflow) as worker:
        with pytest.raises(WorkflowFailureError) as err:
            await client.execute_workflow(
                ActivityOutboundConversionFailureWorkflow.run,
                id=f"wf-{uuid.uuid4()}",
                task_queue=worker.task_queue,
            )
        assert isinstance(err.value.cause, ApplicationError)
        assert "Intentional outbound converter failure" in str(err.value.cause)


@dataclass
class ManualResultType:
    some_string: str


@activity.defn
async def manual_result_type_activity() -> ManualResultType:
    return ManualResultType(some_string="from-activity")


@workflow.defn
class ManualResultTypeWorkflow:
    @workflow.run
    async def run(self) -> ManualResultType:
        # Only check activity and child if not a child ourselves
        if not workflow.info().parent:
            # Activity without result type and with
            res1 = await workflow.execute_activity(
                "manual_result_type_activity",
                schedule_to_close_timeout=timedelta(minutes=2),
            )
            assert res1 == {"some_string": "from-activity"}
            res2 = await workflow.execute_activity(
                "manual_result_type_activity",
                result_type=ManualResultType,
                schedule_to_close_timeout=timedelta(minutes=2),
            )
            assert res2 == ManualResultType(some_string="from-activity")
            # Child without result type and with
            res3 = await workflow.execute_child_workflow(
                "ManualResultTypeWorkflow",
            )
            assert res3 == {"some_string": "from-workflow"}
            res4 = await workflow.execute_child_workflow(
                "ManualResultTypeWorkflow",
                result_type=ManualResultType,
            )
            assert res4 == ManualResultType(some_string="from-workflow")
        return ManualResultType(some_string="from-workflow")

    @workflow.query
    def some_query(self) -> ManualResultType:
        return ManualResultType(some_string="from-query")


async def test_manual_result_type(client: Client):
    async with new_worker(
        client, ManualResultTypeWorkflow, activities=[manual_result_type_activity]
    ) as worker:
        # Workflow without result type and with
        res1 = await client.execute_workflow(
            "ManualResultTypeWorkflow",
            id=f"workflow-{uuid.uuid4()}",
            task_queue=worker.task_queue,
        )
        assert res1 == {"some_string": "from-workflow"}
        handle = await client.start_workflow(
            "ManualResultTypeWorkflow",
            id=f"workflow-{uuid.uuid4()}",
            task_queue=worker.task_queue,
            result_type=ManualResultType,
        )
        res2 = await handle.result()
        assert res2 == ManualResultType(some_string="from-workflow")
        # Query without result type and with
        res3 = await handle.query("some_query")
        assert res3 == {"some_string": "from-query"}
        res4 = await handle.query("some_query", result_type=ManualResultType)
        assert res4 == ManualResultType(some_string="from-query")


@activity.defn
async def wait_forever_activity() -> None:
    await asyncio.Future()


@workflow.defn
class WaitForeverWorkflow:
    @workflow.run
    async def run(self) -> None:
        await asyncio.Future()


@workflow.defn
class CacheEvictionTearDownWorkflow:
    def __init__(self) -> None:
        self._signal_count = 0

    @workflow.run
    async def run(self) -> None:
        # Start several things in background. This is just to show that eviction
        # can work even with these things running.
        tasks = [
            asyncio.create_task(
                workflow.execute_activity(
                    wait_forever_activity, start_to_close_timeout=timedelta(hours=1)
                )
            ),
            asyncio.create_task(
                workflow.execute_child_workflow(WaitForeverWorkflow.run)
            ),
            asyncio.create_task(asyncio.sleep(1000)),
            asyncio.shield(
                workflow.execute_activity(
                    wait_forever_activity, start_to_close_timeout=timedelta(hours=1)
                )
            ),
            asyncio.create_task(workflow.wait_condition(lambda: False)),
        ]
        gather_fut = asyncio.gather(*tasks, return_exceptions=True)
        # Let's also start something in the background that we never wait on
        asyncio.create_task(asyncio.sleep(1000))
        try:
            # Wait for signal count to reach 2
            await asyncio.sleep(0.01)
            await workflow.wait_condition(lambda: self._signal_count > 1)
        finally:
            # This finally, on eviction, is actually called but the command
            # should be ignored
            await asyncio.sleep(0.01)
            await workflow.wait_condition(lambda: self._signal_count > 2)
            # Cancel gather tasks and wait on them, but ignore the errors
            for task in tasks:
                task.cancel()
            await gather_fut

    @workflow.signal
    async def signal(self) -> None:
        self._signal_count += 1

    @workflow.query
    def signal_count(self) -> int:
        return self._signal_count


async def test_cache_eviction_tear_down(client: Client):
    # This test simulates forcing eviction. This used to raise GeneratorExit on
    # GC which triggered the finally which could run on any thread Python
    # chooses, but now we expect eviction to properly tear down tasks and
    # therefore we cancel them
    async with new_worker(
        client,
        CacheEvictionTearDownWorkflow,
        WaitForeverWorkflow,
        activities=[wait_forever_activity],
        max_cached_workflows=0,
    ) as worker:
        # Put a hook to catch unraisable exceptions
        old_hook = sys.unraisablehook
        hook_calls: List[Any] = []
        sys.unraisablehook = hook_calls.append
        try:
            handle = await client.start_workflow(
                CacheEvictionTearDownWorkflow.run,
                id=f"wf-{uuid.uuid4()}",
                task_queue=worker.task_queue,
            )

            async def signal_count() -> int:
                return await handle.query(CacheEvictionTearDownWorkflow.signal_count)

            # Confirm signal count as 0
            await assert_eq_eventually(0, signal_count)

            # Send signal and confirm it's at 1
            await handle.signal(CacheEvictionTearDownWorkflow.signal)
            await assert_eq_eventually(1, signal_count)

            await handle.signal(CacheEvictionTearDownWorkflow.signal)
            await assert_eq_eventually(2, signal_count)

            await handle.signal(CacheEvictionTearDownWorkflow.signal)
            await assert_eq_eventually(3, signal_count)

            await handle.result()
        finally:
            sys.unraisablehook = old_hook

        # Confirm no unraisable exceptions
        assert not hook_calls


@dataclass
class CapturedEvictionException:
    is_replaying: bool
    exception: BaseException


captured_eviction_exceptions: List[CapturedEvictionException] = []


@workflow.defn(sandboxed=False)
class EvictionCaptureExceptionWorkflow:
    @workflow.run
    async def run(self) -> None:
        # Going to sleep so we can force eviction
        try:
            await asyncio.sleep(0.01)
        except BaseException as err:
            captured_eviction_exceptions.append(
                CapturedEvictionException(
                    is_replaying=workflow.unsafe.is_replaying(), exception=err
                )
            )


async def test_workflow_eviction_exception(client: Client):
    assert not captured_eviction_exceptions

    # Run workflow with no cache (forces eviction every step)
    async with new_worker(
        client, EvictionCaptureExceptionWorkflow, max_cached_workflows=0
    ) as worker:
        await client.execute_workflow(
            EvictionCaptureExceptionWorkflow.run,
            id=f"workflow-{uuid.uuid4()}",
            task_queue=worker.task_queue,
        )

    # Confirm expected eviction replaying state and exception type
    assert len(captured_eviction_exceptions) == 1
    assert captured_eviction_exceptions[0].is_replaying
    assert (
        type(captured_eviction_exceptions[0].exception).__name__
        == "_WorkflowBeingEvictedError"
    )


@dataclass
class DynamicWorkflowValue:
    some_string: str


@workflow.defn(dynamic=True)
class DynamicWorkflow:
    @workflow.run
    async def run(self, args: Sequence[RawValue]) -> DynamicWorkflowValue:
        assert len(args) == 2
        arg1 = workflow.payload_converter().from_payload(
            args[0].payload, DynamicWorkflowValue
        )
        assert isinstance(arg1, DynamicWorkflowValue)
        arg2 = workflow.payload_converter().from_payload(
            args[1].payload, DynamicWorkflowValue
        )
        assert isinstance(arg1, DynamicWorkflowValue)
        return DynamicWorkflowValue(
            f"{workflow.info().workflow_type} - {arg1.some_string} - {arg2.some_string}"
        )


async def test_workflow_dynamic(client: Client):
    async with new_worker(client, DynamicWorkflow) as worker:
        result = await client.execute_workflow(
            "some-workflow",
            args=[DynamicWorkflowValue("val1"), DynamicWorkflowValue("val2")],
            id=f"wf-{uuid.uuid4()}",
            task_queue=worker.task_queue,
            result_type=DynamicWorkflowValue,
        )
        assert isinstance(result, DynamicWorkflowValue)
        assert result == DynamicWorkflowValue("some-workflow - val1 - val2")


@workflow.defn
class QueriesDoingBadThingsWorkflow:
    @workflow.run
    async def run(self) -> None:
        await workflow.wait_condition(lambda: False)

    @workflow.query
    async def bad_query(self, bad_thing: str) -> str:
        if bad_thing == "wait_condition":
            await workflow.wait_condition(lambda: True)
        elif bad_thing == "continue_as_new":
            workflow.continue_as_new()
        elif bad_thing == "upsert_search_attribute":
            workflow.upsert_search_attributes({"foo": ["bar"]})
        elif bad_thing == "start_activity":
            workflow.start_activity(
                "some-activity", start_to_close_timeout=timedelta(minutes=10)
            )
        elif bad_thing == "start_child_workflow":
            await workflow.start_child_workflow("some-workflow")
        elif bad_thing == "random":
            workflow.random().random()
        elif bad_thing == "set_query_handler":
            workflow.set_query_handler("some-handler", lambda: "whatever")
        elif bad_thing == "patch":
            workflow.patched("some-patch")
        elif bad_thing == "signal_external_handle":
            await workflow.get_external_workflow_handle("some-id").signal("some-signal")
        return "should never get here"


async def test_workflow_queries_doing_bad_things(client: Client):
    async with new_worker(client, QueriesDoingBadThingsWorkflow) as worker:
        handle = await client.start_workflow(
            QueriesDoingBadThingsWorkflow.run,
            id=f"wf-{uuid.uuid4()}",
            task_queue=worker.task_queue,
        )

        async def assert_bad_query(bad_thing: str) -> None:
            with pytest.raises(WorkflowQueryFailedError) as err:
                _ = await handle.query(
                    QueriesDoingBadThingsWorkflow.bad_query, bad_thing
                )
            assert "While in read-only function, action attempted" in str(err)

        await assert_bad_query("wait_condition")
        await assert_bad_query("continue_as_new")
        await assert_bad_query("upsert_search_attribute")
        await assert_bad_query("start_activity")
        await assert_bad_query("start_child_workflow")
        await assert_bad_query("random")
        await assert_bad_query("set_query_handler")
        await assert_bad_query("patch")
        await assert_bad_query("signal_external_handle")


# typing.Self only in 3.11+
if sys.version_info >= (3, 11):

    @dataclass
    class AnnotatedWithSelfParam:
        some_str: str

    @workflow.defn
    class WorkflowAnnotatedWithSelf:
        @workflow.run
        async def run(self: typing.Self, some_arg: AnnotatedWithSelfParam) -> str:
            assert isinstance(some_arg, AnnotatedWithSelfParam)
            return some_arg.some_str

    async def test_workflow_annotated_with_self(client: Client):
        async with new_worker(client, WorkflowAnnotatedWithSelf) as worker:
            assert "foo" == await client.execute_workflow(
                WorkflowAnnotatedWithSelf.run,
                AnnotatedWithSelfParam(some_str="foo"),
                id=f"wf-{uuid.uuid4()}",
                task_queue=worker.task_queue,
            )


@activity.defn
async def custom_metrics_activity() -> None:
    counter = activity.metric_meter().create_counter(
        "my-activity-counter", "my-activity-description", "my-activity-unit"
    )
    counter.add(12)
    counter.add(34, {"my-activity-extra-attr": 12.34})


@workflow.defn
class CustomMetricsWorkflow:
    @workflow.run
    async def run(self) -> None:
        await workflow.execute_activity(
            custom_metrics_activity, schedule_to_close_timeout=timedelta(seconds=30)
        )

        histogram = workflow.metric_meter().create_histogram(
            "my-workflow-histogram", "my-workflow-description", "my-workflow-unit"
        )
        histogram.record(56)
        histogram.with_additional_attributes({"my-workflow-extra-attr": 1234}).record(
            78
        )


async def test_workflow_custom_metrics(client: Client):
    # Run worker with default runtime which is noop meter just to confirm it
    # doesn't fail
    async with new_worker(
        client, CustomMetricsWorkflow, activities=[custom_metrics_activity]
    ) as worker:
        await client.execute_workflow(
            CustomMetricsWorkflow.run,
            id=f"wf-{uuid.uuid4()}",
            task_queue=worker.task_queue,
        )

    # Create new runtime with Prom server
    prom_addr = f"127.0.0.1:{find_free_port()}"
    runtime = Runtime(
        telemetry=TelemetryConfig(
            metrics=PrometheusConfig(bind_address=prom_addr), metric_prefix="foo_"
        )
    )

    # Confirm meter fails with bad attribute type
    with pytest.raises(TypeError) as err:
        runtime.metric_meter.with_additional_attributes({"some_attr": None})  # type: ignore
    assert str(err.value).startswith("Invalid value type for key")

    # New client with the runtime
    client = await Client.connect(
        client.service_client.config.target_host,
        namespace=client.namespace,
        runtime=runtime,
    )

    async with new_worker(
        client, CustomMetricsWorkflow, activities=[custom_metrics_activity]
    ) as worker:
        # Record a gauge at runtime level
        gauge = runtime.metric_meter.with_additional_attributes(
            {"my-runtime-extra-attr1": "val1", "my-runtime-extra-attr2": True}
        ).create_gauge("my-runtime-gauge", "my-runtime-description")
        gauge.set(90)

        # Run workflow
        await client.execute_workflow(
            CustomMetricsWorkflow.run,
            id=f"wf-{uuid.uuid4()}",
            task_queue=worker.task_queue,
        )

        # Get Prom dump
        with urlopen(url=f"http://{prom_addr}/metrics") as f:
            prom_str: str = f.read().decode("utf-8")
            prom_lines = prom_str.splitlines()

        # Intentionally naive metric checker
        def matches_metric_line(
            line: str, name: str, at_least_labels: Mapping[str, str], value: int
        ) -> bool:
            # Must have metric name
            if not line.startswith(name + "{"):
                return False
            # Must have labels (don't escape for this test)
            for k, v in at_least_labels.items():
                if f'{k}="{v}"' not in line:
                    return False
            return line.endswith(f" {value}")

        def assert_metric_exists(
            name: str, at_least_labels: Mapping[str, str], value: int
        ) -> None:
            assert any(
                matches_metric_line(line, name, at_least_labels, value)
                for line in prom_lines
            )

        def assert_description_exists(name: str, description: str) -> None:
            assert f"# HELP {name} {description}" in prom_lines

        # Check some metrics are as we expect
        assert_description_exists("my_runtime_gauge", "my-runtime-description")
        assert_metric_exists(
            "my_runtime_gauge",
            {
                "my_runtime_extra_attr1": "val1",
                "my_runtime_extra_attr2": "true",
                # Also confirm global service name label
                "service_name": "temporal-core-sdk",
            },
            90,
        )
        assert_description_exists("my_workflow_histogram", "my-workflow-description")
        assert_metric_exists("my_workflow_histogram_sum", {}, 56)
        assert_metric_exists(
            "my_workflow_histogram_sum",
            {
                "my_workflow_extra_attr": "1234",
                # Also confirm some workflow labels
                "namespace": client.namespace,
                "task_queue": worker.task_queue,
                "workflow_type": "CustomMetricsWorkflow",
            },
            78,
        )
        assert_description_exists("my_activity_counter", "my-activity-description")
        assert_metric_exists("my_activity_counter", {}, 12)
        assert_metric_exists(
            "my_activity_counter",
            {
                "my_activity_extra_attr": "12.34",
                # Also confirm some activity labels
                "namespace": client.namespace,
                "task_queue": worker.task_queue,
                "activity_type": "custom_metrics_activity",
            },
            34,
        )
        # Also check Temporal metric got its prefix
        assert_metric_exists(
            "foo_workflow_completed", {"workflow_type": "CustomMetricsWorkflow"}, 1
        )


async def test_workflow_buffered_metrics(client: Client):
    # Create runtime with metric buffer
    buffer = MetricBuffer(10000)
    runtime = Runtime(
        telemetry=TelemetryConfig(metrics=buffer, metric_prefix="some_prefix_")
    )

    # Confirm no updates yet
    assert not buffer.retrieve_updates()

    # Create a counter and make one with more attrs
    runtime_counter = runtime.metric_meter.create_counter(
        "runtime-counter", "runtime-counter-desc", "runtime-counter-unit"
    )
    runtime_counter_with_attrs = runtime_counter.with_additional_attributes(
        {"foo": "bar", "baz": 123}
    )

    # Send adds to both
    runtime_counter.add(100)
    runtime_counter_with_attrs.add(200)

    # Get updates and check their values
    runtime_updates1 = buffer.retrieve_updates()
    assert len(runtime_updates1) == 2
    # Check that the metric fields are right
    assert runtime_updates1[0].metric.name == "runtime-counter"
    assert runtime_updates1[0].metric.description == "runtime-counter-desc"
    assert runtime_updates1[0].metric.unit == "runtime-counter-unit"
    assert runtime_updates1[0].metric.kind == BUFFERED_METRIC_KIND_COUNTER
    # Check that the metric is the exact same object all the way from Rust
    assert id(runtime_updates1[0].metric) == id(runtime_updates1[1].metric)
    # Check the values and attributes
    assert runtime_updates1[0].value == 100
    assert runtime_updates1[0].attributes == {"service_name": "temporal-core-sdk"}
    assert runtime_updates1[1].value == 200
    assert runtime_updates1[1].attributes == {
        "service_name": "temporal-core-sdk",
        "foo": "bar",
        "baz": 123,
    }

    # Confirm no more updates
    assert not buffer.retrieve_updates()

    # Send some more adds and check
    runtime_counter.add(300)
    runtime_counter_with_attrs.add(400)
    runtime_updates2 = buffer.retrieve_updates()
    assert len(runtime_updates2)
    # Check that metrics are the same exact object as before
    assert id(runtime_updates1[0].metric) == id(runtime_updates2[0].metric)
    assert id(runtime_updates1[1].metric) == id(runtime_updates2[1].metric)
    # Check that even the attribute dictionaries are exact same objects as before
    assert id(runtime_updates1[0].attributes) == id(runtime_updates2[0].attributes)
    assert id(runtime_updates1[1].attributes) == id(runtime_updates2[1].attributes)
    # Check values
    assert runtime_updates2[0].value == 300
    assert runtime_updates2[1].value == 400

    # Create a new client on the runtime and execute the custom metric workflow
    client = await Client.connect(
        client.service_client.config.target_host,
        namespace=client.namespace,
        runtime=runtime,
    )
    async with new_worker(
        client, CustomMetricsWorkflow, activities=[custom_metrics_activity]
    ) as worker:
        await client.execute_workflow(
            CustomMetricsWorkflow.run,
            id=f"wf-{uuid.uuid4()}",
            task_queue=worker.task_queue,
        )

    # Drain updates and confirm updates exist as expected
    updates = buffer.retrieve_updates()
    # Workflow update histogram, with some extra sanity checks
    assert any(
        update.metric.name == "my-workflow-histogram"
        and update.metric.description == "my-workflow-description"
        and update.metric.unit == "my-workflow-unit"
        and update.metric.kind == BUFFERED_METRIC_KIND_HISTOGRAM
        and update.attributes["namespace"] == client.namespace
        and update.attributes["task_queue"] == worker.task_queue
        and update.attributes["workflow_type"] == "CustomMetricsWorkflow"
        and "my-workflow-extra-attr" not in update.attributes
        and update.value == 56
        for update in updates
    )
    assert any(
        update.metric.name == "my-workflow-histogram"
        and update.attributes.get("my-workflow-extra-attr") == 1234
        and update.value == 78
        for update in updates
    )
    # Check activity counter too
    assert any(
        update.metric.name == "my-activity-counter"
        and update.metric.description == "my-activity-description"
        and update.metric.unit == "my-activity-unit"
        and update.metric.kind == BUFFERED_METRIC_KIND_COUNTER
        and update.attributes["namespace"] == client.namespace
        and update.attributes["task_queue"] == worker.task_queue
        and update.attributes["activity_type"] == "custom_metrics_activity"
        and "my-activity-extra-attr" not in update.attributes
        and update.value == 12
        for update in updates
    )
    assert any(
        update.metric.name == "my-activity-counter"
        and update.attributes.get("my-activity-extra-attr") == 12.34
        and update.value == 34
        for update in updates
    )
    # Check for a Temporal metric too
    assert any(
        update.metric.name == "some_prefix_workflow_completed"
        and update.attributes["workflow_type"] == "CustomMetricsWorkflow"
        and update.value == 1
        for update in updates
    )


async def test_workflow_metrics_other_types(client: Client):
    async def do_stuff(buffer: MetricBuffer) -> None:
        runtime = Runtime(telemetry=TelemetryConfig(metrics=buffer))
        new_client = await Client.connect(
            client.service_client.config.target_host,
            namespace=client.namespace,
            runtime=runtime,
        )
        async with new_worker(new_client, HelloWorkflow) as worker:
            await new_client.execute_workflow(
                HelloWorkflow.run,
                "Temporal",
                id=f"wf-{uuid.uuid4()}",
                task_queue=worker.task_queue,
            )
        # Also, add some manual types beyond the defaults tested in other tests
        runtime.metric_meter.create_histogram_float("my-histogram-float").record(1.23)
        runtime.metric_meter.create_histogram_timedelta(
            "my-histogram-timedelta"
        ).record(timedelta(days=2, seconds=3, milliseconds=4))
        runtime.metric_meter.create_gauge_float("my-gauge-float").set(4.56)

    # Create a buffer, do stuff, check the metrics
    buffer = MetricBuffer(10000)
    await do_stuff(buffer)
    updates = buffer.retrieve_updates()
    assert any(
        u.metric.name == "temporal_workflow_task_execution_latency"
        # Took more than 3ms
        and u.value > 3
        and isinstance(u.value, int)
        and u.metric.unit == "ms"
        for u in updates
    )
    assert any(
        u.metric.name == "my-histogram-float"
        and u.value == 1.23
        and isinstance(u.value, float)
        for u in updates
    )
    assert any(
        u.metric.name == "my-histogram-timedelta"
        and u.value
        == int(timedelta(days=2, seconds=3, milliseconds=4).total_seconds() * 1000)
        and isinstance(u.value, int)
        for u in updates
    )
    assert any(
        u.metric.name == "my-gauge-float"
        and u.value == 4.56
        and isinstance(u.value, float)
        for u in updates
    )

    # Do it again with seconds
    buffer = MetricBuffer(10000, duration_format=MetricBufferDurationFormat.SECONDS)
    await do_stuff(buffer)
    updates = buffer.retrieve_updates()
    assert any(
        u.metric.name == "temporal_workflow_task_execution_latency"
        # Took less than 3s
        and u.value < 3
        and isinstance(u.value, float)
        and u.metric.unit == "s"
        for u in updates
    )
    assert any(
        u.metric.name == "my-histogram-timedelta"
        and u.value == timedelta(days=2, seconds=3, milliseconds=4).total_seconds()
        and isinstance(u.value, float)
        for u in updates
    )


bad_validator_fail_ct = 0
task_fail_ct = 0


@workflow.defn
class UpdateHandlersWorkflow:
    def __init__(self) -> None:
        self._last_event: Optional[str] = None

    @workflow.run
    async def run(self) -> None:
        workflow.set_update_handler("first_task_update", lambda: "worked")

        # Wait forever
        await asyncio.Future()

    @workflow.update
    def last_event(self, an_arg: str) -> str:
        if an_arg == "fail":
            raise ApplicationError("SyncFail")
        le = self._last_event or "<no event>"
        self._last_event = an_arg
        return le

    @last_event.validator
    def last_event_validator(self, an_arg: str) -> None:
        workflow.logger.info("Running validator with arg %s", an_arg)
        if an_arg == "reject_me":
            raise ApplicationError("Rejected")

    @workflow.update
    async def last_event_async(self, an_arg: str) -> str:
        await asyncio.sleep(1)
        if an_arg == "fail":
            raise ApplicationError("AsyncFail")
        le = self._last_event or "<no event>"
        self._last_event = an_arg
        return le

    @workflow.update
    async def runs_activity(self, name: str) -> str:
        act = workflow.start_activity(
            say_hello, name, schedule_to_close_timeout=timedelta(seconds=5)
        )
        act.cancel()
        await act
        return "done"

    @workflow.update(name="renamed")
    async def async_named(self) -> str:
        return "named"

    @workflow.update
    async def bad_validator(self) -> str:
        return "done"

    @bad_validator.validator
    def bad_validator_validator(self) -> None:
        global bad_validator_fail_ct
        # Run a command which should not be allowed the first few tries, then "fix" it as if new code was deployed
        if bad_validator_fail_ct < 2:
            bad_validator_fail_ct += 1
            workflow.start_activity(
                say_hello, "boo", schedule_to_close_timeout=timedelta(seconds=5)
            )

    @workflow.update
    async def set_dynamic(self) -> str:
        def dynahandler(name: str, _args: Sequence[RawValue]) -> str:
            return "dynahandler - " + name

        def dynavalidator(name: str, _args: Sequence[RawValue]) -> None:
            if name == "reject_me":
                raise ApplicationError("Rejected")

        workflow.set_dynamic_update_handler(dynahandler, validator=dynavalidator)
        return "set"

    @workflow.update
    def throws_runtime_err(self) -> None:
        global task_fail_ct
        if task_fail_ct < 1:
            task_fail_ct += 1
            raise RuntimeError("intentional failure")


async def test_workflow_update_handlers_happy(client: Client):
    async with new_worker(
        client, UpdateHandlersWorkflow, activities=[say_hello]
    ) as worker:
        wf_id = f"update-handlers-workflow-{uuid.uuid4()}"
        handle = await client.start_workflow(
            UpdateHandlersWorkflow.run,
            id=wf_id,
            task_queue=worker.task_queue,
        )

        # Dynamically registered and used in first task
        # TODO: Once https://github.com/temporalio/sdk-python/issues/462 is fixed, uncomment
        # assert "worked" == await handle.execute_update("first_task_update")

        # Normal handling
        last_event = await handle.execute_update(
            UpdateHandlersWorkflow.last_event, "val2"
        )
        assert "<no event>" == last_event

        # Async handler
        last_event = await handle.execute_update(
            UpdateHandlersWorkflow.last_event_async, "val3"
        )
        assert "val2" == last_event

        # Dynamic handler
        await handle.execute_update(UpdateHandlersWorkflow.set_dynamic)
        assert "dynahandler - made_up" == await handle.execute_update("made_up")

        # Name overload
        assert "named" == await handle.execute_update(
            UpdateHandlersWorkflow.async_named
        )

        # Get untyped handle
        assert "val3" == await client.get_workflow_handle(wf_id).execute_update(
            UpdateHandlersWorkflow.last_event, "val4"
        )


async def test_workflow_update_handlers_unhappy(client: Client):
    async with new_worker(client, UpdateHandlersWorkflow) as worker:
        handle = await client.start_workflow(
            UpdateHandlersWorkflow.run,
            id=f"update-handlers-workflow-unhappy-{uuid.uuid4()}",
            task_queue=worker.task_queue,
        )

        # Undefined handler
        with pytest.raises(WorkflowUpdateFailedError) as err:
            await handle.execute_update("whargarbl", "whatever")
        assert isinstance(err.value.cause, ApplicationError)
        assert "'whargarbl' expected but not found" in err.value.cause.message
        # TODO: Once https://github.com/temporalio/sdk-python/issues/462 is fixed, uncomment
        # assert (
        #     "known updates: [bad_validator first_task_update last_event last_event_async renamed runs_activity set_dynamic throws_runtime_err]"
        #     in err.value.cause.message
        # )

        # Rejection by validator
        with pytest.raises(WorkflowUpdateFailedError) as err:
            await handle.execute_update(UpdateHandlersWorkflow.last_event, "reject_me")
        assert isinstance(err.value.cause, ApplicationError)
        assert "Rejected" == err.value.cause.message

        # Failure during update handler
        with pytest.raises(WorkflowUpdateFailedError) as err:
            await handle.execute_update(UpdateHandlersWorkflow.last_event, "fail")
        assert isinstance(err.value.cause, ApplicationError)
        assert "SyncFail" == err.value.cause.message

        with pytest.raises(WorkflowUpdateFailedError) as err:
            await handle.execute_update(UpdateHandlersWorkflow.last_event_async, "fail")
        assert isinstance(err.value.cause, ApplicationError)
        assert "AsyncFail" == err.value.cause.message

        # Cancel inside handler
        with pytest.raises(WorkflowUpdateFailedError) as err:
            await handle.execute_update(UpdateHandlersWorkflow.runs_activity, "foo")
        assert isinstance(err.value.cause, CancelledError)

        # Incorrect args for handler
        with pytest.raises(WorkflowUpdateFailedError) as err:
            await handle.execute_update("last_event", args=[121, "badarg"])
        assert isinstance(err.value.cause, ApplicationError)
        assert (
            "last_event_validator() takes 2 positional arguments but 3 were given"
            in err.value.cause.message
        )

        # Un-deserializeable nonsense
        with pytest.raises(WorkflowUpdateFailedError) as err:
            await handle.execute_update(
                "last_event",
                arg=RawValue(
                    payload=Payload(
                        metadata={"encoding": b"u-dont-know-me"}, data=b"enchi-cat"
                    )
                ),
            )
        assert isinstance(err.value.cause, ApplicationError)
        assert "Failed decoding arguments" == err.value.cause.message

        # Dynamic handler
        await handle.execute_update(UpdateHandlersWorkflow.set_dynamic)

        # Rejection by dynamic handler validator
        with pytest.raises(WorkflowUpdateFailedError) as err:
            await handle.execute_update("reject_me")
        assert isinstance(err.value.cause, ApplicationError)
        assert "Rejected" == err.value.cause.message


async def test_workflow_update_task_fails(client: Client):
    # Need to not sandbox so behavior can change based on globals
    async with new_worker(
        client, UpdateHandlersWorkflow, workflow_runner=UnsandboxedWorkflowRunner()
    ) as worker:
        handle = await client.start_workflow(
            UpdateHandlersWorkflow.run,
            id=f"update-handlers-command-in-validator-{uuid.uuid4()}",
            task_queue=worker.task_queue,
            task_timeout=timedelta(seconds=1),
        )

        # This will produce a WFT failure which will eventually resolve and then this
        # update will return
        res = await handle.execute_update(UpdateHandlersWorkflow.bad_validator)
        assert res == "done"

        # Non-temporal failure should cause task failure in update handler
        await handle.execute_update(UpdateHandlersWorkflow.throws_runtime_err)

        # Verify task failures did happen
        global task_fail_ct, bad_validator_fail_ct
        assert task_fail_ct == 1
        assert bad_validator_fail_ct == 2


@workflow.defn
class UpdateRespectsFirstExecutionRunIdWorkflow:
    def __init__(self) -> None:
        self.update_received = False

    @workflow.run
    async def run(self) -> None:
        await workflow.wait_condition(lambda: self.update_received)

    @workflow.update
    async def update(self) -> None:
        self.update_received = True


async def test_workflow_update_respects_first_execution_run_id(
    client: Client, env: WorkflowEnvironment
):
    if env.supports_time_skipping:
        pytest.skip(
            "Java test server: https://github.com/temporalio/sdk-java/issues/1903"
        )
    # Start one workflow, obtain the run ID (r1), and let it complete. Start a second
    # workflow with the same workflow ID, and try to send an update using the handle from
    # r1.
    workflow_id = f"update-respects-first-execution-run-id-{uuid.uuid4()}"
    async with new_worker(client, UpdateRespectsFirstExecutionRunIdWorkflow) as worker:

        async def start_workflow(workflow_id: str) -> WorkflowHandle:
            return await client.start_workflow(
                UpdateRespectsFirstExecutionRunIdWorkflow.run,
                id=workflow_id,
                task_queue=worker.task_queue,
            )

        wf_execution_1_handle = await start_workflow(workflow_id)
        await wf_execution_1_handle.execute_update(
            UpdateRespectsFirstExecutionRunIdWorkflow.update
        )
        await wf_execution_1_handle.result()
        await start_workflow(workflow_id)

        # Execution 1 has closed. This would succeed if the update incorrectly targets
        # the second execution
        with pytest.raises(RPCError) as exc_info:
            await wf_execution_1_handle.execute_update(
                UpdateRespectsFirstExecutionRunIdWorkflow.update
            )
        assert exc_info.value.status == RPCStatusCode.NOT_FOUND
        assert "workflow execution not found" in str(exc_info.value)


@workflow.defn
class ImmediatelyCompleteUpdateAndWorkflow:
    def __init__(self) -> None:
        self._got_update = "no"

    @workflow.run
    async def run(self) -> str:
        return "workflow-done"

    @workflow.update
    async def update(self) -> str:
        self._got_update = "yes"
        return "update-done"

    @workflow.query
    def got_update(self) -> str:
        return self._got_update


async def test_workflow_update_before_worker_start(client: Client):
    # In order to confirm that all started workflows get updates before the
    # workflow completes, this test will start a workflow and start an update.
    # Only then will it start the worker to process both in the task. The
    # workflow and update should both succeed properly. This also invokes a
    # query to confirm update mutation. We do this with the cache off to confirm
    # replay behavior.

    # Start workflow
    task_queue = f"tq-{uuid.uuid4()}"
    handle = await client.start_workflow(
        ImmediatelyCompleteUpdateAndWorkflow.run,
        id=f"wf-{uuid.uuid4()}",
        task_queue=task_queue,
    )

    # Confirm update not there
    assert not await workflow_update_exists(client, handle.id, "my-update")

    # Execute update in background
    update_task = asyncio.create_task(
        handle.execute_update(
            ImmediatelyCompleteUpdateAndWorkflow.update, id="my-update"
        )
    )

    # Wait until update exists
    await assert_eq_eventually(
        True, lambda: workflow_update_exists(client, handle.id, "my-update")
    )

    # Start no-cache worker on the task queue
    async with new_worker(
        client,
        ImmediatelyCompleteUpdateAndWorkflow,
        task_queue=task_queue,
        max_cached_workflows=0,
    ):
        # Confirm workflow completed as expected
        assert "workflow-done" == await handle.result()
        assert "update-done" == await update_task
        assert "yes" == await handle.query(
            ImmediatelyCompleteUpdateAndWorkflow.got_update
        )


@workflow.defn
class UpdateSeparateHandleWorkflow:
    def __init__(self) -> None:
        self._complete = False
        self._complete_update = False

    @workflow.run
    async def run(self) -> str:
        await workflow.wait_condition(lambda: self._complete)
        return "workflow-done"

    @workflow.update
    async def update(self) -> str:
        await workflow.wait_condition(lambda: self._complete_update)
        self._complete = True
        return "update-done"

    @workflow.signal
    async def signal(self) -> None:
        self._complete_update = True


async def test_workflow_update_separate_handle(client: Client):
    async with new_worker(client, UpdateSeparateHandleWorkflow) as worker:
        # Start the workflow
        handle = await client.start_workflow(
            UpdateSeparateHandleWorkflow.run,
            id=f"wf-{uuid.uuid4()}",
            task_queue=worker.task_queue,
        )

        # Start an update waiting on accepted
        update_handle_1 = await handle.start_update(
            UpdateSeparateHandleWorkflow.update,
            wait_for_stage=WorkflowUpdateStage.ACCEPTED,
        )

        assert update_handle_1.workflow_run_id == handle.first_execution_run_id

        # Create another handle and have them both wait for update complete
        update_handle_2 = client.get_workflow_handle(
            handle.id, run_id=handle.result_run_id
        ).get_update_handle_for(UpdateSeparateHandleWorkflow.update, update_handle_1.id)
        update_handle_task1 = asyncio.create_task(update_handle_1.result())
        update_handle_task2 = asyncio.create_task(update_handle_2.result())

        # Signal completion and confirm all completed as expected
        await handle.signal(UpdateSeparateHandleWorkflow.signal)
        assert "update-done" == await update_handle_task1
        assert "update-done" == await update_handle_task2
        assert "workflow-done" == await handle.result()


@workflow.defn
class UpdateTimeoutOrCancelWorkflow:
    @workflow.run
    async def run(self) -> None:
        await workflow.wait_condition(lambda: False)

    @workflow.update
    async def do_update(self, sleep: float) -> None:
        await asyncio.sleep(sleep)


async def test_workflow_update_timeout_or_cancel(client: Client):
    # Confirm start timeout via short timeout on update w/ no worker running
    handle = await client.start_workflow(
        UpdateTimeoutOrCancelWorkflow.run,
        id=f"wf-{uuid.uuid4()}",
        task_queue="does-not-exist",
    )
    with pytest.raises(WorkflowUpdateRPCTimeoutOrCancelledError):
        await handle.start_update(
            UpdateTimeoutOrCancelWorkflow.do_update,
            1000,
            wait_for_stage=WorkflowUpdateStage.ACCEPTED,
            rpc_timeout=timedelta(milliseconds=1),
        )

    # Confirm start cancel via cancel on update w/ no worker running
    handle = await client.start_workflow(
        UpdateTimeoutOrCancelWorkflow.run,
        id=f"wf-{uuid.uuid4()}",
        task_queue="does-not-exist",
    )
    task = asyncio.create_task(
        handle.start_update(
            UpdateTimeoutOrCancelWorkflow.do_update,
            1000,
            wait_for_stage=WorkflowUpdateStage.ACCEPTED,
            id="my-update",
        )
    )
    # Have to wait for update to exist before cancelling to capture
    await assert_eq_eventually(
        True, lambda: workflow_update_exists(client, handle.id, "my-update")
    )
    task.cancel()
    with pytest.raises(WorkflowUpdateRPCTimeoutOrCancelledError):
        await task

    # Start worker
    async with new_worker(client, UpdateTimeoutOrCancelWorkflow) as worker:
        # Start the workflow
        handle = await client.start_workflow(
            UpdateTimeoutOrCancelWorkflow.run,
            id=f"wf-{uuid.uuid4()}",
            task_queue=worker.task_queue,
        )
        # Start an update
        update_handle = await handle.start_update(
            UpdateTimeoutOrCancelWorkflow.do_update,
            1000,
            wait_for_stage=WorkflowUpdateStage.ACCEPTED,
        )
        # Timeout a poll call
        with pytest.raises(WorkflowUpdateRPCTimeoutOrCancelledError):
            await update_handle.result(rpc_timeout=timedelta(milliseconds=1))

        # Cancel a poll call
        update_handle = await handle.start_update(
            UpdateTimeoutOrCancelWorkflow.do_update,
            1000,
            wait_for_stage=WorkflowUpdateStage.ACCEPTED,
        )
        result_task = asyncio.create_task(update_handle.result())
        # Unfortunately there is not a way for us to confirm this is actually
        # pending the server call and if you cancel early you get an asyncio
        # cancelled error because it never even reached the gRPC client. We
        # considered sleeping, but that makes for flaky tests. So what we are
        # going to do is patch the poll call to notify us when it was called.
        called = asyncio.Event()
        unpatched_call = client.workflow_service.poll_workflow_execution_update

        async def patched_call(*args, **kwargs):
            called.set()
            return await unpatched_call(*args, **kwargs)

        client.workflow_service.poll_workflow_execution_update = patched_call  # type: ignore
        try:
            await called.wait()
        finally:
            client.workflow_service.poll_workflow_execution_update = unpatched_call
        result_task.cancel()
        with pytest.raises(WorkflowUpdateRPCTimeoutOrCancelledError):
            await result_task


@workflow.defn
class TimeoutSupportWorkflow:
    @workflow.run
    async def run(self, approach: str) -> None:
        if sys.version_info < (3, 11):
            raise RuntimeError("Timeout only in >= 3.11")
        if approach == "timeout":
            async with asyncio.timeout(0.2):
                await workflow.execute_activity(
                    wait_cancel, schedule_to_close_timeout=timedelta(seconds=20)
                )
        elif approach == "timeout_at":
            async with asyncio.timeout_at(asyncio.get_running_loop().time() + 0.2):
                await workflow.execute_activity(
                    wait_cancel, schedule_to_close_timeout=timedelta(seconds=20)
                )
        elif approach == "wait_for":
            await asyncio.wait_for(
                workflow.execute_activity(
                    wait_cancel, schedule_to_close_timeout=timedelta(seconds=20)
                ),
                0.2,
            )
        elif approach == "call_later":
            activity_task = asyncio.create_task(
                workflow.execute_activity(
                    wait_cancel, schedule_to_close_timeout=timedelta(seconds=20)
                )
            )
            asyncio.get_running_loop().call_later(0.2, activity_task.cancel)
            await activity_task
        elif approach == "call_at":
            activity_task = asyncio.create_task(
                workflow.execute_activity(
                    wait_cancel, schedule_to_close_timeout=timedelta(seconds=20)
                )
            )
            asyncio.get_running_loop().call_at(
                asyncio.get_running_loop().time() + 0.2, activity_task.cancel
            )
            await activity_task
        else:
            raise RuntimeError(f"Unrecognized approach: {approach}")


@pytest.mark.parametrize(
    "approach", ["timeout", "timeout_at", "wait_for", "call_later", "call_at"]
)
async def test_workflow_timeout_support(client: Client, approach: str):
    if sys.version_info < (3, 11):
        pytest.skip("Timeout only in >= 3.11")
    async with new_worker(
        client, TimeoutSupportWorkflow, activities=[wait_cancel]
    ) as worker:
        # Run and confirm activity gets cancelled
        handle = await client.start_workflow(
            TimeoutSupportWorkflow.run,
            approach,
            id=f"workflow-{uuid.uuid4()}",
            task_queue=worker.task_queue,
        )
        with pytest.raises(WorkflowFailureError) as err:
            await handle.result()
        assert isinstance(err.value.cause, ActivityError)
        assert isinstance(err.value.cause.cause, CancelledError)
        # Check that no matter which approach, it made a 300ms timer
        found_timer = False
        async for e in handle.fetch_history_events():
            if e.HasField("timer_started_event_attributes"):
                assert (
                    e.timer_started_event_attributes.start_to_fire_timeout.ToMilliseconds()
                    == 200
                )
                found_timer = True
                break
        assert found_timer


@workflow.defn
class BuildIDInfoWorkflow:
    do_finish = False

    @workflow.run
    async def run(self):
        await asyncio.sleep(1)
        if workflow.info().get_current_build_id() == "1.0":
            await workflow.execute_activity(
                say_hello, "yo", schedule_to_close_timeout=timedelta(seconds=5)
            )
        await workflow.wait_condition(lambda: self.do_finish)

    @workflow.query
    def get_build_id(self) -> str:
        return workflow.info().get_current_build_id()

    @workflow.signal
    async def finish(self):
        self.do_finish = True


async def test_workflow_current_build_id_appropriately_set(
    client: Client, env: WorkflowEnvironment
):
    if env.supports_time_skipping:
        pytest.skip("Java test server does not support worker versioning")

    task_queue = str(uuid.uuid4())
    async with new_worker(
        client,
        BuildIDInfoWorkflow,
        activities=[say_hello],
        build_id="1.0",
        task_queue=task_queue,
    ) as worker:
        handle = await client.start_workflow(
            BuildIDInfoWorkflow.run,
            id=f"workflow-{uuid.uuid4()}",
            task_queue=worker.task_queue,
        )
        bid = await handle.query(BuildIDInfoWorkflow.get_build_id)
        assert bid == "1.0"
        await worker.shutdown()

    await client.workflow_service.reset_sticky_task_queue(
        ResetStickyTaskQueueRequest(
            namespace=client.namespace,
            execution=WorkflowExecution(workflow_id=handle.id),
        )
    )

    async with new_worker(
        client,
        BuildIDInfoWorkflow,
        activities=[say_hello],
        build_id="1.1",
        task_queue=task_queue,
    ) as worker:
        bid = await handle.query(BuildIDInfoWorkflow.get_build_id)
        assert bid == "1.0"
        await handle.signal(BuildIDInfoWorkflow.finish)
        bid = await handle.query(BuildIDInfoWorkflow.get_build_id)
        assert bid == "1.1"
        await handle.result()
        bid = await handle.query(BuildIDInfoWorkflow.get_build_id)
        assert bid == "1.1"

        await worker.shutdown()


class FailureTypesScenario(IntEnum):
    THROW_CUSTOM_EXCEPTION = 1
    CAUSE_NON_DETERMINISM = 2
    WAIT_FOREVER = 3


class FailureTypesCustomException(Exception): ...


class FailureTypesWorkflowBase(ABC):
    async def run(self, scenario: FailureTypesScenario) -> None:
        await self._apply_scenario(scenario)

    @workflow.signal
    async def signal(self, scenario: FailureTypesScenario) -> None:
        await self._apply_scenario(scenario)

    @workflow.update
    async def update(self, scenario: FailureTypesScenario) -> None:
        # We have to rollover the task so the task failure isn't treated as
        # non-acceptance
        await asyncio.sleep(0.01)
        await self._apply_scenario(scenario)

    async def _apply_scenario(self, scenario: FailureTypesScenario) -> None:
        if scenario == FailureTypesScenario.THROW_CUSTOM_EXCEPTION:
            raise FailureTypesCustomException("Intentional exception")
        elif scenario == FailureTypesScenario.CAUSE_NON_DETERMINISM:
            if not workflow.unsafe.is_replaying():
                await asyncio.sleep(0.01)
        elif scenario == FailureTypesScenario.WAIT_FOREVER:
            await workflow.wait_condition(lambda: False)


@workflow.defn
class FailureTypesUnconfiguredWorkflow(FailureTypesWorkflowBase):
    @workflow.run
    async def run(self, scenario: FailureTypesScenario) -> None:
        await super().run(scenario)


@workflow.defn(
    failure_exception_types=[FailureTypesCustomException, workflow.NondeterminismError]
)
class FailureTypesConfiguredExplicitlyWorkflow(FailureTypesWorkflowBase):
    @workflow.run
    async def run(self, scenario: FailureTypesScenario) -> None:
        await super().run(scenario)


@workflow.defn(failure_exception_types=[Exception])
class FailureTypesConfiguredInheritedWorkflow(FailureTypesWorkflowBase):
    @workflow.run
    async def run(self, scenario: FailureTypesScenario) -> None:
        await super().run(scenario)


async def test_workflow_failure_types_configured(client: Client):
    # Asserter for a single scenario
    async def assert_scenario(
        workflow: Type[FailureTypesWorkflowBase],
        *,
        expect_task_fail: bool,
        fail_message_contains: str,
        worker_level_failure_exception_type: Optional[Type[Exception]] = None,
        workflow_scenario: Optional[FailureTypesScenario] = None,
        signal_scenario: Optional[FailureTypesScenario] = None,
        update_scenario: Optional[FailureTypesScenario] = None,
    ) -> None:
        logging.debug(
            "Asserting scenario %s",
            {
                "workflow": workflow,
                "expect_task_fail": expect_task_fail,
                "fail_message_contains": fail_message_contains,
                "worker_level_failure_exception_type": worker_level_failure_exception_type,
                "workflow_scenario": workflow_scenario,
                "signal_scenario": signal_scenario,
                "update_scenario": update_scenario,
            },
        )
        async with new_worker(
            client,
            workflow,
            max_cached_workflows=0,
            workflow_failure_exception_types=[worker_level_failure_exception_type]
            if worker_level_failure_exception_type
            else [],
        ) as worker:
            # Start workflow
            handle = await client.start_workflow(
                workflow.run,
                workflow_scenario or FailureTypesScenario.WAIT_FOREVER,
                id=f"wf-{uuid.uuid4()}",
                task_queue=worker.task_queue,
            )
            if signal_scenario:
                await handle.signal(workflow.signal, signal_scenario)
            update_handle: Optional[WorkflowUpdateHandle[Any]] = None
            if update_scenario:
                update_handle = await handle.start_update(
                    workflow.update,
                    update_scenario,
                    wait_for_stage=WorkflowUpdateStage.ACCEPTED,
                    id="my-update-1",
                )

            # Expect task or exception fail
            if expect_task_fail:

                async def has_expected_task_fail() -> bool:
                    async for e in handle.fetch_history_events():
                        if (
                            e.HasField("workflow_task_failed_event_attributes")
                            and fail_message_contains
                            in e.workflow_task_failed_event_attributes.failure.message
                        ):
                            return True
                    return False

                await assert_eq_eventually(
                    True, has_expected_task_fail, timeout=timedelta(seconds=45)
                )
            else:
                with pytest.raises(TemporalError) as err:
                    # Update does not throw on non-determinism, the workflow
                    # does instead
                    if (
                        update_handle
                        and update_scenario
                        == FailureTypesScenario.THROW_CUSTOM_EXCEPTION
                    ):
                        await update_handle.result()
                    else:
                        await handle.result()
                assert isinstance(err.value.cause, ApplicationError)
                assert fail_message_contains in err.value.cause.message

    # Run a scenario
    async def run_scenario(
        workflow: Type[FailureTypesWorkflowBase],
        scenario: FailureTypesScenario,
        *,
        expect_task_fail: bool = False,
        worker_level_failure_exception_type: Optional[Type[Exception]] = None,
    ) -> None:
        # Run for workflow, signal, and update
        fail_message_contains = (
            "Intentional exception"
            if scenario == FailureTypesScenario.THROW_CUSTOM_EXCEPTION
            else "Nondeterminism"
        )
        await assert_scenario(
            workflow,
            expect_task_fail=expect_task_fail,
            fail_message_contains=fail_message_contains,
            worker_level_failure_exception_type=worker_level_failure_exception_type,
            workflow_scenario=scenario,
        )
        await assert_scenario(
            workflow,
            expect_task_fail=expect_task_fail,
            fail_message_contains=fail_message_contains,
            worker_level_failure_exception_type=worker_level_failure_exception_type,
            signal_scenario=scenario,
        )
        await assert_scenario(
            workflow,
            expect_task_fail=expect_task_fail,
            fail_message_contains=fail_message_contains,
            worker_level_failure_exception_type=worker_level_failure_exception_type,
            update_scenario=scenario,
        )

        # When unconfigured completely, confirm task fails as normal
        await run_scenario(
            FailureTypesUnconfiguredWorkflow,
            FailureTypesScenario.THROW_CUSTOM_EXCEPTION,
            expect_task_fail=True,
        )
        await run_scenario(
            FailureTypesUnconfiguredWorkflow,
            FailureTypesScenario.CAUSE_NON_DETERMINISM,
            expect_task_fail=True,
        )
        # When configured at the worker level explicitly, confirm not task fail
        # but rather expected exceptions
        await run_scenario(
            FailureTypesUnconfiguredWorkflow,
            FailureTypesScenario.THROW_CUSTOM_EXCEPTION,
            worker_level_failure_exception_type=FailureTypesCustomException,
        )
        await run_scenario(
            FailureTypesUnconfiguredWorkflow,
            FailureTypesScenario.CAUSE_NON_DETERMINISM,
            worker_level_failure_exception_type=temporalio.workflow.NondeterminismError,
        )
        # When configured at the worker level inherited
        await run_scenario(
            FailureTypesUnconfiguredWorkflow,
            FailureTypesScenario.THROW_CUSTOM_EXCEPTION,
            worker_level_failure_exception_type=Exception,
        )
        await run_scenario(
            FailureTypesUnconfiguredWorkflow,
            FailureTypesScenario.CAUSE_NON_DETERMINISM,
            worker_level_failure_exception_type=Exception,
        )
        # When configured at the workflow level explicitly
        await run_scenario(
            FailureTypesConfiguredExplicitlyWorkflow,
            FailureTypesScenario.THROW_CUSTOM_EXCEPTION,
        )
        await run_scenario(
            FailureTypesConfiguredExplicitlyWorkflow,
            FailureTypesScenario.CAUSE_NON_DETERMINISM,
        )
        # When configured at the workflow level inherited
        await run_scenario(
            FailureTypesConfiguredInheritedWorkflow,
            FailureTypesScenario.THROW_CUSTOM_EXCEPTION,
        )
        await run_scenario(
            FailureTypesConfiguredInheritedWorkflow,
            FailureTypesScenario.CAUSE_NON_DETERMINISM,
        )


@workflow.defn(failure_exception_types=[Exception])
class FailOnBadInputWorkflow:
    @workflow.run
    async def run(self, param: str) -> None:
        pass


async def test_workflow_fail_on_bad_input(client: Client):
    async with new_worker(client, FailOnBadInputWorkflow) as worker:
        with pytest.raises(WorkflowFailureError) as err:
            await client.execute_workflow(
                "FailOnBadInputWorkflow",
                123,
                id=f"wf-{uuid.uuid4()}",
                task_queue=worker.task_queue,
            )
    assert isinstance(err.value.cause, ApplicationError)
    assert "Failed decoding arguments" in err.value.cause.message


@workflow.defn
class TickingWorkflow:
    @workflow.run
    async def run(self) -> None:
        # Just tick every 100ms for 10s
        for _ in range(100):
            await asyncio.sleep(0.1)


async def test_workflow_replace_worker_client(client: Client, env: WorkflowEnvironment):
    if env.supports_time_skipping:
        pytest.skip("Only testing against two real servers")
    # We are going to start a second ephemeral server and then replace the
    # client. So we will start a no-cache ticking workflow with the current
    # client and confirm it has accomplished at least one task. Then we will
    # start another on the other client, and confirm it gets started too. Then
    # we will terminate both. We have to use a ticking workflow with only one
    # poller to force a quick re-poll to recognize our client change quickly (as
    # opposed to just waiting the minute for poll timeout).
    async with await WorkflowEnvironment.start_local() as other_env:
        # Start both workflows on different servers
        task_queue = f"tq-{uuid.uuid4()}"
        handle1 = await client.start_workflow(
            TickingWorkflow.run, id=f"wf-{uuid.uuid4()}", task_queue=task_queue
        )
        handle2 = await other_env.client.start_workflow(
            TickingWorkflow.run, id=f"wf-{uuid.uuid4()}", task_queue=task_queue
        )

        async def any_task_completed(handle: WorkflowHandle) -> bool:
            async for e in handle.fetch_history_events():
                if e.HasField("workflow_task_completed_event_attributes"):
                    return True
            return False

        # Now start the worker on the first env
        async with Worker(
            client,
            task_queue=task_queue,
            workflows=[TickingWorkflow],
            max_cached_workflows=0,
            max_concurrent_workflow_task_polls=1,
        ) as worker:
            # Confirm the first ticking workflow has completed a task but not
            # the second
            await assert_eq_eventually(True, lambda: any_task_completed(handle1))
            assert not await any_task_completed(handle2)

            # Now replace the client, which should be used fairly quickly
            # because we should have timer-done poll completions every 100ms
            worker.client = other_env.client

            # Now confirm the other workflow has started
            await assert_eq_eventually(True, lambda: any_task_completed(handle2))

            # Terminate both
            await handle1.terminate()
            await handle2.terminate()


@activity.defn(dynamic=True)
async def return_name_activity(args: Sequence[RawValue]) -> str:
    return activity.info().activity_type


@workflow.defn
class AsCompletedWorkflow:
    @workflow.run
    async def run(self) -> List[str]:
        # Lazily start 10 different activities and wait for each completed
        tasks = [
            workflow.execute_activity(
                f"my-activity-{i}", start_to_close_timeout=timedelta(seconds=1)
            )
            for i in range(10)
        ]

        # Using asyncio.as_completed like below almost always fails with
        # non-determinism error because it uses sets internally, but we can't
        # assert on that because it could _technically_ pass though unlikely:
        # return [await task for task in asyncio.as_completed(tasks)]

        return [await task for task in workflow.as_completed(tasks)]


async def test_workflow_as_completed_utility(client: Client):
    # Disable cache to force replay
    async with new_worker(
        client,
        AsCompletedWorkflow,
        activities=[return_name_activity],
        max_cached_workflows=0,
    ) as worker:
        # This would fail if we used asyncio.as_completed in the workflow
        result = await client.execute_workflow(
            AsCompletedWorkflow.run,
            id=f"wf-{uuid.uuid4()}",
            task_queue=worker.task_queue,
        )
        assert len(result) == 10


@workflow.defn
class WaitWorkflow:
    @workflow.run
    async def run(self) -> List[str]:
        # Create 10 tasks that return activity names, wait on them, then execute
        # the activities
        async def new_activity_name(index: int) -> str:
            return f"my-activity-{index}"

        name_tasks = [asyncio.create_task(new_activity_name(i)) for i in range(10)]

        # Using asyncio.wait like below almost always fails with non-determinism
        # error because it returns sets, but we can't assert on that because it
        # could _technically_ pass though unlikely:
        # done, _ = await asyncio.wait(name_tasks)

        done, _ = await workflow.wait(name_tasks)
        return [
            await workflow.execute_activity(
                await activity_name, start_to_close_timeout=timedelta(seconds=1)
            )
            for activity_name in done
        ]


async def test_workflow_wait_utility(client: Client):
    # Disable cache to force replay
    async with new_worker(
        client, WaitWorkflow, activities=[return_name_activity], max_cached_workflows=0
    ) as worker:
        # This would fail if we used asyncio.wait in the workflow
        result = await client.execute_workflow(
            WaitWorkflow.run,
            id=f"wf-{uuid.uuid4()}",
            task_queue=worker.task_queue,
        )
        assert len(result) == 10


@workflow.defn
class CurrentUpdateWorkflow:
    def __init__(self) -> None:
        self._pending_get_update_id_tasks: List[asyncio.Task[str]] = []

    @workflow.run
    async def run(self) -> List[str]:
        # Confirm no update info
        assert not workflow.current_update_info()

        # Wait for all tasks to come in, then return the full set
        await workflow.wait_condition(
            lambda: len(self._pending_get_update_id_tasks) == 5
        )
        assert not workflow.current_update_info()
        return list(await asyncio.gather(*self._pending_get_update_id_tasks))

    @workflow.update
    async def do_update(self) -> str:
        # Check that simple helper awaited has the ID
        info = workflow.current_update_info()
        assert info
        assert info.name == "do_update"
        assert info.id == await self.get_update_id()

        # Also schedule the task and wait for it in the main workflow to confirm
        # it still gets the update ID
        self._pending_get_update_id_tasks.append(
            asyncio.create_task(self.get_update_id())
        )

        # Re-fetch and return
        info = workflow.current_update_info()
        assert info
        return info.id

    @do_update.validator
    def do_update_validator(self) -> None:
        info = workflow.current_update_info()
        assert info
        assert info.name == "do_update"

    async def get_update_id(self) -> str:
        await asyncio.sleep(0.01)
        info = workflow.current_update_info()
        assert info
        return info.id


async def test_workflow_current_update(client: Client):
    async with new_worker(client, CurrentUpdateWorkflow) as worker:
        handle = await client.start_workflow(
            CurrentUpdateWorkflow.run,
            id=f"wf-{uuid.uuid4()}",
            task_queue=worker.task_queue,
        )
        update_ids = await asyncio.gather(
            handle.execute_update(CurrentUpdateWorkflow.do_update, id="update1"),
            handle.execute_update(CurrentUpdateWorkflow.do_update, id="update2"),
            handle.execute_update(CurrentUpdateWorkflow.do_update, id="update3"),
            handle.execute_update(CurrentUpdateWorkflow.do_update, id="update4"),
            handle.execute_update(CurrentUpdateWorkflow.do_update, id="update5"),
        )
        assert {"update1", "update2", "update3", "update4", "update5"} == set(
            update_ids
        )
        assert {"update1", "update2", "update3", "update4", "update5"} == set(
            await handle.result()
        )


def skip_unfinished_handler_tests_in_older_python():
    # These tests reliably fail or timeout in 3.9
    if sys.version_info < (3, 10):
        pytest.skip("Skipping unfinished handler tests in Python < 3.10")


@workflow.defn
class UnfinishedHandlersWarningsWorkflow:
    def __init__(self):
        self.started_handler = False
        self.handler_may_return = False
        self.handler_finished = False

    @workflow.run
    async def run(self, wait_all_handlers_finished: bool) -> bool:
        await workflow.wait_condition(lambda: self.started_handler)
        if wait_all_handlers_finished:
            self.handler_may_return = True
            await workflow.wait_condition(workflow.all_handlers_finished)
        return self.handler_finished

    async def _do_update_or_signal(self) -> None:
        self.started_handler = True
        await workflow.wait_condition(lambda: self.handler_may_return)
        self.handler_finished = True

    @workflow.update
    async def my_update(self) -> None:
        await self._do_update_or_signal()

    @workflow.update(unfinished_policy=workflow.HandlerUnfinishedPolicy.ABANDON)
    async def my_update_ABANDON(self) -> None:
        await self._do_update_or_signal()

    @workflow.update(
        unfinished_policy=workflow.HandlerUnfinishedPolicy.WARN_AND_ABANDON
    )
    async def my_update_WARN_AND_ABANDON(self) -> None:
        await self._do_update_or_signal()

    @workflow.signal
    async def my_signal(self):
        await self._do_update_or_signal()

    @workflow.signal(unfinished_policy=workflow.HandlerUnfinishedPolicy.ABANDON)
    async def my_signal_ABANDON(self):
        await self._do_update_or_signal()

    @workflow.signal(
        unfinished_policy=workflow.HandlerUnfinishedPolicy.WARN_AND_ABANDON
    )
    async def my_signal_WARN_AND_ABANDON(self):
        await self._do_update_or_signal()


async def test_unfinished_update_handler(client: Client):
    async with new_worker(client, UnfinishedHandlersWarningsWorkflow) as worker:
        test = _UnfinishedHandlersWarningsTest(client, worker, "update")
        await test.test_wait_all_handlers_finished_and_unfinished_handlers_warning()
        await test.test_unfinished_handlers_cause_exceptions_in_test_suite()


async def test_unfinished_signal_handler(client: Client):
    skip_unfinished_handler_tests_in_older_python()
    async with new_worker(client, UnfinishedHandlersWarningsWorkflow) as worker:
        test = _UnfinishedHandlersWarningsTest(client, worker, "signal")
        await test.test_wait_all_handlers_finished_and_unfinished_handlers_warning()
        await test.test_unfinished_handlers_cause_exceptions_in_test_suite()


@dataclass
class _UnfinishedHandlersWarningsTest:
    client: Client
    worker: Worker
    handler_type: Literal["update", "signal"]

    async def test_wait_all_handlers_finished_and_unfinished_handlers_warning(self):
        # The unfinished handler warning is issued by default,
        handler_finished, warning = await self._get_workflow_result_and_warning(
            wait_all_handlers_finished=False,
        )
        assert not handler_finished and warning
        # and when the workflow sets the unfinished_policy to WARN_AND_ABANDON,
        handler_finished, warning = await self._get_workflow_result_and_warning(
            wait_all_handlers_finished=False,
            unfinished_policy=workflow.HandlerUnfinishedPolicy.WARN_AND_ABANDON,
        )
        assert not handler_finished and warning
        # but not when the workflow waits for handlers to complete,
        handler_finished, warning = await self._get_workflow_result_and_warning(
            wait_all_handlers_finished=True,
        )
        assert handler_finished and not warning
        # nor when the silence-warnings policy is set on the handler.
        handler_finished, warning = await self._get_workflow_result_and_warning(
            wait_all_handlers_finished=False,
            unfinished_policy=workflow.HandlerUnfinishedPolicy.ABANDON,
        )
        assert not handler_finished and not warning

    async def test_unfinished_handlers_cause_exceptions_in_test_suite(self):
        # If we don't capture warnings then -- since the unfinished handler warning is converted to
        # an exception in the test suite -- we see WFT failures when we don't wait for handlers.
        handle: asyncio.Future[WorkflowHandle] = asyncio.Future()
        asyncio.create_task(
            self._get_workflow_result(
                wait_all_handlers_finished=False, handle_future=handle
            )
        )
        await assert_eq_eventually(
            True,
            partial(self._workflow_task_failed, workflow_id=(await handle).id),
            timeout=timedelta(seconds=20),
        )

    async def _workflow_task_failed(self, workflow_id: str) -> bool:
        resp = await self.client.workflow_service.get_workflow_execution_history(
            GetWorkflowExecutionHistoryRequest(
                namespace=self.client.namespace,
                execution=WorkflowExecution(workflow_id=workflow_id),
            ),
        )
        for event in reversed(resp.history.events):
            if event.event_type == EventType.EVENT_TYPE_WORKFLOW_TASK_FAILED:
                assert event.workflow_task_failed_event_attributes.failure.message.startswith(
                    f"[TMPRL1102] Workflow finished while {self.handler_type} handlers are still running"
                )
                return True
        return False

    async def _get_workflow_result_and_warning(
        self,
        wait_all_handlers_finished: bool,
        unfinished_policy: Optional[workflow.HandlerUnfinishedPolicy] = None,
    ) -> Tuple[bool, bool]:
        with pytest.WarningsRecorder() as warnings:
            wf_result = await self._get_workflow_result(
                wait_all_handlers_finished, unfinished_policy
            )
            unfinished_handler_warning_emitted = any(
                issubclass(w.category, self._unfinished_handler_warning_cls)
                for w in warnings
            )
            return wf_result, unfinished_handler_warning_emitted

    async def _get_workflow_result(
        self,
        wait_all_handlers_finished: bool,
        unfinished_policy: Optional[workflow.HandlerUnfinishedPolicy] = None,
        handle_future: Optional[asyncio.Future[WorkflowHandle]] = None,
    ) -> bool:
        handle = await self.client.start_workflow(
            UnfinishedHandlersWarningsWorkflow.run,
            arg=wait_all_handlers_finished,
            id=f"wf-{uuid.uuid4()}",
            task_queue=self.worker.task_queue,
        )
        if handle_future:
            handle_future.set_result(handle)
        handler_name = f"my_{self.handler_type}"
        if unfinished_policy:
            handler_name += f"_{unfinished_policy.name}"
        if self.handler_type == "signal":
            await handle.signal(handler_name)
        else:
            if not wait_all_handlers_finished:
                with pytest.raises(WorkflowUpdateFailedError) as err_info:
                    await handle.execute_update(handler_name, id="my-update")
                update_err = err_info.value
                assert isinstance(update_err.cause, ApplicationError)
                assert update_err.cause.type == "AcceptedUpdateCompletedWorkflow"
            else:
                await handle.execute_update(handler_name, id="my-update")

        return await handle.result()

    @property
    def _unfinished_handler_warning_cls(self) -> Type:
        return {
            "update": workflow.UnfinishedUpdateHandlersWarning,
            "signal": workflow.UnfinishedSignalHandlersWarning,
        }[self.handler_type]


@workflow.defn
class UnfinishedHandlersOnWorkflowTerminationWorkflow:
    def __init__(self) -> None:
        self.handlers_may_finish = False

    @workflow.run
    async def run(
        self,
        workflow_termination_type: Literal[
            "-cancellation-",
            "-failure-",
            "-continue-as-new-",
            "-fail-post-continue-as-new-run-",
        ],
        handler_registration: Literal["-late-registered-", "-not-late-registered-"],
        handler_dynamism: Literal["-dynamic-", "-not-dynamic-"],
        handler_waiting: Literal[
            "-wait-all-handlers-finish-", "-no-wait-all-handlers-finish-"
        ],
    ) -> NoReturn:
        if handler_registration == "-late-registered-":
            if handler_dynamism == "-dynamic-":

                async def my_late_registered_dynamic_update(
                    name: str, args: Sequence[RawValue]
                ) -> str:
                    await workflow.wait_condition(lambda: self.handlers_may_finish)
                    return "my-late-registered-dynamic-update-result"

                async def my_late_registered_dynamic_signal(
                    name: str, args: Sequence[RawValue]
                ) -> None:
                    await workflow.wait_condition(lambda: self.handlers_may_finish)

                workflow.set_dynamic_update_handler(my_late_registered_dynamic_update)
                workflow.set_dynamic_signal_handler(my_late_registered_dynamic_signal)
            else:

                async def my_late_registered_update() -> str:
                    await workflow.wait_condition(lambda: self.handlers_may_finish)
                    return "my-late-registered-update-result"

                async def my_late_registered_signal() -> None:
                    await workflow.wait_condition(lambda: self.handlers_may_finish)

                workflow.set_update_handler(
                    "my_late_registered_update", my_late_registered_update
                )
                workflow.set_signal_handler(
                    "my_late_registered_signal", my_late_registered_signal
                )

        if handler_waiting == "-wait-all-handlers-finish-":
            self.handlers_may_finish = True
            await workflow.wait_condition(workflow.all_handlers_finished)
        if workflow_termination_type == "-failure-":
            raise ApplicationError(
                "Deliberately failing workflow with an unfinished handler"
            )
        elif workflow_termination_type == "-fail-post-continue-as-new-run-":
            raise ApplicationError("Deliberately failing post-ContinueAsNew run")
        elif workflow_termination_type == "-continue-as-new-":
            # Fail next run so that test terminates
            workflow.continue_as_new(
                args=[
                    "-fail-post-continue-as-new-run-",
                    handler_registration,
                    handler_dynamism,
                    handler_waiting,
                ]
            )
        else:
            await workflow.wait_condition(lambda: False)
            raise AssertionError("unreachable")

    @workflow.update
    async def my_update(self) -> str:
        await workflow.wait_condition(lambda: self.handlers_may_finish)
        return "update-result"

    @workflow.signal
    async def my_signal(self) -> None:
        await workflow.wait_condition(lambda: self.handlers_may_finish)

    @workflow.update(dynamic=True)
    async def my_dynamic_update(self, name: str, args: Sequence[RawValue]) -> str:
        await workflow.wait_condition(lambda: self.handlers_may_finish)
        return "my-dynamic-update-result"

    @workflow.signal(dynamic=True)
    async def my_dynamic_signal(self, name: str, args: Sequence[RawValue]) -> None:
        await workflow.wait_condition(lambda: self.handlers_may_finish)


@pytest.mark.parametrize("handler_type", ["-signal-", "-update-"])
@pytest.mark.parametrize(
    "handler_registration", ["-late-registered-", "-not-late-registered-"]
)
@pytest.mark.parametrize("handler_dynamism", ["-dynamic-", "-not-dynamic-"])
@pytest.mark.parametrize(
    "handler_waiting",
    ["-wait-all-handlers-finish-", "-no-wait-all-handlers-finish-"],
)
@pytest.mark.parametrize(
    "workflow_termination_type", ["-cancellation-", "-failure-", "-continue-as-new-"]
)
async def test_unfinished_handler_on_workflow_termination(
    client: Client,
    env: WorkflowEnvironment,
    handler_type: Literal["-signal-", "-update-"],
    handler_registration: Literal["-late-registered-", "-not-late-registered-"],
    handler_dynamism: Literal["-dynamic-", "-not-dynamic-"],
    handler_waiting: Literal[
        "-wait-all-handlers-finish-", "-no-wait-all-handlers-finish-"
    ],
    workflow_termination_type: Literal[
        "-cancellation-", "-failure-", "-continue-as-new-"
    ],
):
    if env.supports_time_skipping:
        pytest.skip(
            "Issues with update: https://github.com/temporalio/sdk-python/issues/826"
        )
    skip_unfinished_handler_tests_in_older_python()
    await _UnfinishedHandlersOnWorkflowTerminationTest(
        client,
        handler_type,
        workflow_termination_type,
        handler_registration,
        handler_dynamism,
        handler_waiting,
    ).test_warning_is_issued_on_exit_with_unfinished_handler()


@dataclass
class _UnfinishedHandlersOnWorkflowTerminationTest:
    client: Client
    handler_type: Literal["-signal-", "-update-"]
    workflow_termination_type: Literal[
        "-cancellation-", "-failure-", "-continue-as-new-"
    ]
    handler_registration: Literal["-late-registered-", "-not-late-registered-"]
    handler_dynamism: Literal["-dynamic-", "-not-dynamic-"]
    handler_waiting: Literal[
        "-wait-all-handlers-finish-", "-no-wait-all-handlers-finish-"
    ]

    async def test_warning_is_issued_on_exit_with_unfinished_handler(
        self,
    ):
        assert await self._run_workflow_and_get_warning() == (
            self.handler_waiting == "-no-wait-all-handlers-finish-"
        )

    async def _run_workflow_and_get_warning(self) -> bool:
        workflow_id = f"wf-{uuid.uuid4()}"
        update_id = "update-id"
        task_queue = "tq"

        # We require a startWorkflow, an update, and maybe a cancellation request, to be delivered
        # in the same WFT. To do this we start the worker after they've all been accepted by the
        # server.
        handle = await self.client.start_workflow(
            UnfinishedHandlersOnWorkflowTerminationWorkflow.run,
            args=[
                self.workflow_termination_type,
                self.handler_registration,
                self.handler_dynamism,
                self.handler_waiting,
            ],
            id=workflow_id,
            task_queue=task_queue,
        )
        if self.workflow_termination_type == "-cancellation-":
            await handle.cancel()

        if self.handler_type == "-update-":
            update_method = (
                "__does_not_exist__"
                if self.handler_dynamism == "-dynamic-"
                else "my_late_registered_update"
                if self.handler_registration == "-late-registered-"
                else UnfinishedHandlersOnWorkflowTerminationWorkflow.my_update
            )
            update_task = asyncio.create_task(
                handle.execute_update(
                    update_method,  # type: ignore
                    id=update_id,
                )
            )
            await assert_eq_eventually(
                True,
                lambda: workflow_update_exists(self.client, workflow_id, update_id),
            )
        else:
            signal_method = (
                "__does_not_exist__"
                if self.handler_dynamism == "-dynamic-"
                else "my_late_registered_signal"
                if self.handler_registration == "-late-registered-"
                else UnfinishedHandlersOnWorkflowTerminationWorkflow.my_signal
            )
            await handle.signal(signal_method)  # type: ignore

        async with new_worker(
            self.client,
            UnfinishedHandlersOnWorkflowTerminationWorkflow,
            task_queue=task_queue,
        ):
            with pytest.WarningsRecorder() as warnings:
                if self.handler_type == "-update-":
                    assert update_task
                    if self.handler_waiting == "-wait-all-handlers-finish-":
                        await update_task
                    else:
                        with pytest.raises(WorkflowUpdateFailedError) as err_info:
                            await update_task
                        update_err = err_info.value
                        assert isinstance(update_err.cause, ApplicationError)
                        assert (
                            update_err.cause.type == "AcceptedUpdateCompletedWorkflow"
                        )

                with pytest.raises(WorkflowFailureError) as err:
                    await handle.result()
                assert isinstance(
                    err.value.cause,
                    {
                        "-cancellation-": CancelledError,
                        "-continue-as-new-": ApplicationError,
                        "-failure-": ApplicationError,
                    }[self.workflow_termination_type],
                )
                if self.workflow_termination_type == "-continue-as-new-":
                    assert (
                        str(err.value.cause)
                        == "Deliberately failing post-ContinueAsNew run"
                    )

                unfinished_handler_warning_emitted = any(
                    issubclass(w.category, self._unfinished_handler_warning_cls)
                    for w in warnings
                )
                return unfinished_handler_warning_emitted

    @property
    def _unfinished_handler_warning_cls(self) -> Type:
        return {
            "-update-": workflow.UnfinishedUpdateHandlersWarning,
            "-signal-": workflow.UnfinishedSignalHandlersWarning,
        }[self.handler_type]


@workflow.defn
class IDConflictWorkflow:
    # Just run forever
    @workflow.run
    async def run(self) -> None:
        await workflow.wait_condition(lambda: False)


async def test_workflow_id_conflict(client: Client):
    async with new_worker(client, IDConflictWorkflow) as worker:
        # Start a workflow
        handle = await client.start_workflow(
            IDConflictWorkflow.run,
            id=f"wf-{uuid.uuid4()}",
            task_queue=worker.task_queue,
        )
        handle = client.get_workflow_handle_for(
            IDConflictWorkflow.run, handle.id, run_id=handle.result_run_id
        )

        # Confirm another fails by default
        with pytest.raises(WorkflowAlreadyStartedError):
            await client.start_workflow(
                IDConflictWorkflow.run,
                id=handle.id,
                task_queue=worker.task_queue,
            )

        # Confirm fails if explicitly given that option
        with pytest.raises(WorkflowAlreadyStartedError):
            await client.start_workflow(
                IDConflictWorkflow.run,
                id=handle.id,
                task_queue=worker.task_queue,
                id_conflict_policy=WorkflowIDConflictPolicy.FAIL,
            )

        # Confirm gives back same handle if requested
        new_handle = await client.start_workflow(
            IDConflictWorkflow.run,
            id=handle.id,
            task_queue=worker.task_queue,
            id_conflict_policy=WorkflowIDConflictPolicy.USE_EXISTING,
        )
        new_handle = client.get_workflow_handle_for(
            IDConflictWorkflow.run, new_handle.id, run_id=new_handle.result_run_id
        )
        assert new_handle.run_id == handle.run_id
        assert (await handle.describe()).status == WorkflowExecutionStatus.RUNNING
        assert (await new_handle.describe()).status == WorkflowExecutionStatus.RUNNING

        # Confirm terminates and starts new if requested
        new_handle = await client.start_workflow(
            IDConflictWorkflow.run,
            id=handle.id,
            task_queue=worker.task_queue,
            id_conflict_policy=WorkflowIDConflictPolicy.TERMINATE_EXISTING,
        )
        new_handle = client.get_workflow_handle_for(
            IDConflictWorkflow.run, new_handle.id, run_id=new_handle.result_run_id
        )
        assert new_handle.run_id != handle.run_id
        assert (await handle.describe()).status == WorkflowExecutionStatus.TERMINATED
        assert (await new_handle.describe()).status == WorkflowExecutionStatus.RUNNING


@workflow.defn
class UpdateCompletionIsHonoredWhenAfterWorkflowReturn1Workflow:
    def __init__(self) -> None:
        self.workflow_returned = False

    @workflow.run
    async def run(self) -> str:
        self.workflow_returned = True
        return "workflow-result"

    @workflow.update
    async def my_update(self) -> str:
        await workflow.wait_condition(lambda: self.workflow_returned)
        return "update-result"


async def test_update_completion_is_honored_when_after_workflow_return_1(
    client: Client,
):
    update_id = "my-update"
    task_queue = "tq"
    wf_handle = await client.start_workflow(
        UpdateCompletionIsHonoredWhenAfterWorkflowReturn1Workflow.run,
        id=f"wf-{uuid.uuid4()}",
        task_queue=task_queue,
    )
    update_result_task = asyncio.create_task(
        wf_handle.execute_update(
            UpdateCompletionIsHonoredWhenAfterWorkflowReturn1Workflow.my_update,
            id=update_id,
        )
    )
    await workflow_update_exists(client, wf_handle.id, update_id)

    async with Worker(
        client,
        task_queue=task_queue,
        workflows=[UpdateCompletionIsHonoredWhenAfterWorkflowReturn1Workflow],
    ):
        assert await wf_handle.result() == "workflow-result"
        assert await update_result_task == "update-result"


@workflow.defn
class UpdateCompletionIsHonoredWhenAfterWorkflowReturnWorkflow2:
    def __init__(self):
        self.received_update = False
        self.update_result: asyncio.Future[str] = asyncio.Future()

    @workflow.run
    async def run(self) -> str:
        await workflow.wait_condition(lambda: self.received_update)
        self.update_result.set_result("update-result")
        # Prior to https://github.com/temporalio/features/issues/481, the client
        # waiting on the update got a "Workflow execution already completed"
        # error instead of the update result, because the main workflow
        # coroutine completion command is emitted before the update completion
        # command, and we were truncating commands at the first completion
        # command.
        return "workflow-result"

    @workflow.update
    async def my_update(self) -> str:
        self.received_update = True
        return await self.update_result


async def test_update_completion_is_honored_when_after_workflow_return_2(
    client: Client,
    env: WorkflowEnvironment,
):
    async with Worker(
        client,
        task_queue="tq",
        workflows=[UpdateCompletionIsHonoredWhenAfterWorkflowReturnWorkflow2],
    ) as worker:
        handle = await client.start_workflow(
            UpdateCompletionIsHonoredWhenAfterWorkflowReturnWorkflow2.run,
            id=f"wf-{uuid.uuid4()}",
            task_queue=worker.task_queue,
        )
        update_result = await handle.execute_update(
            UpdateCompletionIsHonoredWhenAfterWorkflowReturnWorkflow2.my_update
        )
        assert update_result == "update-result"
        assert await handle.result() == "workflow-result"


@workflow.defn
class FirstCompletionCommandIsHonoredWorkflow:
    def __init__(self, main_workflow_returns_before_signal_completions=False) -> None:
        self.seen_first_signal = False
        self.seen_second_signal = False
        self.main_workflow_returns_before_signal_completions = (
            main_workflow_returns_before_signal_completions
        )
        self.ping_pong_val = 1
        self.ping_pong_counter = 0
        self.ping_pong_max_count = 4

    @workflow.run
    async def run(self) -> str:
        await workflow.wait_condition(
            lambda: self.seen_first_signal and self.seen_second_signal
        )
        return "workflow-result"

    @workflow.signal
    async def this_signal_executes_first(self):
        self.seen_first_signal = True
        if self.main_workflow_returns_before_signal_completions:
            await self.ping_pong(lambda: self.ping_pong_val > 0)
        raise ApplicationError(
            "Client should see this error unless doing ping-pong "
            "(in which case main coroutine returns first)"
        )

    @workflow.signal
    async def this_signal_executes_second(self):
        await workflow.wait_condition(lambda: self.seen_first_signal)
        self.seen_second_signal = True
        if self.main_workflow_returns_before_signal_completions:
            await self.ping_pong(lambda: self.ping_pong_val < 0)
        raise ApplicationError("Client should never see this error!")

    async def ping_pong(self, cond: Callable[[], bool]):
        while self.ping_pong_counter < self.ping_pong_max_count:
            await workflow.wait_condition(cond)
            self.ping_pong_val = -self.ping_pong_val
            self.ping_pong_counter += 1


@workflow.defn
class FirstCompletionCommandIsHonoredPingPongWorkflow(
    FirstCompletionCommandIsHonoredWorkflow
):
    def __init__(self) -> None:
        super().__init__(main_workflow_returns_before_signal_completions=True)

    @workflow.run
    async def run(self) -> str:
        return await super().run()


async def test_first_of_two_signal_completion_commands_is_honored(client: Client):
    await _do_first_completion_command_is_honored_test(
        client, main_workflow_returns_before_signal_completions=False
    )


async def test_workflow_return_is_honored_when_it_precedes_signal_completion_command(
    client: Client,
):
    await _do_first_completion_command_is_honored_test(
        client, main_workflow_returns_before_signal_completions=True
    )


async def _do_first_completion_command_is_honored_test(
    client: Client, main_workflow_returns_before_signal_completions: bool
):
    workflow_cls: Union[
        Type[FirstCompletionCommandIsHonoredPingPongWorkflow],
        Type[FirstCompletionCommandIsHonoredWorkflow],
    ] = (
        FirstCompletionCommandIsHonoredPingPongWorkflow
        if main_workflow_returns_before_signal_completions
        else FirstCompletionCommandIsHonoredWorkflow
    )
    async with Worker(
        client,
        task_queue="tq",
        workflows=[workflow_cls],
    ) as worker:
        handle = await client.start_workflow(
            workflow_cls.run,
            id=f"wf-{uuid.uuid4()}",
            task_queue=worker.task_queue,
        )
        await handle.signal(workflow_cls.this_signal_executes_second)
        await handle.signal(workflow_cls.this_signal_executes_first)
        try:
            result = await handle.result()
        except WorkflowFailureError as err:
            if main_workflow_returns_before_signal_completions:
                assert (
                    False
                ), "Expected no error due to main workflow coroutine returning first"
            else:
                assert str(err.cause).startswith("Client should see this error")
        else:
            assert (
                main_workflow_returns_before_signal_completions
                and result == "workflow-result"
            )


@workflow.defn
class TimerStartedAfterWorkflowCompletionWorkflow:
    def __init__(self) -> None:
        self.received_signal = False
        self.main_workflow_coroutine_finished = False

    @workflow.run
    async def run(self) -> str:
        await workflow.wait_condition(lambda: self.received_signal)
        self.main_workflow_coroutine_finished = True
        return "workflow-result"

    @workflow.signal(unfinished_policy=workflow.HandlerUnfinishedPolicy.ABANDON)
    async def my_signal(self):
        self.received_signal = True
        await workflow.wait_condition(lambda: self.main_workflow_coroutine_finished)
        await asyncio.sleep(7777777)


async def test_timer_started_after_workflow_completion(client: Client):
    async with new_worker(
        client, TimerStartedAfterWorkflowCompletionWorkflow
    ) as worker:
        handle = await client.start_workflow(
            TimerStartedAfterWorkflowCompletionWorkflow.run,
            id=f"wf-{uuid.uuid4()}",
            task_queue=worker.task_queue,
        )
        await handle.signal(TimerStartedAfterWorkflowCompletionWorkflow.my_signal)
        assert await handle.result() == "workflow-result"


@activity.defn
async def activity_with_retry_delay():
    raise ApplicationError(
        ActivitiesWithRetryDelayWorkflow.error_message,
        next_retry_delay=ActivitiesWithRetryDelayWorkflow.next_retry_delay,
    )


@workflow.defn
class ActivitiesWithRetryDelayWorkflow:
    error_message = "Deliberately failing with next_retry_delay set"
    next_retry_delay = timedelta(milliseconds=5)

    @workflow.run
    async def run(self) -> None:
        await workflow.execute_activity(
            activity_with_retry_delay,
            retry_policy=RetryPolicy(maximum_attempts=2),
            schedule_to_close_timeout=timedelta(minutes=5),
        )


async def test_activity_retry_delay(client: Client):
    async with new_worker(
        client, ActivitiesWithRetryDelayWorkflow, activities=[activity_with_retry_delay]
    ) as worker:
        try:
            await client.execute_workflow(
                ActivitiesWithRetryDelayWorkflow.run,
                id=str(uuid.uuid4()),
                task_queue=worker.task_queue,
            )
        except WorkflowFailureError as err:
            assert isinstance(err.cause, ActivityError)
            assert isinstance(err.cause.cause, ApplicationError)
            assert (
                str(err.cause.cause) == ActivitiesWithRetryDelayWorkflow.error_message
            )
            assert (
                err.cause.cause.next_retry_delay
                == ActivitiesWithRetryDelayWorkflow.next_retry_delay
            )


@workflow.defn
class WorkflowWithoutInit:
    value = "from class attribute"
    _expected_update_result = "from class attribute"

    @workflow.update
    async def my_update(self) -> str:
        return self.value

    @workflow.run
    async def run(self, _: str) -> str:
        self.value = "set in run method"
        return self.value


@workflow.defn
class WorkflowWithWorkflowInit:
    _expected_update_result = "workflow input value"

    @workflow.init
    def __init__(self, arg: str) -> None:
        self.value = arg

    @workflow.update
    async def my_update(self) -> str:
        return self.value

    @workflow.run
    async def run(self, _: str) -> str:
        self.value = "set in run method"
        return self.value


@workflow.defn
class WorkflowWithNonWorkflowInitInit:
    _expected_update_result = "from parameter default"

    def __init__(self, arg: str = "from parameter default") -> None:
        self.value = arg

    @workflow.update
    async def my_update(self) -> str:
        return self.value

    @workflow.run
    async def run(self, _: str) -> str:
        self.value = "set in run method"
        return self.value


@pytest.mark.parametrize(
    ["client_cls", "worker_cls"],
    [
        (WorkflowWithoutInit, WorkflowWithoutInit),
        (WorkflowWithNonWorkflowInitInit, WorkflowWithNonWorkflowInitInit),
        (WorkflowWithWorkflowInit, WorkflowWithWorkflowInit),
    ],
)
async def test_update_in_first_wft_sees_workflow_init(
    client: Client, client_cls: Type, worker_cls: Type
):
    """
    Test how @workflow.init affects what an update in the first WFT sees.

    Such an update is guaranteed to start executing before the main workflow
    coroutine. The update should see the side effects of the __init__ method if
    and only if @workflow.init is in effect.
    """
    # This test must ensure that the update is in the first WFT. To do so,
    # before running the worker, we start the workflow, send the update, and
    # wait until the update is admitted.
    task_queue = "task-queue"
    update_id = "update-id"
    wf_handle = await client.start_workflow(
        client_cls.run,
        "workflow input value",
        id=str(uuid.uuid4()),
        task_queue=task_queue,
    )
    update_task = asyncio.create_task(
        wf_handle.execute_update(client_cls.my_update, id=update_id)
    )
    await assert_eq_eventually(
        True, lambda: workflow_update_exists(client, wf_handle.id, update_id)
    )
    # When the worker starts polling it will receive a first WFT containing the
    # update, in addition to the start_workflow job.
    async with new_worker(client, worker_cls, task_queue=task_queue):
        assert await update_task == worker_cls._expected_update_result
        assert await wf_handle.result() == "set in run method"


@workflow.defn
class WorkflowRunSeesWorkflowInitWorkflow:
    @workflow.init
    def __init__(self, arg: str) -> None:
        self.value = arg

    @workflow.run
    async def run(self, _: str):
        return f"hello, {self.value}"


async def test_workflow_run_sees_workflow_init(client: Client):
    async with new_worker(client, WorkflowRunSeesWorkflowInitWorkflow) as worker:
        workflow_result = await client.execute_workflow(
            WorkflowRunSeesWorkflowInitWorkflow.run,
            "world",
            id=str(uuid.uuid4()),
            task_queue=worker.task_queue,
        )
        assert workflow_result == "hello, world"


@workflow.defn
class UserMetadataWorkflow:
    def __init__(self) -> None:
        self._done = False
        self._waiting = False

    @workflow.run
    async def run(self) -> None:
        await workflow.execute_activity(
            say_hello,
            "Enchi",
            start_to_close_timeout=timedelta(seconds=5),
            summary="meow",
        )
        # Force timeout, ignore, wait again
        try:
            await workflow.wait_condition(
                lambda: self._done, timeout=0.01, timeout_summary="hi!"
            )
            raise RuntimeError("Expected timeout")
        except asyncio.TimeoutError:
            pass
        await workflow.sleep(0.01, summary="timer2")
        self._waiting = True
        workflow.set_current_details("such detail")
        await workflow.wait_condition(lambda: self._done)

    @workflow.signal(description="sdesc")
    def done(self) -> None:
        self._done = True

    @workflow.query(description="qdesc")
    def waiting(self) -> bool:
        return self._waiting

    @workflow.update(description="udesc")
    def some_update(self):
        pass


async def test_user_metadata_is_set(client: Client, env: WorkflowEnvironment):
    if env.supports_time_skipping:
        pytest.skip(
            "Java test server: https://github.com/temporalio/sdk-java/issues/2219"
        )
    async with new_worker(
        client, UserMetadataWorkflow, activities=[say_hello]
    ) as worker:
        handle = await client.start_workflow(
            UserMetadataWorkflow.run,
            id=f"workflow-{uuid.uuid4()}",
            task_queue=worker.task_queue,
            static_summary="cool workflow bro",
            static_details="xtremely detailed",
        )

        # Wait until it's waiting, then send the signal
        async def waiting() -> bool:
            return await handle.query(UserMetadataWorkflow.waiting)

        await assert_eq_eventually(True, waiting)

        md_query: temporalio.api.sdk.v1.WorkflowMetadata = await handle.query(
            "__temporal_workflow_metadata",
            result_type=temporalio.api.sdk.v1.WorkflowMetadata,
        )
        matched_q = [
            q for q in md_query.definition.query_definitions if q.name == "waiting"
        ]
        assert len(matched_q) == 1
        assert matched_q[0].description == "qdesc"

        matched_u = [
            u for u in md_query.definition.update_definitions if u.name == "some_update"
        ]
        assert len(matched_u) == 1
        assert matched_u[0].description == "udesc"

        matched_s = [
            s for s in md_query.definition.signal_definitions if s.name == "done"
        ]
        assert len(matched_s) == 1
        assert matched_s[0].description == "sdesc"

        assert md_query.current_details == "such detail"

        await handle.signal(UserMetadataWorkflow.done)
        await handle.result()

        # Ensure metadatas are present in history
        resp = await client.workflow_service.get_workflow_execution_history(
            GetWorkflowExecutionHistoryRequest(
                namespace=client.namespace,
                execution=WorkflowExecution(workflow_id=handle.id),
            )
        )
        timer_summs = set()
        for event in resp.history.events:
            if event.event_type == EventType.EVENT_TYPE_WORKFLOW_EXECUTION_STARTED:
                assert "cool workflow bro" in PayloadConverter.default.from_payload(
                    event.user_metadata.summary
                )
                assert "xtremely detailed" in PayloadConverter.default.from_payload(
                    event.user_metadata.details
                )
            elif event.event_type == EventType.EVENT_TYPE_ACTIVITY_TASK_SCHEDULED:
                assert "meow" in PayloadConverter.default.from_payload(
                    event.user_metadata.summary
                )
            elif event.event_type == EventType.EVENT_TYPE_TIMER_STARTED:
                timer_summs.add(
                    PayloadConverter.default.from_payload(event.user_metadata.summary)
                )
        assert timer_summs == {"hi!", "timer2"}

        describe_r = await handle.describe()
        assert describe_r.static_summary == "cool workflow bro"
        assert describe_r.static_details == "xtremely detailed"


@workflow.defn
class WorkflowSleepWorkflow:
    @workflow.run
    async def run(self) -> None:
        await workflow.sleep(1)


async def test_workflow_sleep(client: Client):
    async with new_worker(client, WorkflowSleepWorkflow) as worker:
        start_time = datetime.now()
        await client.execute_workflow(
            WorkflowSleepWorkflow.run,
            id=f"workflow-{uuid.uuid4()}",
            task_queue=worker.task_queue,
        )
        assert (datetime.now() - start_time) >= timedelta(seconds=1)


@workflow.defn
class ConcurrentSleepsWorkflow:
    @workflow.run
    async def run(self) -> None:
        sleeps_a = [workflow.sleep(0.1, summary=f"t{i}") for i in range(5)]
        zero_a = workflow.sleep(0, summary="zero_timer")
        wait_some = workflow.wait_condition(
            lambda: False, timeout=0.1, timeout_summary="wait_some"
        )
        zero_b = workflow.wait_condition(
            lambda: False, timeout=0, timeout_summary="zero_wait"
        )
        no_summ = workflow.sleep(0.1)
        sleeps_b = [workflow.sleep(0.1, summary=f"t{i}") for i in range(5, 10)]
        try:
            await asyncio.gather(
                *sleeps_a,
                zero_a,
                wait_some,
                zero_b,
                no_summ,
                *sleeps_b,
                return_exceptions=True,
            )
        except asyncio.TimeoutError:
            pass

        task_1 = asyncio.create_task(self.make_timers(100, 105))
        task_2 = asyncio.create_task(self.make_timers(105, 110))
        await asyncio.gather(task_1, task_2)

    async def make_timers(self, start: int, end: int):
        await asyncio.gather(
            *[workflow.sleep(0.1, summary=f"m_t{i}") for i in range(start, end)]
        )


async def test_concurrent_sleeps_use_proper_options(
    client: Client, env: WorkflowEnvironment
):
    if env.supports_time_skipping:
        pytest.skip(
            "Java test server: https://github.com/temporalio/sdk-java/issues/2219"
        )
    async with new_worker(client, ConcurrentSleepsWorkflow) as worker:
        handle = await client.start_workflow(
            ConcurrentSleepsWorkflow.run,
            id=f"workflow-{uuid.uuid4()}",
            task_queue=worker.task_queue,
        )
        await handle.result()
        resp = await client.workflow_service.get_workflow_execution_history(
            GetWorkflowExecutionHistoryRequest(
                namespace=client.namespace,
                execution=WorkflowExecution(workflow_id=handle.id),
            )
        )
        timer_summaries = [
            PayloadConverter.default.from_payload(e.user_metadata.summary)
            if e.user_metadata.HasField("summary")
            else "<no summ>"
            for e in resp.history.events
            if e.event_type == EventType.EVENT_TYPE_TIMER_STARTED
        ]
        assert timer_summaries == [
            *[f"t{i}" for i in range(5)],
            "zero_timer",
            "wait_some",
            "<no summ>",
            *[f"t{i}" for i in range(5, 10)],
            *[f"m_t{i}" for i in range(100, 110)],
        ]

        # Force replay with a query to ensure determinism
        await handle.query("__temporal_workflow_metadata")


class BadFailureConverterError(Exception):
    pass


class BadFailureConverter(DefaultFailureConverter):
    def to_failure(
        self,
        exception: BaseException,
        payload_converter: PayloadConverter,
        failure: Failure,
    ) -> None:
        if isinstance(exception, BadFailureConverterError):
            raise RuntimeError("Intentional failure conversion error")
        super().to_failure(exception, payload_converter, failure)


@activity.defn
async def bad_failure_converter_activity() -> None:
    raise BadFailureConverterError


@workflow.defn(sandboxed=False)
class BadFailureConverterWorkflow:
    @workflow.run
    async def run(self, fail_workflow_task) -> None:
        if fail_workflow_task:
            raise BadFailureConverterError
        else:
            await workflow.execute_activity(
                bad_failure_converter_activity,
                schedule_to_close_timeout=timedelta(seconds=30),
                retry_policy=RetryPolicy(maximum_attempts=1),
            )


async def test_bad_failure_converter(client: Client):
    config = client.config()
    config["data_converter"] = dataclasses.replace(
        config["data_converter"],
        failure_converter_class=BadFailureConverter,
    )
    client = Client(**config)
    async with new_worker(
        client, BadFailureConverterWorkflow, activities=[bad_failure_converter_activity]
    ) as worker:
        # Check activity
        with pytest.raises(WorkflowFailureError) as err:
            await client.execute_workflow(
                BadFailureConverterWorkflow.run,
                False,
                id=f"workflow-{uuid.uuid4()}",
                task_queue=worker.task_queue,
            )
        assert isinstance(err.value.cause, ActivityError)
        assert isinstance(err.value.cause.cause, ApplicationError)
        assert (
            err.value.cause.cause.message
            == "Failed building exception result: Intentional failure conversion error"
        )

        # Check workflow
        handle = await client.start_workflow(
            BadFailureConverterWorkflow.run,
            True,
            id=f"workflow-{uuid.uuid4()}",
            task_queue=worker.task_queue,
        )

        async def task_failed_message() -> Optional[str]:
            async for e in handle.fetch_history_events():
                if e.HasField("workflow_task_failed_event_attributes"):
                    return e.workflow_task_failed_event_attributes.failure.message
            return None

        await assert_eq_eventually(
            "Failed converting activation exception: Intentional failure conversion error",
            task_failed_message,  # type: ignore
        )


@workflow.defn
class SignalsActivitiesTimersUpdatesTracingWorkflow:
    """
    These handlers all do different things that will cause the event loop to yield, sometimes
    until the next workflow task (ex: timer) sometimes within the workflow task (ex: future resolve
    or wait condition).
    """

    def __init__(self) -> None:
        self.events: List[str] = []

    @workflow.run
    async def run(self) -> List[str]:
        tt = asyncio.create_task(self.run_timer())
        at = asyncio.create_task(self.run_act())
        await asyncio.gather(tt, at)
        return self.events

    @workflow.signal
    async def dosig(self, name: str):
        self.events.append(f"sig-{name}-sync")
        fut: asyncio.Future[bool] = asyncio.Future()
        fut.set_result(True)
        await fut
        self.events.append(f"sig-{name}-1")
        await workflow.wait_condition(lambda: True)
        self.events.append(f"sig-{name}-2")

    @workflow.update
    async def doupdate(self, name: str):
        self.events.append(f"update-{name}-sync")
        fut: asyncio.Future[bool] = asyncio.Future()
        fut.set_result(True)
        await fut
        self.events.append(f"update-{name}-1")
        await workflow.wait_condition(lambda: True)
        self.events.append(f"update-{name}-2")

    async def run_timer(self):
        self.events.append("timer-sync")
        await workflow.sleep(0.1)
        fut: asyncio.Future[bool] = asyncio.Future()
        fut.set_result(True)
        await fut
        self.events.append("timer-1")
        await workflow.wait_condition(lambda: True)
        self.events.append("timer-2")

    async def run_act(self):
        self.events.append("act-sync")
        await workflow.execute_activity(
            say_hello, "Enchi", schedule_to_close_timeout=timedelta(seconds=30)
        )
        fut: asyncio.Future[bool] = asyncio.Future()
        fut.set_result(True)
        await fut
        self.events.append("act-1")
        await workflow.wait_condition(lambda: True)
        self.events.append("act-2")


async def test_async_loop_ordering(client: Client, env: WorkflowEnvironment):
    """This test mostly exists to generate histories for test_replayer_async_ordering.
    See that test for more."""

    if env.supports_time_skipping:
        pytest.skip("This test doesn't work right with time skipping for some reason")
    task_queue = f"tq-{uuid.uuid4()}"
    handle = await client.start_workflow(
        SignalsActivitiesTimersUpdatesTracingWorkflow.run,
        id=f"wf-{uuid.uuid4()}",
        task_queue=task_queue,
    )
    await handle.signal(SignalsActivitiesTimersUpdatesTracingWorkflow.dosig, "before")

    async with new_worker(
        client,
        SignalsActivitiesTimersUpdatesTracingWorkflow,
        activities=[say_hello],
        task_queue=task_queue,
    ):
        await asyncio.sleep(0.2)
        await handle.signal(SignalsActivitiesTimersUpdatesTracingWorkflow.dosig, "1")
        await handle.execute_update(
            SignalsActivitiesTimersUpdatesTracingWorkflow.doupdate, "1"
        )
        await handle.result()


@workflow.defn
class ActivityAndSignalsWhileWorkflowDown:
    def __init__(self) -> None:
        self.events: List[str] = []
        self.counter = 0

    @workflow.run
    async def run(self, activity_tq: str) -> List[str]:
        act_task = asyncio.create_task(self.run_act(activity_tq))
        await workflow.wait_condition(lambda: self.counter >= 2)
        self.events.append(f"counter-{self.counter}")
        await act_task
        return self.events

    @workflow.signal
    async def dosig(self, name: str):
        self.events.append(f"sig-{name}")
        self.counter += 1

    async def run_act(self, activity_tq: str):
        self.events.append("act-start")
        await workflow.execute_activity(
            say_hello,
            "Enchi",
            schedule_to_close_timeout=timedelta(seconds=30),
            task_queue=activity_tq,
        )
        self.counter += 1
        self.events.append("act-done")


async def test_alternate_async_loop_ordering(client: Client, env: WorkflowEnvironment):
    """This test mostly exists to generate histories for test_replayer_alternate_async_ordering.
    See that test for more."""

    if env.supports_time_skipping:
        pytest.skip("This test doesn't work right with time skipping for some reason")
    task_queue = f"tq-{uuid.uuid4()}"
    activity_tq = f"tq-{uuid.uuid4()}"
    handle = await client.start_workflow(
        ActivityAndSignalsWhileWorkflowDown.run,
        activity_tq,
        id=f"wf-{uuid.uuid4()}",
        task_queue=task_queue,
    )

    async with new_worker(
        client,
        ActivityAndSignalsWhileWorkflowDown,
        activities=[say_hello],
        task_queue=task_queue,
    ):
        # This sleep exists to make sure the first WFT is processed
        await asyncio.sleep(0.2)

    async with new_worker(
        client,
        activities=[say_hello],
        task_queue=activity_tq,
    ):
        # Make sure the activity starts being processed before sending signals
        await asyncio.sleep(1)
        await handle.signal(ActivityAndSignalsWhileWorkflowDown.dosig, "1")
        await handle.signal(ActivityAndSignalsWhileWorkflowDown.dosig, "2")

        async with new_worker(
            client,
            ActivityAndSignalsWhileWorkflowDown,
            activities=[say_hello],
            task_queue=task_queue,
        ):
            await handle.result()


# The following Lock and Semaphore tests test that asyncio concurrency primitives work as expected
# in workflow code. There is nothing Temporal-specific about the way that asyncio.Lock and
# asyncio.Semaphore are used here.


@activity.defn
async def noop_activity_for_lock_or_semaphore_tests() -> None:
    return None


@dataclass
class LockOrSemaphoreWorkflowConcurrencySummary:
    ever_in_critical_section: int
    peak_in_critical_section: int


@dataclass
class UseLockOrSemaphoreWorkflowParameters:
    n_coroutines: int = 0
    semaphore_initial_value: Optional[int] = None
    sleep: Optional[float] = None
    timeout: Optional[float] = None


@workflow.defn
class CoroutinesUseLockOrSemaphoreWorkflow:
    def __init__(self) -> None:
        self.params: UseLockOrSemaphoreWorkflowParameters
        self.lock_or_semaphore: Union[asyncio.Lock, asyncio.Semaphore]
        self._currently_in_critical_section: set[str] = set()
        self._ever_in_critical_section: set[str] = set()
        self._peak_in_critical_section = 0

    def init(self, params: UseLockOrSemaphoreWorkflowParameters):
        self.params = params
        if self.params.semaphore_initial_value is not None:
            self.lock_or_semaphore = asyncio.Semaphore(
                self.params.semaphore_initial_value
            )
        else:
            self.lock_or_semaphore = asyncio.Lock()

    @workflow.run
    async def run(
        self,
        params: Optional[UseLockOrSemaphoreWorkflowParameters],
    ) -> LockOrSemaphoreWorkflowConcurrencySummary:
        # TODO: Use workflow init method when it exists.
        assert params
        self.init(params)
        await asyncio.gather(
            *(self.coroutine(f"{i}") for i in range(self.params.n_coroutines))
        )
        assert not any(self._currently_in_critical_section)
        return LockOrSemaphoreWorkflowConcurrencySummary(
            len(self._ever_in_critical_section),
            self._peak_in_critical_section,
        )

    async def coroutine(self, id: str):
        if self.params.timeout:
            try:
                await asyncio.wait_for(
                    self.lock_or_semaphore.acquire(), self.params.timeout
                )
            except asyncio.TimeoutError:
                return
        else:
            await self.lock_or_semaphore.acquire()
        self._enters_critical_section(id)
        try:
            if self.params.sleep:
                await asyncio.sleep(self.params.sleep)
            else:
                await workflow.execute_activity(
                    noop_activity_for_lock_or_semaphore_tests,
                    schedule_to_close_timeout=timedelta(seconds=30),
                )
        finally:
            self.lock_or_semaphore.release()
            self._exits_critical_section(id)

    def _enters_critical_section(self, id: str) -> None:
        self._currently_in_critical_section.add(id)
        self._ever_in_critical_section.add(id)
        self._peak_in_critical_section = max(
            self._peak_in_critical_section,
            len(self._currently_in_critical_section),
        )

    def _exits_critical_section(self, id: str) -> None:
        self._currently_in_critical_section.remove(id)


@workflow.defn
class HandlerCoroutinesUseLockOrSemaphoreWorkflow(CoroutinesUseLockOrSemaphoreWorkflow):
    def __init__(self) -> None:
        super().__init__()
        self.workflow_may_exit = False

    @workflow.run
    async def run(
        self,
        _: Optional[UseLockOrSemaphoreWorkflowParameters] = None,
    ) -> LockOrSemaphoreWorkflowConcurrencySummary:
        await workflow.wait_condition(lambda: self.workflow_may_exit)
        return LockOrSemaphoreWorkflowConcurrencySummary(
            len(self._ever_in_critical_section),
            self._peak_in_critical_section,
        )

    @workflow.update
    async def my_update(self, params: UseLockOrSemaphoreWorkflowParameters):
        # TODO: Use workflow init method when it exists.
        if not hasattr(self, "params"):
            self.init(params)
        assert (update_info := workflow.current_update_info())
        await self.coroutine(update_info.id)

    @workflow.signal
    async def finish(self):
        self.workflow_may_exit = True


async def _do_workflow_coroutines_lock_or_semaphore_test(
    client: Client,
    params: UseLockOrSemaphoreWorkflowParameters,
    expectation: LockOrSemaphoreWorkflowConcurrencySummary,
):
    async with new_worker(
        client,
        CoroutinesUseLockOrSemaphoreWorkflow,
        activities=[noop_activity_for_lock_or_semaphore_tests],
    ) as worker:
        summary = await client.execute_workflow(
            CoroutinesUseLockOrSemaphoreWorkflow.run,
            arg=params,
            id=str(uuid.uuid4()),
            task_queue=worker.task_queue,
        )
        assert summary == expectation


async def _do_update_handler_lock_or_semaphore_test(
    client: Client,
    env: WorkflowEnvironment,
    params: UseLockOrSemaphoreWorkflowParameters,
    n_updates: int,
    expectation: LockOrSemaphoreWorkflowConcurrencySummary,
):
    if env.supports_time_skipping:
        pytest.skip(
            "Java test server: https://github.com/temporalio/sdk-java/issues/1903"
        )

    task_queue = "tq"
    handle = await client.start_workflow(
        HandlerCoroutinesUseLockOrSemaphoreWorkflow.run,
        id=f"wf-{str(uuid.uuid4())}",
        task_queue=task_queue,
    )
    # Create updates in Admitted state, before the worker starts polling.
    admitted_updates = [
        await admitted_update_task(
            client,
            handle,
            HandlerCoroutinesUseLockOrSemaphoreWorkflow.my_update,
            arg=params,
            id=f"update-{i}",
        )
        for i in range(n_updates)
    ]
    async with new_worker(
        client,
        HandlerCoroutinesUseLockOrSemaphoreWorkflow,
        activities=[noop_activity_for_lock_or_semaphore_tests],
        task_queue=task_queue,
    ):
        for update_task in admitted_updates:
            await update_task
        await handle.signal(HandlerCoroutinesUseLockOrSemaphoreWorkflow.finish)
        summary = await handle.result()
        assert summary == expectation


async def test_workflow_coroutines_can_use_lock(client: Client):
    await _do_workflow_coroutines_lock_or_semaphore_test(
        client,
        UseLockOrSemaphoreWorkflowParameters(n_coroutines=5),
        # The lock limits concurrency to 1
        expectation=LockOrSemaphoreWorkflowConcurrencySummary(
            ever_in_critical_section=5, peak_in_critical_section=1
        ),
    )


async def test_update_handler_can_use_lock_to_serialize_handler_executions(
    client: Client, env: WorkflowEnvironment
):
    await _do_update_handler_lock_or_semaphore_test(
        client,
        env,
        UseLockOrSemaphoreWorkflowParameters(),
        n_updates=5,
        # The lock limits concurrency to 1
        expectation=LockOrSemaphoreWorkflowConcurrencySummary(
            ever_in_critical_section=5, peak_in_critical_section=1
        ),
    )


async def test_workflow_coroutines_lock_acquisition_respects_timeout(client: Client):
    await _do_workflow_coroutines_lock_or_semaphore_test(
        client,
        UseLockOrSemaphoreWorkflowParameters(n_coroutines=5, sleep=0.5, timeout=0.1),
        # Second and subsequent coroutines fail to acquire the lock due to the timeout.
        expectation=LockOrSemaphoreWorkflowConcurrencySummary(
            ever_in_critical_section=1, peak_in_critical_section=1
        ),
    )


async def test_update_handler_lock_acquisition_respects_timeout(
    client: Client, env: WorkflowEnvironment
):
    await _do_update_handler_lock_or_semaphore_test(
        client,
        env,
        # Second and subsequent handler executions fail to acquire the lock due to the timeout.
        UseLockOrSemaphoreWorkflowParameters(sleep=0.5, timeout=0.1),
        n_updates=5,
        expectation=LockOrSemaphoreWorkflowConcurrencySummary(
            ever_in_critical_section=1, peak_in_critical_section=1
        ),
    )


async def test_workflow_coroutines_can_use_semaphore(client: Client):
    await _do_workflow_coroutines_lock_or_semaphore_test(
        client,
        UseLockOrSemaphoreWorkflowParameters(n_coroutines=5, semaphore_initial_value=3),
        # The semaphore limits concurrency to 3
        expectation=LockOrSemaphoreWorkflowConcurrencySummary(
            ever_in_critical_section=5, peak_in_critical_section=3
        ),
    )


async def test_update_handler_can_use_semaphore_to_control_handler_execution_concurrency(
    client: Client, env: WorkflowEnvironment
):
    await _do_update_handler_lock_or_semaphore_test(
        client,
        env,
        # The semaphore limits concurrency to 3
        UseLockOrSemaphoreWorkflowParameters(semaphore_initial_value=3),
        n_updates=5,
        expectation=LockOrSemaphoreWorkflowConcurrencySummary(
            ever_in_critical_section=5, peak_in_critical_section=3
        ),
    )


async def test_workflow_coroutine_semaphore_acquisition_respects_timeout(
    client: Client,
):
    await _do_workflow_coroutines_lock_or_semaphore_test(
        client,
        UseLockOrSemaphoreWorkflowParameters(
            n_coroutines=5, semaphore_initial_value=3, sleep=0.5, timeout=0.1
        ),
        # Initial entry to the semaphore succeeds, but all subsequent attempts to acquire a semaphore
        # slot fail.
        expectation=LockOrSemaphoreWorkflowConcurrencySummary(
            ever_in_critical_section=3, peak_in_critical_section=3
        ),
    )


async def test_update_handler_semaphore_acquisition_respects_timeout(
    client: Client, env: WorkflowEnvironment
):
    await _do_update_handler_lock_or_semaphore_test(
        client,
        env,
        # Initial entry to the semaphore succeeds, but all subsequent attempts to acquire a semaphore
        # slot fail.
        UseLockOrSemaphoreWorkflowParameters(
            semaphore_initial_value=3,
            sleep=0.5,
            timeout=0.1,
        ),
        n_updates=5,
        expectation=LockOrSemaphoreWorkflowConcurrencySummary(
            ever_in_critical_section=3, peak_in_critical_section=3
        ),
    )

<<<<<<< HEAD
@workflow.defn
class TimeoutErrorWorkflow:
    @workflow.run
    async def run(self, scenario) -> None:
        if scenario == "workflow.wait_condition":
            await workflow.wait_condition(lambda: False, timeout=0.01)
        elif scenario == "asyncio.wait_for":
            await asyncio.wait_for(asyncio.sleep(1000), timeout=0.01)
        elif scenario == "asyncio.timeout":
            async with asyncio.timeout(0.1):
                await asyncio.sleep(1000)
        else:
            raise RuntimeError("Unrecognized scenario")

async def test_workflow_timeout_error(client: Client):
    async with new_worker(client, TimeoutErrorWorkflow) as worker:
        scenarios = ["workflow.wait_condition", "asyncio.wait_for"]
        if sys.version_info >= (3, 11):
            scenarios.append("asyncio.timeout")

        for scenario in scenarios:
            with pytest.raises(WorkflowFailureError) as err:
                await client.execute_workflow(
                    TimeoutErrorWorkflow.run,
                    scenario,
                    id=f"workflow-{uuid.uuid4()}",
                    task_queue=worker.task_queue,
                )
            assert isinstance(err.value.cause, ApplicationError)
            assert err.value.cause.type == "TimeoutError"
=======

def check_in_workflow() -> str:
    return "in workflow" if workflow.in_workflow() else "not in workflow"


@workflow.defn
class InWorkflowUtilWorkflow:
    @workflow.run
    async def run(self) -> str:
        return check_in_workflow()


async def test_in_workflow_util(client: Client):
    assert check_in_workflow() == "not in workflow"
    async with new_worker(client, InWorkflowUtilWorkflow) as worker:
        assert "in workflow" == await client.execute_workflow(
            InWorkflowUtilWorkflow.run,
            id=f"workflow-{uuid.uuid4()}",
            task_queue=worker.task_queue,
        )


deadlock_interruptible_completed = 0


@workflow.defn(sandboxed=False)
class DeadlockInterruptibleWorkflow:
    @workflow.run
    async def run(self) -> None:
        # Infinite loop, which is interruptible via PyThreadState_SetAsyncExc
        try:
            while True:
                pass
        finally:
            global deadlock_interruptible_completed
            deadlock_interruptible_completed += 1


async def test_workflow_deadlock_interruptible(client: Client):
    # TODO(cretz): Improve this test and other deadlock/eviction tests by
    # checking slot counts with Core. There are a couple of bugs where used slot
    # counts are off by one and slots are released before eviction (see
    # https://github.com/temporalio/sdk-core/issues/894).

    # This worker used to not be able to shutdown because we hung evictions on
    # deadlock
    async with new_worker(client, DeadlockInterruptibleWorkflow) as worker:
        # Start the workflow
        assert deadlock_interruptible_completed == 0
        handle = await client.start_workflow(
            DeadlockInterruptibleWorkflow.run,
            id=f"workflow-{uuid.uuid4()}",
            task_queue=worker.task_queue,
        )
        # Wait for task fail
        await assert_task_fail_eventually(handle, message_contains="deadlock")

        # Confirm workflow was interrupted
        async def check_completed():
            assert deadlock_interruptible_completed >= 1

        await assert_eventually(check_completed)
        completed_sec = time.monotonic()
    # Confirm worker shutdown didn't hang
    assert time.monotonic() - completed_sec < 20


deadlock_uninterruptible_event = threading.Event()
deadlock_uninterruptible_completed = 0


@workflow.defn(sandboxed=False)
class DeadlockUninterruptibleWorkflow:
    @workflow.run
    async def run(self) -> None:
        # Wait on event, which is not interruptible via PyThreadState_SetAsyncExc
        try:
            deadlock_uninterruptible_event.wait()
        finally:
            global deadlock_uninterruptible_completed
            deadlock_uninterruptible_completed += 1


async def test_workflow_deadlock_uninterruptible(client: Client):
    # This worker used to not be able to shutdown because we hung evictions on
    # deadlock
    async with new_worker(client, DeadlockUninterruptibleWorkflow) as worker:
        # Start the workflow
        assert deadlock_uninterruptible_completed == 0
        handle = await client.start_workflow(
            DeadlockUninterruptibleWorkflow.run,
            id=f"workflow-{uuid.uuid4()}",
            task_queue=worker.task_queue,
        )
        # Wait for task fail
        await assert_task_fail_eventually(handle, message_contains="deadlock")
        # Confirm could not be interrupted
        assert deadlock_uninterruptible_completed == 0

        # Now complete the event and confirm the workflow does complete
        deadlock_uninterruptible_event.set()

        async def check_completed():
            assert deadlock_uninterruptible_completed >= 1

        await assert_eventually(check_completed)
        completed_sec = time.monotonic()
    # Confirm worker shutdown didn't hang
    assert time.monotonic() - completed_sec < 20


deadlock_fill_up_block_event = threading.Event()
deadlock_fill_up_block_completed = 0


@workflow.defn(sandboxed=False)
class DeadlockFillUpBlockWorkflow:
    @workflow.run
    async def run(self) -> None:
        try:
            deadlock_fill_up_block_event.wait()
        finally:
            global deadlock_fill_up_block_completed
            deadlock_fill_up_block_completed += 1


@workflow.defn(sandboxed=False)
class DeadlockFillUpSimpleWorkflow:
    @workflow.run
    async def run(self) -> str:
        return "done"


async def test_workflow_deadlock_fill_up_slots(client: Client):
    cpu_count = os.cpu_count()
    assert cpu_count
    # This worker used to not be able to shutdown because we hung evictions on
    # deadlock.
    async with new_worker(
        client,
        DeadlockFillUpBlockWorkflow,
        DeadlockFillUpSimpleWorkflow,
        # Start the worker with CPU count + 10 task slots
        max_concurrent_workflow_tasks=cpu_count + 10,
    ) as worker:
        # For this test we're going to start cpu_count + 5 workflows that
        # deadlock. In previous SDK versions we defaulted to CPU count
        # number of workflow threads, so deadlocking that many would prevent
        # other code from executing. Now that we default to more workers, we
        # can handle more work while some are deadlocked.

        # Start the workflows that deadlock
        assert deadlock_fill_up_block_completed == 0
        handles = await asyncio.gather(
            *[
                client.start_workflow(
                    DeadlockFillUpBlockWorkflow.run,
                    id=f"workflow-deadlock-{i}-{uuid.uuid4()}",
                    task_queue=worker.task_queue,
                )
                for i in range(cpu_count + 5)
            ]
        )

        # Wait for them all to deadlock
        await asyncio.gather(
            *[
                assert_task_fail_eventually(h, message_contains="deadlock")
                for h in handles
            ]
        )

        # Now try to run a regular non-deadlocked workflow. Before recent
        # changes, this would also cause a deadlock because it would submit
        # to the thread pool but the thread pool didn't have enough room.
        assert "done" == await asyncio.wait_for(
            client.execute_workflow(
                DeadlockFillUpSimpleWorkflow.run,
                id=f"workflow-simple-{uuid.uuid4()}",
                task_queue=worker.task_queue,
            ),
            10,
        )

        # Let the deadlocked ones complete too
        deadlock_fill_up_block_event.set()

        async def check_completed():
            assert deadlock_fill_up_block_completed >= len(handles)

        await assert_eventually(check_completed)
        completed_sec = time.monotonic()
    # Confirm worker shutdown didn't hang
    assert time.monotonic() - completed_sec < 20


eviction_swallow_keep_looping = True


@workflow.defn(sandboxed=False)
class EvictionSwallowWorkflow:
    @workflow.run
    async def run(self) -> str:
        # Start a task in the background that will prevent eviction because
        # eviction requires all tasks complete
        async def eviction_swallower():
            global eviction_swallow_keep_looping
            while eviction_swallow_keep_looping:
                try:
                    await workflow.wait_condition(lambda: False)
                except BaseException:
                    # Swallow base exception intentionally which prevents
                    # eviction
                    pass

        asyncio.create_task(eviction_swallower())
        return "done"


async def test_workflow_eviction_swallow(client: Client):
    # Add a queue handler to all logging, and remove later
    log_queue: queue.Queue[logging.LogRecord] = queue.Queue()
    log_handler = logging.handlers.QueueHandler(log_queue)
    logging.getLogger().addHandler(log_handler)
    try:
        async with new_worker(client, EvictionSwallowWorkflow) as worker:
            global eviction_swallow_keep_looping
            assert eviction_swallow_keep_looping

            # Run workflow that completes but cannot evict
            handle = await client.start_workflow(
                EvictionSwallowWorkflow.run,
                id=f"workflow-{uuid.uuid4()}",
                task_queue=worker.task_queue,
            )
            assert "done" == await handle.result()

            # Make sure we get the log we expect
            async def check_logs():
                try:
                    while True:
                        log_record = log_queue.get(block=False)
                        if log_record.message.startswith(
                            f"Timed out running eviction job for run ID {handle.result_run_id}"
                        ):
                            return
                except queue.Empty:
                    pass
                assert False, "log record not found"

            await assert_eventually(check_logs)

            # Let it finish now
            eviction_swallow_keep_looping = False
            completed_sec = time.monotonic()
        # Confirm worker shutdown didn't hang
        assert time.monotonic() - completed_sec < 20
    finally:
        logging.getLogger().removeHandler(log_handler)


@activity.defn
async def check_priority_activity(should_have_priorty: int) -> str:
    assert activity.info().priority.priority_key == should_have_priorty
    return "Done!"


@workflow.defn
class WorkflowUsingPriorities:
    @workflow.run
    async def run(
        self, expected_priority: Optional[int], stop_after_check: bool
    ) -> str:
        assert workflow.info().priority.priority_key == expected_priority
        if stop_after_check:
            return "Done!"
        await workflow.execute_child_workflow(
            WorkflowUsingPriorities.run,
            args=[4, True],
            priority=Priority(priority_key=4),
        )
        handle = await workflow.start_child_workflow(
            WorkflowUsingPriorities.run,
            args=[2, True],
            priority=Priority(priority_key=2),
        )
        await handle
        await workflow.execute_activity(
            say_hello,
            "hi",
            priority=Priority(priority_key=5),
            start_to_close_timeout=timedelta(seconds=5),
        )
        return "Done!"


async def test_workflow_priorities(client: Client, env: WorkflowEnvironment):
    if env.supports_time_skipping:
        pytest.skip(
            "Java test server needs release with: https://github.com/temporalio/sdk-java/pull/2453"
        )

    async with new_worker(
        client, WorkflowUsingPriorities, HelloWorkflow, activities=[say_hello]
    ) as worker:
        handle = await client.start_workflow(
            WorkflowUsingPriorities.run,
            args=[1, False],
            id=f"workflow-{uuid.uuid4()}",
            task_queue=worker.task_queue,
            priority=Priority(priority_key=1),
        )
        await handle.result()

        first_child = True
        async for e in handle.fetch_history_events():
            if e.HasField("workflow_execution_started_event_attributes"):
                assert (
                    e.workflow_execution_started_event_attributes.priority.priority_key
                    == 1
                )
            elif e.HasField(
                "start_child_workflow_execution_initiated_event_attributes"
            ):
                if first_child:
                    assert (
                        e.start_child_workflow_execution_initiated_event_attributes.priority.priority_key
                        == 4
                    )
                    first_child = False
                else:
                    assert (
                        e.start_child_workflow_execution_initiated_event_attributes.priority.priority_key
                        == 2
                    )
            elif e.HasField("activity_task_scheduled_event_attributes"):
                assert (
                    e.activity_task_scheduled_event_attributes.priority.priority_key
                    == 5
                )

        # Verify a workflow started without priorities sees None for the key
        handle = await client.start_workflow(
            WorkflowUsingPriorities.run,
            args=[None, True],
            id=f"workflow-{uuid.uuid4()}",
            task_queue=worker.task_queue,
        )
        await handle.result()


@workflow.defn
class ExposeRootChildWorkflow:
    def __init__(self) -> None:
        self.blocked = True

    @workflow.signal
    def unblock(self) -> None:
        self.blocked = False

    @workflow.run
    async def run(self) -> Optional[temporalio.workflow.RootInfo]:
        await workflow.wait_condition(lambda: not self.blocked)
        return workflow.info().root


@workflow.defn
class ExposeRootWorkflow:
    @workflow.run
    async def run(self, child_wf_id) -> Optional[temporalio.workflow.RootInfo]:
        return await workflow.execute_child_workflow(
            ExposeRootChildWorkflow.run, id=child_wf_id
        )


async def test_expose_root_execution(client: Client, env: WorkflowEnvironment):
    if env.supports_time_skipping:
        pytest.skip(
            "Java test server needs release with: https://github.com/temporalio/sdk-java/pull/2441"
        )
    async with new_worker(
        client, ExposeRootWorkflow, ExposeRootChildWorkflow
    ) as worker:
        parent_wf_id = f"workflow-{uuid.uuid4()}"
        child_wf_id = parent_wf_id + "_child"
        handle = await client.start_workflow(
            ExposeRootWorkflow.run,
            child_wf_id,
            id=parent_wf_id,
            task_queue=worker.task_queue,
        )

        await assert_workflow_exists_eventually(
            client, ExposeRootChildWorkflow, child_wf_id
        )
        child_handle: WorkflowHandle = client.get_workflow_handle_for(
            ExposeRootChildWorkflow.run, child_wf_id
        )
        child_desc = await child_handle.describe()
        parent_desc = await handle.describe()
        # Assert child root execution is the same as it's parent execution
        assert child_desc.root_id == parent_desc.id
        assert child_desc.root_run_id == parent_desc.run_id
        # Unblock child
        await child_handle.signal(ExposeRootChildWorkflow.unblock)
        # Get the result (child info)
        child_wf_info_root = await handle.result()
        # Assert root execution in child info is same as it's parent execution
        assert child_wf_info_root is not None
        assert child_wf_info_root.workflow_id == parent_desc.id
        assert child_wf_info_root.run_id == parent_desc.run_id
>>>>>>> 1296cd74
<|MERGE_RESOLUTION|>--- conflicted
+++ resolved
@@ -6922,7 +6922,7 @@
         ),
     )
 
-<<<<<<< HEAD
+
 @workflow.defn
 class TimeoutErrorWorkflow:
     @workflow.run
@@ -6953,7 +6953,7 @@
                 )
             assert isinstance(err.value.cause, ApplicationError)
             assert err.value.cause.type == "TimeoutError"
-=======
+
 
 def check_in_workflow() -> str:
     return "in workflow" if workflow.in_workflow() else "not in workflow"
@@ -7364,5 +7364,4 @@
         # Assert root execution in child info is same as it's parent execution
         assert child_wf_info_root is not None
         assert child_wf_info_root.workflow_id == parent_desc.id
-        assert child_wf_info_root.run_id == parent_desc.run_id
->>>>>>> 1296cd74
+        assert child_wf_info_root.run_id == parent_desc.run_id